--- conflicted
+++ resolved
@@ -1,10 +1,3 @@
-<<<<<<< HEAD
-samba (2:4.1.9+dfsg-1~bpo70+1) wheezy-backports; urgency=medium
-
-  * Rebuild for wheezy-backports.
-
- -- Ivo De Decker <ivo.dedecker@ugent.be>  Mon, 23 Jun 2014 19:53:08 +0200
-=======
 samba (2:4.1.11+dfsg-1) unstable; urgency=high
 
   * New upstream release. Fixes:
@@ -31,7 +24,12 @@
     Closes: #752719
 
  -- Jelmer Vernooij <jelmer@debian.org>  Sun, 29 Jun 2014 19:43:52 +0200
->>>>>>> 0b6bf2ad
+
+samba (2:4.1.9+dfsg-1~bpo70+1) wheezy-backports; urgency=medium
+
+  * Rebuild for wheezy-backports.
+
+ -- Ivo De Decker <ivo.dedecker@ugent.be>  Mon, 23 Jun 2014 19:53:08 +0200
 
 samba (2:4.1.9+dfsg-1) unstable; urgency=high
 
