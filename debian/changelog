<<<<<<< HEAD
samba (2:4.3.0+dfsg-3) UNRELEASED; urgency=medium

  * Remove libpam-smbpasswd, which is broken and slated for removal
    upstream. Closes: #799840

 -- Jelmer Vernooij <jelmer@debian.org>  Thu, 01 Oct 2015 21:37:48 +0000

samba (2:4.3.0+dfsg-2) experimental; urgency=medium

  * Re-enable cluster support.
   + Build samba-cluster-support as built-in library, since its dependencies
     are broken.

 -- Jelmer Vernooij <jelmer@debian.org>  Mon, 28 Sep 2015 00:34:51 +0000

samba (2:4.3.0+dfsg-1) experimental; urgency=medium

  * Fix watch file.
  * New upstream release.
  * Drop no_wrapper patch: applied upstream.
  * Drop patch ctdb_sockpath.patch: applied upstream.
  * Drop Fix-CTDB-build-with-PMDA patch: applied upstream.

 -- Jelmer Vernooij <jelmer@debian.org>  Sat, 19 Sep 2015 01:59:36 +0000

samba (2:4.2.1+dfsg-1) experimental; urgency=medium

  [ Jelmer Vernooij ]
  * New upstream release.
   + Drop patch do-not-install-smbclient4-and-nmbclient4: applied upstream.
   + Drop patch
     bug_598313_upstream_7499-nss_wins-dont-clobber-daemons-logs.patch:
     present upstream.
   + Refresh patch 26_heimdal_compat.26_heimdal_compat.
   + Add build-dependency on libarchive-dev.
  * Drop samba_bug_11077_torturetest.patch: applied upstream.
  * Drop dependency on ctdb - now bundled with Samba.
  * Use bundled Heimdal as the system Heimdal doesn't contain the
    changes required for Samba.
  * Add patch heimdal-rfc3454.txt: patch in truncated rfc3454.txt for
    building bundled heimdal.
  * Drop patches 25_heimdal_api_changes and 26_heimdal_compat.
  * Disable cluster support; it breaks the build.
  * Add patch no_wrapper: avoid dependencies on
    {nss,uid,socket}_wrapper.
  * Move some libraries around.
  * Move ownership of var/lib/samba and var/lib/samba/private to samba-
    common, remove obsolete samba4.dirs. Closes: #793866
  * Remove ctdb-tests and ctdb-pcp-pmda packages as they contain problems
    and unclear what they are useful for, now ctdb now longer provides
    an external API.

  [ Mathieu Parent ]
  * Merge ctdb source package
    - initial merge
    - libctdb-dev has been dropped
    - ctdb-dbg renamed to ctdb-tests, debug files moved to samba-dbg
    - ctdb-tests depends on python
  * Fix CTDB socketpath parsing
  * Fix CTDB build with PMDA
  * ctdb: Fix privacy breach on google.com (from documentation)

 -- Jelmer Vernooij <jelmer@debian.org>  Sun, 07 Dec 2014 15:34:36 +0000
=======
samba (2:4.1.20+dfsg-1) unstable; urgency=medium

  * New upstream release (last compatible with current OpenChange).
  * samba_bug_11077_torturetest.patch: refresh.

 -- Jelmer Vernooij <jelmer@debian.org>  Sun, 20 Sep 2015 17:48:59 +0000

samba (2:4.1.17+dfsg-5) unstable; urgency=medium

  * Rebuild against new ldb. Closes: #799569

 -- Jelmer Vernooij <jelmer@debian.org>  Sun, 20 Sep 2015 13:20:53 +0000

samba (2:4.1.17+dfsg-4) unstable; urgency=medium

  * Add pidl_reproducible.patch: Make pidl output reproducible.

 -- Jelmer Vernooij <jelmer@debian.org>  Tue, 28 Apr 2015 00:10:21 +0000

samba (2:4.1.17+dfsg-3) unstable; urgency=medium

  * Rebuild against new ldb. Closes: #783424

 -- Jelmer Vernooij <jelmer@debian.org>  Mon, 27 Apr 2015 00:09:50 +0000
>>>>>>> 82cc8db2

samba (2:4.1.17+dfsg-2) unstable; urgency=medium

  [ Andreas Beckmann ]
  * Add samba.preinst to temporarily deactivate the old qtsmbstatusd
    initscript which has dependencies incompatible with the new samba
    initscript. This will ensure a clean upgrade path for samba if the
    qtsmbstatus-server package was installed previously.  (Closes: #779666)

 -- Ivo De Decker <ivodd@debian.org>  Sat, 07 Mar 2015 13:09:23 +0100

samba (2:4.1.17+dfsg-1) unstable; urgency=high

  * New upstream release. Fixes:
  - CVE-2014-8143: Elevation of privilege to Active Directory Domain
                   Controller. Closes: #776993
  - CVE-2015-0240: Unexpected code execution in smbd. Closes: #779033
  * Refresh patch add-so-version-to-private-libraries.
  * Add new smbtorture test rpc.schannel_anon_setpw to detect the conditions
    leading to CVE-2015-0240.
  * Add breaks on qtsmbstatus-server (<< 2.2.1-3~). Closes: #775041
  * Build-depend on reverted ldb version (with increased epoch).

 -- Ivo De Decker <ivodd@debian.org>  Mon, 23 Feb 2015 20:20:21 +0100

samba (2:4.1.13+dfsg-4) unstable; urgency=medium

  * Revert previous patch, since ldb has an active module version check.
    Instead, just depend on ldb 1.1.18. Closes: #771991

 -- Jelmer Vernooij <jelmer@debian.org>  Wed, 10 Dec 2014 18:13:42 +0000

samba (2:4.1.13+dfsg-3) unstable; urgency=medium

  * Update debian/rules to allow support for multiple upstream ldb
    versions, when verified. Closes: #771991

 -- Jelmer Vernooij <jelmer@debian.org>  Thu, 04 Dec 2014 21:03:54 +0100

samba (2:4.1.13+dfsg-2) unstable; urgency=medium

  * Mask /etc/init.d/samba init script for systemd. This should make systemd
    ignore the samba init script. Thanks to Michael Biebl for the suggestion.
    Closes: #740942
  * Disable samba init script on upgrade from wheezy to jessie.
    Thanks again to Michael Biebl for the report.
    Closes: #766690

 -- Ivo De Decker <ivodd@debian.org>  Sat, 25 Oct 2014 00:49:12 +0200

samba (2:4.1.13+dfsg-1) unstable; urgency=medium

  * New upstream release.
  * Bump standards version to 3.9.6 (no changes).

 -- Ivo De Decker <ivodd@debian.org>  Tue, 21 Oct 2014 20:22:19 +0200

samba (2:4.1.11+dfsg-2) unstable; urgency=medium

  * Updated Italian translation. Thanks Luca Monducci. Closes: #760743
  * Use HTTP in watch file, as ftp.samba.org is not working reliably for
    me.
  * Use Excluded-Files in debian/copyright for DFSG-nonfree files.
  * Update Dutch translation. Thanks Frans Spiesschaert. Closes: #763650

 -- Jelmer Vernooij <jelmer@debian.org>  Sun, 07 Sep 2014 20:52:27 +0200

samba (2:4.1.11+dfsg-1) unstable; urgency=high

  * New upstream release. Fixes:
   + CVE-2014-3560: Remote code execution in nmbd. Closes: #756759

 -- Jelmer Vernooij <jelmer@debian.org>  Sun, 03 Aug 2014 03:47:07 +0200

samba (2:4.1.9+dfsg-2) unstable; urgency=medium

  [ Jelmer Vernooij ]
  * Depend on libgnutls28-dev rather than libgnutls-dev. Closes: #753146
  * Remove outdated-autotools-helper-file overrides for config.guess and
    config.sub; files are no longer present upstream.
  * Add branch to Vcs-Git header.
  * samba.smbd.upstart: Remove leftover code for RUN_MODE=inetd, which
    was already removed elsewhere.
  * Move dsdb-module library from samba-dsdb-modules to samba-libs, to
    prevent circular dependencies between samba-dsdb-modules and samba-
    libs. This is necessary since dsdb-module is now used by the dcerpc-
    server library.

  [ Debconf translations ]
  * New Brazilian Portugese translation from Adriano Rafael Gomes.
    Closes: #752719

 -- Jelmer Vernooij <jelmer@debian.org>  Sun, 29 Jun 2014 19:43:52 +0200

samba (2:4.1.9+dfsg-1) unstable; urgency=high

  * New upstream security release. Fixes:
    - CVE-2014-0244: nmbd denial of service
    - CVE-2014-3493: smbd denial of service: server crash/memory corruption

 -- Ivo De Decker <ivo.dedecker@ugent.be>  Mon, 23 Jun 2014 18:33:27 +0200

samba (2:4.1.8+dfsg-1) unstable; urgency=medium

  [ Jelmer Vernooij ]
  * Remove smbd and nmbd from required-start and required-stop in
    samba.init. Closes: #739887

  [ Ivo De Decker ]
  * Remove workaround for #745233.
  * New upstream release. Fixes:
    - CVE-2014-0239: dns: Don't reply to replies. Closes: #749845
    - CVE-2014-0178: Malformed FSCTL_SRV_ENUMERATE_SNAPSHOTS response.
  * Use the upstream version of the smb.conf.5 manpage, instead of building
    it. This is an ugly temporary workaround because xsltproc crashes on some
    architectures when building this manpage (due to #750593).
    This fixes the FTBFS, and should make samba installable with the new ldb
    version. Closes: #750541, 750796

 -- Ivo De Decker <ivo.dedecker@ugent.be>  Sun, 08 Jun 2014 23:37:53 +0200

samba (2:4.1.7+dfsg-2) unstable; urgency=medium

  * Build-depend on heimdal-dev instead of libkrb5-dev.
  * Add versioned build-dep on libgmp10 for now, which should be pulled in by
    libhogweed2, to be able to build in outdated build environments (like on
    most buildds). This is a workaround for #745233.

 -- Ivo De Decker <ivo.dedecker@ugent.be>  Sun, 20 Apr 2014 13:44:39 +0200

samba (2:4.1.7+dfsg-1) unstable; urgency=medium

  * New upstream release.
  * Remove readline63.patch, integrated upstream.
  * Add build-dep on libkrb5-dev, no longer pulled in by libcups2-dev.
  * Don't try to delete Parse/Yapp/Driver.pm, which is no longer installed.

 -- Ivo De Decker <ivo.dedecker@ugent.be>  Sat, 19 Apr 2014 13:39:09 +0200

samba (2:4.1.6+dfsg-1) unstable; urgency=high

  * New upstream security release. Fixes:
    - CVE-2013-4496: password lockout not enforced for SAMR password changes
    - CVE-2013-6442: smbcacls can remove a file or directory ACL by mistake
  * Backport fix for readline 6.3 from master

 -- Ivo De Decker <ivo.dedecker@ugent.be>  Sat, 15 Mar 2014 12:13:59 +0100

samba (2:4.1.5+dfsg-1) unstable; urgency=medium

  [ Jelmer Vernooij ]
  * Fix watch file.

  [ Ivo De Decker ]
  * New upstream release.
  * Remove the part of patch 26_heimdal_compat integrated upstream.

 -- Ivo De Decker <ivo.dedecker@ugent.be>  Sat, 22 Feb 2014 23:17:59 +0100

samba (2:4.1.4+dfsg-3) unstable; urgency=medium

  * Move samba.dckeytab module to samba package, as it relies on hdb.
    Closes: #736405, #736430

 -- Jelmer Vernooij <jelmer@debian.org>  Fri, 24 Jan 2014 23:35:14 +0000

samba (2:4.1.4+dfsg-2) unstable; urgency=medium

  [ Jelmer Vernooij ]
  * Depend on newer version of ctdb, as Samba won't build against older
    versions without --enable-old-ctdb.
  * Bump standards version to 3.9.5 (no changes).
  * Move libpac, db_glue and hdb module from samba-libs to samba package
    to reduce size and dependency set of libs package.
  * Fix compatibility with newer versions of the Heimdal HDB API.
    + Update 26_heimdal_compat: Fix initialization of HDB plugin. Thanks Jeff
      Clark. Closes: #732342
    + Add dependency on specific version of the Heimdal HDB API.
      Closes: #732344

  [ Steve Langasek ]
  * dhcp3-client is superseded by dhcp-client; update the references in
    the package.  Closes: #736070.
  * Move the dhcp client hook from /etc/dhcp3 to /etc/dhcp.
    Closes: #649100.
  * debian/bin/xsltproc: don't use $FAKETIME as the variable name in our
    wrapper script, this seems to make faketime unhappy.

 -- Jelmer Vernooij <jelmer@debian.org>  Sat, 18 Jan 2014 20:26:35 +0000

samba (2:4.1.4+dfsg-1) unstable; urgency=medium

  * New upstream release.
  * Update version of talloc build-deps to 2.0.8.
  * python-samba: add depends on python-ntdb.

 -- Ivo De Decker <ivo.dedecker@ugent.be>  Sat, 18 Jan 2014 14:07:15 +0100

samba (2:4.1.3+dfsg-2) unstable; urgency=medium

  * Add debug symbols for all binaries to samba-dbg. Closes: #732493
  * Add lintian overrides for empty prerm scripts.

 -- Ivo De Decker <ivo.dedecker@ugent.be>  Fri, 27 Dec 2013 12:39:54 +0100

samba (2:4.1.3+dfsg-1) experimental; urgency=low

  [ Jelmer Vernooij ]
  * New upstream release.
   + Drop 0002-lib-replace-Allow-OS-vendor-to-assert-that-getpass-i.patch:
     upstream no longer uses getpass.
  * Add source dependency on libntdb1, and stop passing --disable-ntdb,
    which has been removed.
  * Remove handling for SWAT, which is no longer shipped upstream.
  * Split VFS modules out from samba-libs into a separate binary
    package.
  * Move service and process_model modules from the samba-libs to the
    samba package. Prevents dependencies on libkdc2-heimdal and
    libhdb9-heimdal.

  [ Ivo De Decker ]
  * Add build-dep on python-ntdb.
  * Add build-dep on libncurses5-dev.
  * Add depends on python-ntdb to samba.
  * New upstream release.

 -- Ivo De Decker <ivo.dedecker@ugent.be>  Mon, 09 Dec 2013 23:24:27 +0100

samba (2:4.0.13+dfsg-2) UNRELEASED; urgency=low

  [ Steve Langasek ]
  * Check for alternative's presence before calling update-alternatives
    --remove-all, instead of silently ignoring all errors from
    update-alternatives.

  [ Debconf translations ]
  * Spanish (Javier Fernández-Sanguino).  Closes: #731800

 -- Steve Langasek <vorlon@debian.org>  Mon, 09 Dec 2013 11:13:59 -0800

samba (2:4.0.13+dfsg-1) unstable; urgency=high

  [ Steve Langasek ]
  * Move update-alternatives upgrade removal handling to the postinst, where
    it belongs.  Closes: #730090.
  * Really remove all references to encrypted passwords: the
    samba-common.config script still included references, which could cause
    upgrade failures in some cases.  Closes: #729167.

  [ Ivo De Decker ]
  * New upstream security release. Fixes:
    - CVE-2013-4408: DCE-RPC fragment length field is incorrectly checked
    - CVE-2012-6150: pam_winbind login without require_membership_of
                     restrictions
  * Add empty prerm scripts for samba and samba-common-bin.prerm, to allow
    upgrades from earlier versions with broken prerm script (bug introduced in
    2:4.0.10+dfsg-3)
  * Don't fail in postinst when removing old alternatives fails.

  [ Jelmer Vernooij ]
  * Fix invocations of 'update-alternatives --remove-all'. Closes: #731192

 -- Ivo De Decker <ivo.dedecker@ugent.be>  Mon, 09 Dec 2013 18:34:07 +0100

samba (2:4.0.12+dfsg-1) unstable; urgency=low

  [ Ivo De Decker ]
  * New upstream release.

  [ Debconf translations ]
  * Thai (Theppitak Karoonboonyanan).  Closes: #728525
  * Norwegian Bokmål (Bjørn Steensrud).  Closes: #729070
  * German (Holger Wansing).  Closes: #729210

  [ Jelmer Vernooij ]
  * Add 26_heimdal_compat: Fix compatibility with newer versions of
    Heimdal.

 -- Ivo De Decker <ivo.dedecker@ugent.be>  Sun, 24 Nov 2013 07:48:20 +0100

samba (2:4.0.11+dfsg-1) unstable; urgency=high

  * New upstream security release. Fixes:
    - CVE-2013-4475: ACLs are not checked on opening an alternate data stream
                     on a file or directory
    - CVE-2013-4476: Private key in key.pem world readable
  * Move world-readable private key file on upgrade to allow
    auto-regeneration.
  * Add check in samba-ad-dc init script for wrong permission on private key
    file that would prevent samba to start.
  * Update samba-libs.lintian-overrides for moved libtorture0.

 -- Ivo De Decker <ivo.dedecker@ugent.be>  Mon, 11 Nov 2013 15:42:40 +0100

samba (2:4.0.10+dfsg-4) unstable; urgency=low

  [ Christian Perrier ]
  * Mark one debconf string as non-translatable

  [ Debconf translations ]
  * French updated (Christian Perrier).
  * Swedish (Martin Bagge / brother).  Closes: #727186
  * Hebrew (Omer Zak).
  * Japanese (Kenshi Muto).  Closes: #727218
  * Indonesian (Al Qalit).  Closes: #727543
  * Russian (Yuri Kozlov).  Closes: #727612
  * Esperanto (Felipe Castro).  Closes: #727619
  * Polish (Michał Kułach).  Closes: #727646
  * Danish (Joe Hansen).  Closes: #727764
  * Czech (Miroslav Kure).  Closes: #728100
  * Basque (Iñaki Larrañaga Murgoitio).  Closes: #728315

  [ Jelmer Vernooij ]
  * Move libtorture0 to samba-testsuite to reduce size of samba-libs and
    prevent dependency on libsubunit0.

  [ Ivo De Decker ]
  * Handle move of tdb files to private dir in samba-libs.preinst.
    Closes: #726472
  * Also do the tdb move in libpam-smbpass.preinst, to avoid breaking the pam
    module if the upgrade fails.

 -- Ivo De Decker <ivo.dedecker@ugent.be>  Sat, 02 Nov 2013 11:27:25 +0100

samba (2:4.0.10+dfsg-3) unstable; urgency=low

  [ Ivo De Decker ]
  * Remove Sesse from uploaders. Thanks for your work on samba4.
  * Include /etc/pam.d/samba in samba-common. It got lost somewhere in the
    samba4 merge. Closes: #726183
  * Remove unused alternatives links on upgrade in samba-common-bin.prerm.
  * Add support for 'status' in samba-ad-dc init script.
  * Fix umask in make_shlibs to avoid lintian error
    control-file-has-bad-permissions.
  * Enable verbose build log.
  * Run xsltproc under faketime to get the same date for manpages on different
    architectures in Multi-Arch: same packages. Closes: #726314
  * Restore build-dep on libcups2-dev, which got lost in the samba4 merge.
    This should restore the cups printing functionality. Closes: #726726
  * Add wrapper for cups-config to filter out
    -L/usr/lib/${DEB_HOST_MULTIARCH}, to work around build-failure.
  * Also add other build-deps which were present in samba 2:3.6.19-1.
  * if the same tdb file is present in /var/lib/samba and
    /var/lib/samba/private, abort the upgrade to work around #726472 for now.
  * Document swat removal. Closes: #726751

  [ Steve Langasek ]
  * Don't fail on errors from testparm in the samba init script.
    Closes: #726326
  * debian/patches/bug_221618_precise-64bit-prototype.patch: adjust the LFS
    handling to work independently of header include order.  Closes: #727065.

 -- Ivo De Decker <ivo.dedecker@ugent.be>  Tue, 22 Oct 2013 08:10:31 +0200

samba (2:4.0.10+dfsg-2) unstable; urgency=low

  * First upload the unified samba 4.x package to unstable.
    Thanks to everyone who worked on these packages all these years.
  * Remove Noël from uploaders. Thanks for your work on the samba packages
  * Add myself to uploaders.

 -- Ivo De Decker <ivo.dedecker@ugent.be>  Sat, 12 Oct 2013 11:05:55 +0200

samba (2:4.0.10+dfsg-1) experimental; urgency=low

  * Team upload.

  [ Ivo De Decker ]
  * Update vcs urls to point to samba instead of samba4.
  * New upstream release.
  * Limit build-dep on libaio-dev to linux architectures.
  * Merge init script changes from 3.6 packages.

  [ Steve Langasek ]
  * Don't put useless symlinks to nss modules in the libnss-winbind package.
  * Add lintian overrides for another set of wrong lintian errors for the
    NSS modules.

 -- Ivo De Decker <ivo.dedecker@ugent.be>  Thu, 10 Oct 2013 21:56:08 +0200

samba (2:4.0.9+dfsg-1) experimental; urgency=low

  * Team upload.

  [ Steve Langasek ]
  * The samba-ad-dc upstart job should be installed unconditionally, not just
    in Ubuntu.
  * Don't exclude our private libraries from the shlibs generation.
  * Port debian/autodeps.py to python3 and build-depend on python3 so we can
    invoke it correctly from debian/rules.

  [ Jelmer Vernooij ]
  * Bump standards version to 3.9.4 (no changes).
  * Suggest libwireshark-dev for libparse-pidl-perl, as it is necessary
    to build wireshark dissectors generated by pidl.
  * samba-ad-dc: Drop suggests for removed packages swat2 and samba-gtk.
  * samba: Remove inetd servers from suggests; inetd support was dropped
    in 3.6.16-1.
  * Fix database errors during upgrade. Closes: #700768
  * Integrate libraries in samba-libs

  [ Ivo De Decker ]
  * New upstream release.
  * Merge contents of samba-ad-dc into samba.
  * Remove systemd support for now, as it is broken. Closes: #719477
  * Add lintian override for samba-libs: package-name-doesnt-match-sonames.
  * Add missing depends for dev packages.
  * Generate correct shlibs for both public and private libs.

  [ Jeroen Dekkers ]
  * Drop 10_messaging_subsystem patch.
  * Add patch to not install smbclient4 and nmblookup4 and remove
    samba4-clients binary package.

 -- Ivo De Decker <ivo.dedecker@ugent.be>  Sun, 22 Sep 2013 17:19:44 +0200

samba (2:4.0.8+dfsg-1) experimental; urgency=low

  [ Christian Perrier ]
  * Remove all mention of "Samba 4" and "experimental version of Samba"
    in packages' description.  Samba version 4 is now production-ready.

  [ Andrew Bartlett ]
  * Update build-dependencies on Samba libraries using autodeps.py
  * New upstream security release. Closes: #718781
    Fixes CVE-2013-4124: Denial of service - CPU loop and memory allocation

  [ Ivo De Decker ]
  * New upstream release
  * refresh patches for new upstream version
  * remove patches integrated upstream
  * Update build-dependencies for new upstream version
  * Add replaces for python-samba for packages that take over files from it.
    Closes: #719212 

 -- Ivo De Decker <ivo.dedecker@ugent.be>  Sun, 11 Aug 2013 23:45:16 +0200

samba (2:4.0.6+dfsg-1) experimental; urgency=low

  * Team upload.

  [ Andrew Bartlett ]
  * Converted to full AD DC package on the basis of the 3.6 package
    - Samba now can be an Active Directory Domain controller
    - The samba4-* packages are replaced by this package.
    - This package now uses the s3fs file server by default, not the ntvfs
      file server used in the samba4 packages.
  * Provides a new library based package
    - Upstream's new build system uses libraries extensively, so new
      packages reflect that.
    - This provides the libraries that Openchange and other projects depend on
  * Move binary files out of /var/lib/samba to /var/lib/samba/private,
    where they belong according to upstream Samba:
    - schannel_store.tdb
    - idmap2.tdb
    - passdb.tdb
    - secrets.tdb
  * Remove most of the samba4 references, except for binaries ending in 4
  * Removed debconf support for encrypted passwords
  * Samba 3.x users upgrading can either upgrade to an AD DC or continue
    using Samba without major changes.

  [ Christian Perrier ]
  * Move libnss_winbind.so.2 and libnss_wins.so.2 to /lib as in 3.6.*
  * Use the same set of configure arguments than 3.6.15 (except those
    eventually specific to version 4 and above)
  * Add libctdb-dev to build dependencies as we're building with cluster
    support just like 3.6 packages
  * Re-introduce mksmbpasswd for compatibility with 3.* packages

  [ Ivo De Decker ]
  * Specify all paths using configure options, so that we can finally get rid
    of the fhs patch. Closes: #705449

  [ Steve Langasek ]
  * Make samba-common Conflicts: swat, which is now obsolete and no longer
    built from samba 4.0; the old versions of swat in the archive are
    incompatible with smb.conf from samba 4.0, so force them off the system
    to avoid configuration corruption.

 -- Ivo De Decker <ivo.dedecker@ugent.be>  Thu, 20 Jun 2013 21:51:49 +0200

samba4 (4.0.3+dfsg1-0.1) experimental; urgency=low

  [ Andrew Bartlett ]
  * Non-maintainer upload.
  * New upstream relese: 4.0.3
   + Fixes CVE-2013-0172 Samba 4.0.0 as an AD DC may provide authenticated users
     with write access to LDAP directory objects
   + Fixes many other ACL related issues in the AD DC
   + Drop 08_waf_python_config as it is now upstream.
  * Fix the forced use of NTVFS by setting the required options in the smb.conf
    at configure time.
  * Add depenencies to ensure python-samba requires exactly this binary version
    of our core libraries. Closes: #700348

 -- Andrew Bartlett <abartlet@samba.org>  Sat, 16 Feb 2013 17:06:34 +0100

samba4 (4.0.0+dfsg1-1) experimental; urgency=low

  [ Martin Pitt ]
  * debian/tests/control: Fix dependency: python-samba4 does not exist, it's
    python-samba. Closes: #695854

  [ Jelmer Vernooij ]
  * New upstream release: 4.0.0!
   + Add 08_waf_python_config to cope with python-config no longer
     being a script.
  * Add 25_heimdal_api_changes, to update Samba to work with the
    current Heimdal in Sid. Patch from
    Samuel Cabrero Alamán <scabrero@zentyal.com>. Closes: #686227
  * Add 11_force_ntvfs: Force the use of NTVFS, until the version of smbd in
    the archive is new enough. Closes: #694697
  * Drop dependency on libsmbclient; instead, build private copy.

 -- Jelmer Vernooij <jelmer@debian.org>  Thu, 13 Dec 2012 16:27:20 +0100

samba4 (4.0.0~rc6+dfsg1-1) experimental; urgency=low

  * New upstream release.
   + Drop 08_heimdal_config_h and 11_system_heimdal, now applied upstream.

 -- Jelmer Vernooij <jelmer@debian.org>  Tue, 04 Dec 2012 14:39:40 +0100

samba4 (4.0.0~rc5+dfsg1-1) experimental; urgency=low

  * New upstream release.
  * Add autopkgtest header. Closes: #692671
  * Use Multi-Arch for winbind4.

 -- Jelmer Vernooij <jelmer@debian.org>  Thu, 08 Nov 2012 15:13:43 +0100

samba4 (4.0.0~rc4+dfsg1-1) experimental; urgency=low

  * New upstream release.
   + Bump minimum ldb version to 1.1.13.
  * Switch to Git as VCS.
  * Remove DM-Upload-Allowed field.
  * Depend on heimdal-multidev rather than heimdal-dev.
   + Add 11_system_heimdal to support building with system heimdal.

 -- Jelmer Vernooij <jelmer@debian.org>  Sun, 28 Oct 2012 16:21:43 +0100

samba4 (4.0.0~rc3+dfsg1-1) experimental; urgency=low

  * New upstream release.

 -- Jelmer Vernooij <jelmer@debian.org>  Tue, 16 Oct 2012 14:53:19 +0200

samba4 (4.0.0~rc2+dfsg1-2) experimental; urgency=low

  * Depend on at least ldb 1.1.12. Closes: #689594
  * Suggest ntp daemon for ntpsignd integration.
  * Support specifying 'none' as server role to disable provision.
    Closes: #690138
  * Prompt user for administrator password. Closes: #690139
  * Bump debconf level of server role to 'high'.

 -- Jelmer Vernooij <jelmer@debian.org>  Thu, 04 Oct 2012 13:22:40 +0200

samba4 (4.0.0~rc2+dfsg1-1) experimental; urgency=low

  * New upstream release.

 -- Jelmer Vernooij <jelmer@debian.org>  Tue, 25 Sep 2012 03:34:08 +0200

samba4 (4.0.0~beta2+dfsg1-3) unstable; urgency=low

  * Fix setup when no domain is set. Closes: #681048

 -- Jelmer Vernooij <jelmer@debian.org>  Sun, 05 Aug 2012 16:52:02 +0200

samba4 (4.0.0~beta2+dfsg1-2) unstable; urgency=low

  * Use ntvfs while debian ships an old version of Samba 3. Closes: #679678
  * Don't attempt to add shares to the configuration if it doesn't
    exist. Closes: #681050

 -- Jelmer Vernooij <jelmer@debian.org>  Tue, 10 Jul 2012 11:52:44 +0200

samba4 (4.0.0~beta2+dfsg1-1) unstable; urgency=low

  * New upstream release.
  * Update Slovak translation. Thanks Ivan Masár. Closes: #677906
  * Add build dependency on libacl1-dev.

 -- Jelmer Vernooij <jelmer@debian.org>  Mon, 18 Jun 2012 00:49:12 +0200

samba4 (4.0.0~beta1+dfsg1-3) unstable; urgency=high

  * Prevent adding share with invalid name when used in domain controller mode.

 -- Jelmer Vernooij <jelmer@debian.org>  Sun, 17 Jun 2012 17:00:00 +0200

samba4 (4.0.0~beta1+dfsg1-2) unstable; urgency=low

  * Create leading directories in addshare script. Closes: #677643
  * Use attr/attributes.h on GNU/kFreeBSD. Fixes finding of ATTR_ROOT.

 -- Jelmer Vernooij <jelmer@debian.org>  Sat, 16 Jun 2012 01:42:10 +0200

samba4 (4.0.0~beta1+dfsg1-1) unstable; urgency=medium

  * New upstream release.
  * Add 08_heimdal_config_h: Fixes compatibility with newer versions of
    Heimdal. Closes: #674918
  * Use standard spelling of domain controller in debconf templates.
    Closes: #670413
  * Switch to debhelper 9.
  * samba4-clients: Drop conflicts with smbclient; upstream has renamed
    the Samba4-specific smbclient and nmblookup binaries.

 -- Jelmer Vernooij <jelmer@debian.org>  Wed, 30 May 2012 18:42:06 +0200

samba4 (4.0.0~alpha20+dfsg1-1) unstable; urgency=medium

  * New upstream release.
   + No longer installs libkdc-policy.so. LP: #887537

 -- Jelmer Vernooij <jelmer@debian.org>  Tue, 01 May 2012 15:02:19 +0200

samba4 (4.0.0~alpha19+dfsg1-7) unstable; urgency=low

  * Only update smb.conf if it exists. Closes: #670560
  * Automatically add shares required for active directory controllers if they
    don't exist. Closes: #670558

 -- Jelmer Vernooij <jelmer@debian.org>  Thu, 26 Apr 2012 19:59:26 +0200

samba4 (4.0.0~alpha19+dfsg1-6) unstable; urgency=low

  * Rebuild against ldb 1.1.6.

 -- Jelmer Vernooij <jelmer@debian.org>  Fri, 20 Apr 2012 12:47:15 +0200

samba4 (4.0.0~alpha19+dfsg1-5) unstable; urgency=low

  * Use dbcheck when upgrading from recent versions of Samba4, as it's
    both more reliable and quicker than upgradeprovision.
  * Move samba-dsdb-modules from Recommends to Depends, as LDAP server
    support has been dropped. Closes: #669331

 -- Jelmer Vernooij <jelmer@debian.org>  Thu, 19 Apr 2012 17:33:33 +0200

samba4 (4.0.0~alpha19+dfsg1-4) unstable; urgency=low

  * Fix pattern matching line in setoption.py. Thanks Hleb Valoshka.
    Closes: #669015
  * setoption.py: Preserve mode on smb.conf file.

 -- Jelmer Vernooij <jelmer@debian.org>  Mon, 16 Apr 2012 17:33:07 +0200

samba4 (4.0.0~alpha19+dfsg1-3) unstable; urgency=low

  * Convert setoption.pl to Python to avoid dependency on perl-modules.
    Closes: #668800

 -- Jelmer Vernooij <jelmer@debian.org>  Sun, 15 Apr 2012 15:50:57 +0200

samba4 (4.0.0~alpha19+dfsg1-2) unstable; urgency=low

  * Correctly import server role and realm from existing smb.conf file.
    LP: #936891 LP: #832465 Closes: #659775
  * Force correct realm during upgradeprovision. LP: #728864

 -- Jelmer Vernooij <jelmer@debian.org>  Fri, 13 Apr 2012 16:47:37 +0200

samba4 (4.0.0~alpha19+dfsg1-1) unstable; urgency=low

  * New upstream release.
   + Drop patches applied upstream: 06_upgradedns, 08_smb2_deps.
   + Cope with missing sysvol folders during provision upgrade. LP: #930370
   + Depend on tdb 1.2.10.
   + Depend on ldb 1.1.5.
   + Fixes CVE-2012-1182: PIDL based autogenerated code allows overwriting
     beyond of allocated array.
  * Fix replaces: samba-common field in samba4-common-bin.
  * Update Catalan debconf translation. Thanks, Jordi Mallach.
    Closes: #663737

 -- Jelmer Vernooij <jelmer@debian.org>  Wed, 11 Apr 2012 16:58:39 +0200

samba4 (4.0.0~alpha18.dfsg1-4) unstable; urgency=low

  * Add patch 08_smb2_deps: Remove (unnecessary) dependencies on various
    private Samba 3 libraries, for which proper package Depends: lines were
    missing.  Closes: #665295
  * Add dependency on tdb-tools. This will be removed once upstream
    removes the use of tdbbackup in provision. Closes: #664658

 -- Jelmer Vernooij <jelmer@debian.org>  Wed, 28 Mar 2012 16:20:21 +0200

samba4 (4.0.0~alpha18.dfsg1-3) unstable; urgency=low

  * Fix compatibility with newer versions of Heimdal. Fixes FTBFS.
    Closes: #664820

 -- Jelmer Vernooij <jelmer@debian.org>  Wed, 21 Mar 2012 14:11:29 +0100

samba4 (4.0.0~alpha18.dfsg1-2) unstable; urgency=low

  * Add Replaces: python-samba to libsmbclient-raw0 as some
    private libraries have moved. Thanks Axel Beckert. Closes: #663641

 -- Jelmer Vernooij <jelmer@debian.org>  Tue, 13 Mar 2012 16:39:12 +0100

samba4 (4.0.0~alpha18.dfsg1-1) unstable; urgency=low

  [ Jelmer Vernooij ]
  * New upstream release.
   + Depend on newer versions of ldb.
   + Depend on tevent >= 0.9.15.
   + Sanitizes NetBIOS names. LP: #938592
   + Re-adds support for 'security = domain' parsing. LP: #916556
  * Fix typo in recommendations of samba4: samba4-dsdb-modules ->
    samba-dsdb-modules.
  * Recommend attr package for Samba4.
  * Create util.h -> samba_util.h symlink for backwards compatibility.
  * Add dependency on libbsd-dev, used for strlcat and strlcpy.
  * Extracts waf source code. Closes: #654500

  [ Debconf translations ]
  * Russian (Yuri Kozlov).  Closes: #651583
  * Portuguese (Miguel Figueiredo).  Closes: #653557
  * German (Holger Wansing).  Closes: #653714
  * Norwegian Bokmål (Bjørn Steensrud).  Closes: #654284
  * Spanish (Javier Fernández-Sanguino).  Closes: #656403
  * Danish (Joe Hansen).  Closes: #656785
  * Dutch (Jeroen Schot).  Closes: #657469
  * Hebrew (Omer Zak).
  * Polish (Michał Kułach).  Closes: #659570
  * Czech (Miroslav Kure).  Closes: #659573
  * Turkish (İsmail BAYDAN).  Closes: #659575
  * Japanese (Kenshi Muto).  Closes: #659978
  * Esperanto (Felipe Castro)

  [ Jelmer Vernooij ]
  * Rename upgradedns to less generic samba_upgradedns.
  * Bump standards version to 3.9.3 (no changes).
  * Use DEP-5 for copyright file.
  * Indonesian (Mahyuddin Susanto).  Closes: #660031
  * Italian (Luca Monducci).  Closes: #660150
  * Use samba-tool to retrieve configuration options from debconf.
    LP: #936891, Closes: #659775
  * Add really basic autopkgtest test.
  * Fix bundled libraries for samba.samba3 python module. LP: #889869

 -- Jelmer Vernooij <jelmer@debian.org>  Mon, 12 Mar 2012 19:01:00 +0100

samba4 (4.0.0~alpha17.dfsg2-1) unstable; urgency=low

  * Remove more non-free IETF files. Closes: #547280
  * Rebuild for newer version of ldb.

 -- Jelmer Vernooij <jelmer@debian.org>  Sat, 03 Dec 2011 01:41:49 +0100

samba4 (4.0.0~alpha17.dfsg1-3) unstable; urgency=low

  * Install libmemcache.so, libutil_str.so and various other private libraries
    required by the samba3 module in python-samba. LP: #889864, LP: #889869

 -- Jelmer Vernooij <jelmer@debian.org>  Sun, 13 Nov 2011 17:03:29 +0100

samba4 (4.0.0~alpha17.dfsg1-2) unstable; urgency=low

  * Include upstart file to eliminate delta with Ubuntu.

 -- Jelmer Vernooij <jelmer@debian.org>  Fri, 11 Nov 2011 16:13:58 +0100

samba4 (4.0.0~alpha17.dfsg1-1) unstable; urgency=low

  * Strip non-free IETF RFC files. Closes: #547280
  * Rebuild against newer ldb. Closes: #648326
  * Updated Swedish debconf translation. Thanks Martin Bagge.
    Closes: #644942
  * Updated French debconf translation. Thanks Christian Perrier.
    Closes: #644465

 -- Jelmer Vernooij <jelmer@debian.org>  Fri, 11 Nov 2011 03:16:37 +0100

samba4 (4.0.0~alpha17-3) unstable; urgency=low

  * Upload to unstable. Closes: #642905
  * Use default python version rather than 2.7.

 -- Jelmer Vernooij <jelmer@debian.org>  Tue, 27 Sep 2011 00:11:31 +0200

samba4 (4.0.0~alpha17-2) experimental; urgency=low

  * In -dev package dependencies, depend on a specific version of other
    Samba dev packages.

 -- Jelmer Vernooij <jelmer@debian.org>  Sat, 24 Sep 2011 23:10:30 +0200

samba4 (4.0.0~alpha17-1) experimental; urgency=low

  * New upstream release.
  * Add libsmbclient-{raw0,dev} packages, required for winexe.
  * Add libsamba-credentials0 and libsamba-credentials-dev packages for
    new public library for credentials management.

 -- Jelmer Vernooij <jelmer@debian.org>  Sun, 18 Sep 2011 15:14:42 +0200

samba4 (4.0.0~alpha17~git20110807.dfsg1-1) experimental; urgency=low

  * New upstream snapshot.
  * Depend on newer version of ldb. Closes: #636961
  * Update Indonesian Debconf translation. Thanks Mahyuddin Susanto.
    Closes: #608552
  * Preserve server role set in smb.conf. LP: #815586

 -- Jelmer Vernooij <jelmer@debian.org>  Sun, 07 Aug 2011 23:37:37 +0200

samba4 (4.0.0~alpha17~git20110801.dfsg1-1) experimental; urgency=low

  * Improve outdated package descriptions. Closes: #486370
  * New upstream release.
  * Bump standards version to 3.9.2 (no changes).
  * Add new libsamdb-dev package, required by openchange which relies on the
    samdb.pc file.
   + No header files are shipped yet, but an upstream fix is pending.
  * Recommend bind9utils in samba4 package.
  * Remove complex dependency loop between library packages. Closes: #598842
   + Disable currently unfinished ldb share module.
   + Split dcerpc server libraries out into libdcerpc-server{0,-dev} to
     cut dependency loop.
   + New samba-dsdb-modules package with all DSDB related LDB modules.
  * Move libwinbind-client library to libgensec0. Closes: #623327
  * Add support for multi-arch.
  * Switch to new style debhelper.
  * Fix symbolic link for ldb modules. Closes: #632974

 -- Jelmer Vernooij <jelmer@debian.org>  Sun, 31 Jul 2011 20:16:03 +0200

samba4 (4.0.0~alpha15.dfsg1-1) experimental; urgency=low

  * New upstream snapshot.

 -- Jelmer Vernooij <jelmer@debian.org>  Fri, 22 Apr 2011 02:57:04 +0200

samba4 (4.0.0~alpha15~git20110410.dfsg1-1) experimental; urgency=low

  * New upstream snapshot.
   + Drop patch now applied upstream: 02_backupkey_private.diff
  * Switch to dh_python2. Closes: #617059

 -- Jelmer Vernooij <jelmer@debian.org>  Sat, 05 Mar 2011 14:44:25 +0100

samba4 (4.0.0~alpha15~git20110224.dfsg1-2) experimental; urgency=low

  * Depend on newer version of Heimdal which exposes more hx509 symbols.
    Fixes FTBFS.
  * Tighten libldb1 dependency for LDB modules.
  * Depend on newer version of pyldb.  Closes: #615631

 -- Jelmer Vernooij <jelmer@debian.org>  Mon, 28 Feb 2011 03:52:35 +0100

samba4 (4.0.0~alpha15~git20110224.dfsg1-1) experimental; urgency=low

  * New upstream release.
   + Avoids unnecessary setlocale call to "C". LP: #519025, #519025
  * Fix dependency on newer version of ldb. Closes: #614466
  * Add missing dependency on python-samba, required for testparm. LP: #641082
  * Use libwbclient. LP: #714344, Closes: #611214
  * Make sure /var/run/samba exists. LP: #646037

 -- Jelmer Vernooij <jelmer@debian.org>  Wed, 23 Feb 2011 00:35:59 +0100

samba4 (4.0.0~alpha15~git20110124.dfsg1-2) experimental; urgency=low

  * Build-depend on newer version of heimdal-multidev with fixed kdc.h.
  * Build-depend on versioned libkdc2-heimdal which includes kdc_log. Closes: #611112

 -- Jelmer Vernooij <jelmer@debian.org>  Tue, 25 Jan 2011 09:22:16 -0800

samba4 (4.0.0~alpha15~git20110124.dfsg1-1) experimental; urgency=low

  * New upstream snapshot.
   + Removes unresolved symbols from libraries.
     Closes: #596690, #599075, #602855.  LP: #658116, #592882, #646042
  * Add dependency on comerr-dev.
  * Update Spanish Debconf translation. Thanks Ricardo Fraile. Closes: #596075
  * Update Danish debconf translation. Thanks Joe Dalton. Closes:
    #598779
  * Re-remove non-free IETF RFCs, add test to prevent future regression.
    Closes: #547280
  * Depend on libreadline-dev rather than libreadline5-dev. Closes: #553846
  * Upgrade provision data between releases. Closes: #600117

 -- Jelmer Vernooij <jelmer@debian.org>  Fri, 15 Oct 2010 01:32:48 +0200

samba4 (4.0.0~alpha14~bzr13684.dfsg1-1) unstable; urgency=low

  * New upstream snapshot.
   + Depend on libsubunit-dev.
  * Support talloc 2.0.1.
  * Update dependency for ldb to be >= 0.9.14. Closes: #596745
  * Support parallel builds.

 -- Jelmer Vernooij <jelmer@debian.org>  Tue, 28 Sep 2010 09:46:54 +0200

samba4 (4.0.0~alpha13+git+bzr12785.dfsg1-1) experimental; urgency=low

  * Install provision scripts to /usr/share/samba/setup.
  * Move nsstest from samba4 to winbind4.
  * Support building against tdb 1.2.1.

 -- Jelmer Vernooij <jelmer@debian.org>  Fri, 10 Sep 2010 17:45:20 +0200

samba4 (4.0.0~alpha13+git+bzr12687.dfsg1-1) experimental; urgency=low

  * New upstream snapshot.
  * Mark as compatible with older versions of tdb (>= 1.2.2).

 -- Jelmer Vernooij <jelmer@debian.org>  Wed, 08 Sep 2010 03:30:03 +0200

samba4 (4.0.0~alpha13+git+bzr12670.dfsg1-1) experimental; urgency=low

  * Add missing dependency on pkg-config.
  * Require subunit >= 0.0.6, older versions have a broken tap2subunit.
  * Debconf translations:
    - Swedish (Martin Bagge).  Closes: #586819
  * New upstream snapshot.
    - Fixes symbols for LDB modules. Closes: #594763, #594771, #594773.
  * Require tdb 1.2.3. Closes: #595644

 -- Jelmer Vernooij <jelmer@debian.org>  Sun, 05 Sep 2010 17:34:46 +0200

samba4 (4.0.0~alpha13+git+bzr12292.dfsg1-1) experimental; urgency=low

  * New upstream snapshot.
   + Fixes provision to be able to find the data path again.
  * Depend on libreadline-dev rather than libreadline5-dev. Closes: #553846
  * Suggest swat2.
  * Migrate to Bazaar.
  * Bump standards version to 3.9.1 (no changes).

 -- Jelmer Vernooij <jelmer@debian.org>  Sun, 22 Aug 2010 02:38:51 +0200

samba4 (4.0.0~alpha13+git20100618.dfsg1-1) experimental; urgency=low

  [ Jelmer Vernooij ]
  * New upstream snapshot. Closes: #578009, #577880
   + Add dependency on python-dnspython.
   + Removes last Python string exception. Closes: #585327
   + Installs all display specifiers. Closes: #548911

  [ Christian Perrier ]
  * Debconf translations:
    - Swedish (Martin Bagge).  Closes: #552734
    - Russian (Yuri Kozlov).  Closes: #563346
    - Spanish (Omar Campagne).  Closes: #579099

 -- Jelmer Vernooij <jelmer@debian.org>  Sun, 28 Feb 2010 02:33:37 +0100

samba4 (4.0.0~alpha8+git20100227.dfsg1-1) experimental; urgency=low

  * Fix sections of libndr-standard0 and libndr0.
  * New upstream snapshot.

 -- Jelmer Vernooij <jelmer@debian.org>  Mon, 22 Feb 2010 11:19:07 +0100

samba4 (4.0.0~alpha8+git20100222.dfsg1-1) experimental; urgency=low

  [ Christian Perrier ]
  * Change "Provides:" in init script to avoid conflicting Provides
    with samba. Closes: #547209
  * Swedish debconf translation (Martin Bagge).  Closes: #552734

  [ Jelmer Vernooij ]
  * Depend on specific version of libldb. Closes: #562389
  * Build against system Heimdal and remove the copy of Heimdal from the 
    Samba 4 source tree, since it contains non-free IETF RFC/I-D.
    Closes: #547280
  * Bump standards version to 3.8.4.
  * Switch to dpkg-source 3.0 (quilt) format

 -- Jelmer Vernooij <jelmer@debian.org>  Wed, 03 Feb 2010 15:17:20 +0100

samba4 (4.0.0~alpha8+git20090912-1) unstable; urgency=low

  * Upload to unstable.
  * Fix nmblookup.1.gz filename for alternatives.
  * New upstream snapshot.
   + Add new binary packages libndr-standard0 and libndr-standard-dev.
  * Bump standards version to 3.8.3.
  * Remove unused patch system.

 -- Jelmer Vernooij <jelmer@debian.org>  Sat, 12 Sep 2009 13:28:33 +0200

samba4 (4.0.0~alpha8+git20090718-1) experimental; urgency=low

  * New upstream snapshot.
  * The server package now suggests a version of bind9 that supports 
    update-policy.

 -- Jelmer Vernooij <jelmer@debian.org>  Sat, 18 Jul 2009 17:34:30 +0200

samba4 (4.0.0~alpha8~git20090620-1) experimental; urgency=low

  * Support building against Python2.6.
  * Add missing dependency on tdb >= 1.1.3. (Closes: #517171)
  * Add missing dependencies on tdb-dev and libtalloc-dev to
    libldb-samba4-dev. (Closes: #525885)
  * Use newer version of tevent. (Closes: #531480, #533457, #533455)
  * New upstream snapshot.
  * Bump standards version to 3.8.2.
  * Reorganization to let Samba 3 and Samba 4 co-exist on the same system:
   + Depend on samba-common for smb.conf, /etc/samba/gdbcommands,
     /usr/share/samba/{panic-action,*.dat}.
   + Rename samba4-common to samba4-common-bin.
  * samba4-testsuite now recommends subunit, since it can output subunit
    streams.
  * Document license for Active Directory schemas.
  * Fix init script to run samba rather than smbd. (Closes: #522646)
  * Removed libldb-samba4-{dev,0}, now using libldb{-dev,0} since there
    are no longer any differences.

 -- Jelmer Vernooij <jelmer@debian.org>  Thu, 18 Jun 2009 00:19:44 +0200

samba4 (4.0.0~alpha7~20090225-1) experimental; urgency=low

  * Build-depend on pkg-config, as we no longer seem to pull that in 
    through any other dependencies. (Closes: #516882)

 -- Jelmer Vernooij <jelmer@debian.org>  Wed, 25 Feb 2009 04:04:36 +0100

samba4 (4.0.0~alpha7~20090223-1) experimental; urgency=low

  * Add build dependency on libpopt-dev, so the system libpopt is always used 
    rather than the one included by Samba.
  * Use the alternatives system for the smbstatus, nmblookup, net and testparm 
    binaries as well as various data files.
  * Make the samba4 and samba4-testsuite packages conflict with 
    samba-tools. (Closes: #506236)
  * Build against external libtevent.

 -- Jelmer Vernooij <jelmer@debian.org>  Sat, 21 Feb 2009 17:46:41 +0100

samba4 (4.0.0~alpha6-1) experimental; urgency=low

  * New upstream release.

 -- Jelmer Vernooij <jelmer@debian.org>  Tue, 20 Jan 2009 02:59:15 +0100

samba4 (4.0.0~alpha5+20090105-1) experimental; urgency=low

  * New upstream snapshot.

 -- Jelmer Vernooij <jelmer@debian.org>  Mon, 05 Jan 2009 21:08:53 +0100

samba4 (4.0.0~alpha5+20081126-1) experimental; urgency=low

  * New upstream snapshot.

 -- Jelmer Vernooij <jelmer@samba.org>  Wed, 26 Nov 2008 03:48:41 +0100

samba4 (4.0.0~alpha5+20081101-1) experimental; urgency=low

  * New upstream snapshot.

 -- Jelmer Vernooij <jelmer@samba.org>  Sat, 01 Nov 2008 14:40:09 +0100

samba4 (4.0.0~alpha5+20081031-1) experimental; urgency=low

  * New upstream snapshot.

 -- Jelmer Vernooij <jelmer@samba.org>  Fri, 31 Oct 2008 00:10:41 +0100

samba4 (4.0.0~alpha5+20081014-1) experimental; urgency=low

  * Fix typo in description. (Closes: 500811)
  * New upstream snapshot.

 -- Jelmer Vernooij <jelmer@samba.org>  Thu, 09 Oct 2008 18:41:59 +0200

samba4 (4.0.0~alpha5+20080930-1) experimental; urgency=low

  * New upstream snapshot.

 -- Jelmer Vernooij <jelmer@samba.org>  Tue, 30 Sep 2008 16:19:22 +0200

samba4 (4.0.0~alpha5+20080825-1) experimental; urgency=low

  * Add watch file.
  * Use policy-compliant sysconfdir and localstatedir. (Closes: #495944)

 -- Jelmer Vernooij <jelmer@samba.org>  Mon, 25 Aug 2008 17:42:44 +0200

samba4 (4.0.0~alpha4~20080727-1) experimental; urgency=low

  [ Steve Langasek ]
  * Add missing dependency on libparse-yapp-perl to libparse-pidl-perl.

  [ Jelmer Vernooij ]
  * Make samba4-common conflict with samba-common. (Closes: #492088)
  * New Slovak translation. (Closes: #487889)
  * New Thai translation from Theppitak Karoonboonyanan. (Closes: #486614)
  * New Vietnamese translation from Clytie Siddall. (Closes: #486618)
  * New Bulgarian translation from Damyan Ivanov. (Closes: #486626)
  * New Japanese translation from Kenshi Muto. (Closes: #486648)
  * New Galician translation from Jacobo Tarrio. (Closes: #486701)
  * New Turkish translation from Mehmet TURKER. (Closes: #487244)
  * New Czech translation from Miroslav Kure. (Closes: #487265)
  * New Arabic translation from Ossama Khayat. (Closes: #487322)
  * New German translation from Holger Wansing. (Closes: #487542)
  * New Italian translation from Luca Monducci. (Closes: #487720)
  * New Portugese translation from the Portuguese Translation Team. 
    (Closes: #487753)
  * New Korean translation from Sunjae Park. (Closes: #487894)
  * New Lithuanian translation from Gintautas Miliauskas. (Closes: #487895)
  * New Romanian translation from Eddy Petrișor. (Closes: #488874)

 -- Jelmer Vernooij <jelmer@samba.org>  Sun, 27 Jul 2008 15:38:41 +0200

samba4 (4.0.0~alpha4~20080617-1) experimental; urgency=low

  * Fixed maintainer email address.
  * New upstream snapshot.
  * Remove dependency on unpackaged libevents in ldb pkg-config file.

 -- Jelmer Vernooij <jelmer@samba.org>  Mon, 16 Jun 2008 21:29:43 +0200

samba4 (4.0.0~alpha4~20080616-1) experimental; urgency=low

  * Fix dependency of libsamba-hostconfig-dev on libsamba-hostconfig0.
  * Fix dependency of libldb-samba4-dev on libldb-samba4-0.
  * Remove tdb binaries as they're already packaged elsewhere. 
    (Closes: #485619, #486270)
  * New upstream snapshot.
  * New French translation from Christian Perrier. (Closes: #486072)

 -- Jelmer Vernooij <jelmer@samba.org>  Sat, 14 Jun 2008 20:39:13 +0200

samba4 (4.0.0~alpha4~20080522-1) experimental; urgency=low

  * New upstream snapshot. (Closes: #478328)

 -- Jelmer Vernooij <jelmer@samba.org>  Thu, 22 May 2008 02:25:05 +0200

samba4 (4.0.0~alpha4~20080403-1) experimental; urgency=low

  * Rename source package to samba4.

 -- Jelmer Vernooij <jelmer@samba.org>  Mon, 28 Jan 2008 17:23:58 +0100

samba (4.0.0~alpha3~20080120-1) experimental; urgency=low

  * New upstream snapshot.

 -- Jelmer Vernooij <jelmer@samba.org>  Sat, 19 Jan 2008 22:34:08 +0100

samba (4.0.0~alpha2~svn26294-1) experimental; urgency=low

  * New upstream snapshot.
  * Set Vcs-Svn field.

 -- Jelmer Vernooij <jelmer@samba.org>  Sat, 19 Jan 2008 22:32:28 +0100

samba (4.0.0~~tp5-1) experimental; urgency=low

  * New upstream release.
  * Set homepage field.

 -- Jelmer Vernooij <jelmer@samba.org>  Sun, 25 Nov 2007 16:28:02 +0000

samba (4.0.0~~svn22819-1) experimental; urgency=low

  * New upstream snapshot.

 -- Jelmer Vernooij <jelmer@samba.org>  Wed, 09 May 2007 15:28:50 +0200

samba (4.0.0~~svn19515-1) experimental; urgency=low

  * New upstream versions (svn snapshots of r19515).

 -- Jelmer Vernooij <jelmer@samba.org>  Mon, 30 Oct 2006 16:45:36 +0100

samba (3.9.1+4.0.0tp2-1) experimental; urgency=low

  * New upstream version (tech preview 2).

  [ Jelmer Vernooij ]
  * Remove setntacl utility (it doesn't do anything).
  * Include oLschema2ldif.1 in the ldb-tools package.
  * Enable shared library building.
  * Put ldb, tdb, gtksamba, talloc and gensec libraries into seperate binary packages.
  * Pass fewer options for paths to configure
  * Adapt to new paths from upstream

 -- Jelmer Vernooij <jelmer@samba.org>  Thu, 23 Mar 2006 01:13:32 +0100

samba (3.9.1+4.0.0tp1-1) experimental; urgency=low

  * New upstream version (tech preview 1).

  [ Steinar H. Gunderson ]
  * Forward-port panic-action script from the Samba 3 packaging.
    * Patch the smb.conf provisioning template (only used by swat in the
      Debian packaging) to use the panic-action script by default.
    * Patch the samba-common postinst to generate smb.conf files with the
      same setting.
  * Include ntlm_auth.1 and smbd.8 man pages in the samba package.
  * Make the samba dependency on samba-common versioned.
  * Install /usr/bin/setntacl manually; the upstream install target doesn't
    seem to do it anymore.
  * Ask for the realm (and give it to the upgrade script) when upgrading from
    Samba 3; it can't be easily autodetected. (Note that upgrade still seems
    to be broken for now.)

  [ Jelmer Vernooij ]
  * Remove gwsam utility.
  * Include gwcrontab.1 and gepdump.1 man pages in the samba-gtk-frontends
    package.
  * Remove ldbtest utility from ldb-tools package.

 -- Steinar H. Gunderson <sesse@debian.org>  Tue, 24 Jan 2006 16:01:59 +0100

samba4 (3.9.0-SVN-build-6710-1) unstable; urgency=low

  * Newer upstream version

 -- Jelmer Vernooij <jelmer@samba.org>  Thu, 12 May 2005 14:04:05 +0200

samba4 (3.9.0-SVN-build-655-1) unstable; urgency=low

  * Initial release.

 -- Jelmer Vernooij <jelmer@samba.org>  Thu, 13 May 2004 01:38:41 +0200

samba (3.9.0+SVN12946-1) experimental; urgency=low

  * New upstream version.
    * Fix upgrades from Samba 3 giving too few parameters to provision().
      (Closes: #348079)
  * Add sections to binary packages to match the archive:
    * libparse-pidl-perl: perl
    * samba-dev: devel
    * samba-gtk-frontends: x11
  * Adjust our export procedure we get the Subversion revision number in
    include/version.h (and thus in the build itself), and document how in
    README.building.
  * Remove "reload" option from the init script, since Samba 4 doesn't
    understand SIGHUP yet.

 -- Steinar H. Gunderson <sesse@debian.org>  Sun, 15 Jan 2006 13:43:43 +0100

samba (3.9.0+SVN12856-1) experimental; urgency=low

  * New upstream version.
  * Move testparm from samba into samba-common.
    * Make samba-common Architecture: any.
    * Make samba-common replace/conflict samba (<= 3.9.0+SVN12739-1).
  * Make samba-clients depend on samba-common.
  * Make samba-common depend on debconf.
  * Replace debconf dependencies with ${misc:Depends}, to automatically
    get the debconf-2.0 alternative right.
  * Include the newuser binary in samba-server package.
  * Add missing Build-Depends on: libgnutls-dev, libreadline5-dev,
    libpam0g-dev. All were causing silent build failures (ie. the package
    was simply built without the features).
  * Remove Build-Depends on libldap-dev.
  * Include NEWS file.

 -- Steinar H. Gunderson <sesse@debian.org>  Wed, 11 Jan 2006 22:08:32 +0100

samba (3.9.0+SVN12739-1) experimental; urgency=low

  * Move /usr/lib/samba/setup from samba-common to samba.
    * Make samba replace samba-common (<= 3.9.0+SVN12726-1)
  * Add a missing db_stop in samba.postinst, probably causing problems
    starting the daemon in some cases.
  * Add orphan files from /usr/bin (and relevant manpages) into their
    correct packages:
    * ldb-tools: ldbrename, ldbtest, oLschema2ldif.
    * samba: ntlm_auth.
    * samba-clients: getntacl.
    * samba-gtk-frontends: gwcrontab.
    * winregistry-tools: winreg.
    * samba3dump and tdbtorture remain orphans.
  * Add new executable /usr/bin/testparm to samba package.
    * Add /var/lib/samba directory to samba package; it's needed by
      testparm.
  * Rewrite configuration/bootstrapping to be able to install the client
    only and still get a usable smb.conf. The basic idea is:
    * samba-common looks for an smb.conf. If there is none, it asks for
      realm and domain and generates a skeleton smb.conf.
    * If samba notices an upgrade from Samba 3, it asks whether the user
      wants to upgrade. If not, it leaves everything alone (and broken).
    * Otherwise, samba asks whether the user wants to set up a PDC. If yes,
      it adds "server role = pdc" to smb.conf and provisions the server.
  * Removed unused file samba.conffiles.
  * Run dh_installdebconf on architecture-independent packages as well, now
    that samba-common has a config script.
  * Let samba-clients conflict/replace samba-common (<< 3.9.0), as they share
    /usr/bin/net.

 -- Steinar H. Gunderson <sesse@debian.org>  Fri,  6 Jan 2006 14:25:50 +0100

samba (3.9.0+SVN12726-1) experimental; urgency=low

  * First upload to Debian main.

  * Package renaming to get more in line with Samba 3 packaging:
    * Rename samba-server package to just samba, for consistency with the
      Samba 3 packaging.
      * Rename samba.samba.init to samba.init, now that the init script and the
        server package are called the same.
    * Rename samba-swat to swat, and add a dependency from swat to samba.

  * debian/rules changes:
    * Change SOURCEPATH to reflect that we now have the packaging in debian/,
      not packaging/debian/. This will have to be reverted whenever upstream
      syncs with us.
    * Removed debmake comment, it's hardly relevant any more.
    * Removed comment that there aren't any architecture-independent packages
      (because there are).
    * Remove redundant "package=samba" variable.
    * Do "make pch ; make all" instead of "make proto ; -make pch ; make all";
      some build system bug prevents us from just doing "make pch all", but
      since we're more or less guaranteed a recent gcc version, the pch target
      shouldn't fail, so we won't allow it to.
    * Remove autogen.sh call from configure; it should be done in the
      upstream tarball, not in maintainer scripts.

  * debian/control changes:
    * Copied Uploaders: line from Samba 3 packaging, adding myself.
    * Rename samba-client package to samba-clients.
    * Make samba-clients Replaces/Conflicts smbclient.
    * Build-depend on docbook-xml, not just docbook-xsl -- the documentation
      needs data from both to build.
    * Move the samba binary package to the top, so it's the one receiving
      the README.* files, among others.

  * Maintainer script changes:
    * Attempt to upgrade from Samba 3 if that's what the user tries to do.
      * Copy upgrade script into /usr/lib/samba/setup.
      * Check for upgrade from << 3.9.0 in config, and ask the user for upgrade
        if relevant.
      * Check for upgrade from << 3.9.0 in postinst, and upgrade if the user
        wished to.
    * Only provision in samba.postinst if we're doing a fresh install.
    * Support purging properly in postrm, both for samba and samba-common
      (adapted from the Samba 3 packaging).
    * Don't ask about an administrator password -- just let the provisioning
      scripts make up a random one.
      * Updated README.Debian to show the user how to change the password.
      * Make samba recommend ldb-tools.
    * Install README.building along with all the other documentation.
    * Don't try to ask about the "done" question, which we nuked in a previous
      release.

  * Updated debian/copyright.
    * Added Samba copyright holders.
    * Noted that talloc, ldb and tdb are under the LGPL.
    * Added copyright holders and licensing for the packaging itself.

  * Remove a few unused files in the packaging.
  * Change debhelper compatibility level to 5.
    * Update versioned depends accordingly.
  * Don't give --pidfile to start-stop-daemon when stopping -- current
    versions of Samba 4 won't die when the parent is killed.
  * Updated README.debian somewhat, and renamed to use a capital D.
  * Rewritten README.building, to reflect the magic that has to be done
    with the package in another repository.
  * Update po/POTFILES.in to reflect name change (from samba4-server ->
    samba-server -> samba).

 -- Steinar H. Gunderson <sesse@debian.org>  Thu,  5 Jan 2006 21:27:13 +0100

samba (3.9.0+SVN12395-1) unstable; urgency=low

  * New snapshot, drop 4 suffix

 -- Jelmer Vernooij <jelmer@samba.org>  Tue, 20 Dec 2005 13:38:26 +0100

samba4 (3.9.0+SVN12312-1) unstable; urgency=low

  * New upstream snapshot.

 -- Jelmer Vernooij <jelmer@samba.org>  Mon, 27 Jun 2005 11:25:57 +0200

samba (2:3.6.19-1) unstable; urgency=low

  * Team upload.
  * New upstream release

 -- Ivo De Decker <ivo.dedecker@ugent.be>  Wed, 25 Sep 2013 20:01:48 +0200

samba (2:3.6.18-1) unstable; urgency=low

  * Team upload.

  [ Steve Langasek ]
  * Split the samba init script into nmbd and smbd init scripts, for better
    alignment with how init systems other than sysvinit work.  This also
    drops the override of the arguments to update-rc.d in debian/rules,
    no longer needed in the post-insserv world.
  * Add upstart jobs from Ubuntu for smbd, nmbd, and winbind.

  [ Ivo De Decker ]
  * New upstream release

 -- Ivo De Decker <ivo.dedecker@ugent.be>  Tue, 20 Aug 2013 22:06:45 +0200

samba (2:3.6.17-1) unstable; urgency=high

  * Team upload.
  * New upstream security release. Closes: #718781
    Fixes CVE-2013-4124: Denial of service - CPU loop and memory allocation

 -- Ivo De Decker <ivo.dedecker@ugent.be>  Mon, 05 Aug 2013 13:46:23 +0200

samba (2:3.6.16-2) unstable; urgency=high

  * Team upload.
  * Make build-dep on libtevent-dev explicit.
  * Fix waf-as-source.patch to make sure unpacking works in recent build
    environment. Closes: #716932 

 -- Ivo De Decker <ivo.dedecker@ugent.be>  Tue, 16 Jul 2013 22:01:04 +0200

samba (2:3.6.16-1) unstable; urgency=low

  * Team upload.

  [ Steve Langasek ]
  * Drop support for running smbd from inetd; this is not well-supported
    upstream, and can't correctly handle all of the long-running services
    that are needed as part of modern samba.  Closes: #707622.

  [ Ivo De Decker ]
  * New upstream release

 -- Ivo De Decker <ivo.dedecker@ugent.be>  Wed, 19 Jun 2013 21:05:07 +0200

samba (2:3.6.15-1) unstable; urgency=high

  * Team upload.
  * New upstream bugfix release. Closes: #707042
  * Update VCS URL's for new git repo. 
  * The recommends for the separate libnss-winbind and libpam-winbind
    packages needed for the upgrade of winbind from squeeze to wheezy are no
    longer needed. Lowering them to suggests.
    Closes: #706434, #674853

 -- Ivo De Decker <ivo.dedecker@ugent.be>  Thu, 09 May 2013 11:55:03 +0200

samba (2:3.6.14-1) unstable; urgency=low

  * Team upload.
  * New upstream release

 -- Ivo De Decker <ivo.dedecker@ugent.be>  Sat, 04 May 2013 22:02:15 +0200

samba (2:3.6.13-2) experimental; urgency=low

  * Team upload.
  * Move binary files out of /etc/samba to /var/lib/samba,
    where they belong according to the FHS:
    - schannel_store.tdb
    - idmap2.tdb
    - MACHINE.sid
    Closes: #454770

 -- Ivo De Decker <ivo.dedecker@ugent.be>  Sun, 21 Apr 2013 12:54:03 +0200

samba (2:3.6.13-1) experimental; urgency=low

  * Team upload.
  * New upstream release
  * samba: Suggests winbind. Closes: #689857

 -- Ivo De Decker <ivo.dedecker@ugent.be>  Mon, 18 Mar 2013 21:29:58 +0100

samba (2:3.6.12-1) experimental; urgency=low

  * Team upload.
  * Security update, fixing the following issues:
    - CVE-2013-0213: Clickjacking issue in SWAT
    - CVE-2013-0214: Potential XSRF in SWAT
  * New upstream release
  * Install pkgconfig file in libsmbclient-dev. Closes: #700643

 -- Ivo De Decker <ivo.dedecker@ugent.be>  Sun, 17 Feb 2013 22:25:34 +0100

samba (2:3.6.10-1) experimental; urgency=low

  * New upstream release

 -- Christian Perrier <bubulle@debian.org>  Sat, 15 Dec 2012 08:03:03 +0100

samba (2:3.6.9-1) experimental; urgency=low

  * New upstream release

 -- Christian Perrier <bubulle@debian.org>  Thu, 01 Nov 2012 08:17:29 +0100

samba (2:3.6.8-1) experimental; urgency=low

  * New upstream release.

 -- Christian Perrier <bubulle@debian.org>  Tue, 18 Sep 2012 07:13:41 +0200

samba (2:3.6.7-1) experimental; urgency=low

  * New upstream release.

 -- Christian Perrier <bubulle@debian.org>  Sat, 11 Aug 2012 21:37:38 +0200

samba (2:3.6.6-3) unstable; urgency=low

  [ Ansgar Burchardt ]
  * debian/rules: Use xz compression for binary packages.
    Closes: #683899

 -- Christian Perrier <bubulle@debian.org>  Sun, 05 Aug 2012 12:19:12 +0200

samba (2:3.6.6-2) unstable; urgency=low

  * Restore the DHCP hook.

 -- Steve Langasek <vorlon@debian.org>  Wed, 27 Jun 2012 09:31:15 -0700

samba (2:3.6.6-1) unstable; urgency=low

  [ Ivo De Decker ]
  * Only enable swat in inetd.conf on first install. Closes: #658245 
  * Minor lintian fixes. 
  * Remove DHCP hook. Closes: #652942, #629406, #649100
  * Don't reload smbd when running from inetd. Closes: #678741 
  * Don't start smbd when guest account doesn't exist. Closes: #653382
  * Only export public symbols in libsmbclient and libwbclient.

  [ Christian Perrier ]
  * New upstream version

 -- Christian Perrier <bubulle@debian.org>  Wed, 27 Jun 2012 06:03:17 +0200

samba (2:3.6.5-7) unstable; urgency=low

  * Allow installing smbclient package together with newer versions of
    samba4-clients, which no longer ship the smbclient and nmblookup
    binaries.

 -- Jelmer Vernooij <jelmer@debian.org>  Mon, 11 Jun 2012 13:19:24 +0200

samba (2:3.6.5-6) unstable; urgency=high

  [ Ivo De Decker ]
  * Update symbols file for linux-only symbols in libsmbclient. This should
    fix the FTBFS on kfreebsd and hurd. Closes: #676170
  * Enable ctdb for non-linux archs. 
  * Remove old if-up script during upgrade.

 -- Christian Perrier <bubulle@debian.org>  Wed, 06 Jun 2012 19:10:02 +0200

samba (2:3.6.5-5) unstable; urgency=low

  [ Christian Perrier ]
  * Make libpam-winbind depend on libnss-winbind.

  [ Ivo De Decker ]
  * Update symbols file for libsmbclient and libwbclient0
  * Add lintian overrides for examples in samba-doc
  * libpam-winbind: change Depends on libnss-winbind to Recommends
  * libnss-winbind: Suggests libpam-winbind
  * Update package description for winbind, libpam-winbind and libnss-winbind
    to better reflect their content
  * Backport vfs_shadow_copy2 from master, to allow shadow copy to work
    without wide links

  [ Luk Claes ]
  * Ship wbclient.pc file in multiarch safe directory (Closes: #674215).

  [ Sam Morris ]
  * Add libutil_drop_AI_ADDRCONFIG.patch  that allows running nmbd when
    no network interfaces have been assigned an address, therefore
    removing the need for an if-up script. Closes: #640668,#640508

 -- Christian Perrier <bubulle@debian.org>  Sun, 03 Jun 2012 20:00:56 +0200

samba (2:3.6.5-3) unstable; urgency=low

  [ Luk Claes ]
  * Ship wbclient.pc so cifs-utils can be built again (Closes: #672733).
  * Activate parallel building. Might need DEB_BUILD_OPTIONS as usual.

  [ Christian Perrier ]
  * Add Breaks and Replaces on libpam-winbind for newly created
    libnss-winbind. Thanks to Colin Watson for pointing this and shame
    on me for not properly checking the transition. Closes: #673122

 -- Christian Perrier <bubulle@debian.org>  Thu, 17 May 2012 10:34:38 +0200

samba (2:3.6.5-2) unstable; urgency=low

  * The yearly "SambaXP bug cleaning party" release. 11 years
    SambaXP, 20 years Samba and counting...
  * Make samba-common "Multi-Arch: foreign"
  * Adapt patch in upstream #7499 and stop nss_wins clobbering other
    daemon's logfiles. Closes: #598313
  * Add some mention about some use for the user information in Kerberos
    environments in the smbspool manpage. Closes: #387266
  * Drop link to no longer provided "Using Samba" documentation in
    HTML documentation summary file. Closes: #604768
  * Provide WHATSNEW.txt in samba-doc too as it is linked from the
    documentation summary file. Do not compress that file.
  * Fix link to WHATSNEW.txt in HTML documentation summary file. This
    is the second part of the fix for #604768
  * Use lp_state_dir() instead of get_dyn_STATEDIR() in
    fhs-filespaths.patch as the latter does indeed hardcode the
    location for passdb.tdb and secrets.tdb to /var/lib/samba
    (the compile-time option for state directory and NOT the configurable
    value). This is left to "state directory" instead of "private dir"
    at least as of now, because if doesn't change anything to the
    current behaviour, but allows the files' location to be configurable
    through "state directory" (and not "private dir").
    Closes: #249873
  * Disable useless smbtorture4 build. Thanks to Ivo De Decker for the patch.
    Closes: #670561
  * Add upstream commit that adds waf source to the buildtools/
    directory. As upstream will, one day or another, merge this, I
    prefer this over removing the waf binary and repack upstream
    tarball.
    Closes: #654499
  * Build-Conflict with python-ldb and python-ldb-dev to avoid build
    failures when some versions of these packages are locally installed.
    Closes: #657314
  * Rename fix-samba.ldip-syntax.patch to fix-samba.ldif-syntax.patch
  * Split NSS modules into a new libnss-winbind binary package.
    Closes: #646292
  * Add a NEWS.Debian entry about the libnss-winbind split and, while at
    it, add an entry for libpam-winbind too (as it will affect upgrades
    from squeeze).
  * Drop code that was moving files around in samba.postinst and
    winbind.postinst for pre-squeeze versions of the package.
  * Drop code that was modifying a deprecated "passdb backend" setting
    in smb.conf for pre-squeeze versions of the package (in 
    samba-common.config).
  * Add Should-Start dependency to winbind init script to guarantee
    that the samba init script is started before winbind if present.
    Closes: #638066
  * Provide a (basic) manpage to smbtorture(1). Closes: #528735
  * Turkish debconf translation update (Atila KOÇ).  Closes: #672447
  * Drop the code that generates an smbpasswd file from the system's
    user list. This adds very long delays on systems with many users,
    including those with external user backends. It also makes much
    less sense nowadays and the use of libpam-smbpass can easily
    fill most of the needs. Closes: #671926
  * Merged from Ubuntu:
    - Set 'usershare allow guests', so that usershare admins are 
      allowed to create public shares in addition to authenticated
      ones.
    - add map to guest = Bad user, maps bad username to guest access.
    This allows for anonymous user shares. Closes: #672497  

 -- Christian Perrier <bubulle@debian.org>  Sat, 12 May 2012 14:30:58 +0200

samba (2:3.6.5-1) unstable; urgency=low

  * New upstream release. Fixes CVE-2012-2111: Incorrect permission
    checks when granting/removing privileges can compromise file
    server security.
  * Build-Depend on debhelper >= 9~ (which is in unstable for a few
    months now)
  * Use "set -e" in maintainer scripts instead of passing -e in the
    shebang line
  * Update Standards to 3.9.3 (checked, no change)

 -- Christian Perrier <bubulle@debian.org>  Tue, 01 May 2012 08:07:39 +0200

samba (2:3.6.4-1) unstable; urgency=low

  [ Christian Perrier ]
  * Two changes in the previous version should indeed read:
    - samba.postinst: Avoid scary pdbedit warnings on first import.
    - samba-common.postinst: Add more informative error message for the case
      where smb.conf was manually deleted.
    Closes: #664509

  [ Jelmer Vernooij ]
  * New upstream release.
   + Fixes CVE-2012-1182: PIDL based autogenerated code allows overwriting
     beyond of allocated array.

 -- Jelmer Vernooij <jelmer@debian.org>  Wed, 11 Apr 2012 23:25:41 +0200

samba (2:3.6.3-2) unstable; urgency=low

  [ Christian Perrier ]
  * Fix example samba.ldif syntax. Closes: #659963
  * Set minimal version of tdb ot 1.2.6 in Build-Depends
    (thanks, backports!)
  * Lower priority of debconf question to medium after some pondering.
    After all, we have a sane default. Closes: #662801
  * Merge some Ubuntu patches:
    - samba.config: Avoid scary pdbedit warnings on first import.
    - samba.postinst: Add more informative error message for the case
      where smb.conf was manually deleted.

  [ Maarten Bezemer ]
  * Removed references to the testprns command from documentation
  * Added notes that the smbsh command is not available in this package
    Closes: #662243

  [ Debconf translations ]
  * Indonesian (Arief S Fitrianto).  Closes: #660312
  * Slovak (Ivan Masár).  Closes: #661125

  [ Steve Langasek ]
  * Use Debian copyright-format 1.0 in debian/copyright.

 -- Christian Perrier <bubulle@debian.org>  Mon, 12 Mar 2012 20:49:24 +0100

samba (2:3.6.3-1) unstable; urgency=low

  [ Christian Perrier ]
  * New upstream release
  * Fixes CVE-2012-0817:
    The Samba File Serving daemon (smbd) in Samba versions
    3.6.0 to 3.6.2 is affected by a memory leak that can
    cause a server denial of service.

  [ Debconf translations ] 
  * Polish (Michał Kułach).  Closes: #657770

 -- Christian Perrier <bubulle@debian.org>  Tue, 31 Jan 2012 22:09:39 +0100

samba (2:3.6.2-1) unstable; urgency=low

  * New upstream release
  * Drop bug_601406_fix-perl-path-in-example.patch (applied upstream)

 -- Christian Perrier <bubulle@debian.org>  Fri, 27 Jan 2012 21:38:52 +0100

samba (2:3.6.1-3) unstable; urgency=low

  [ Sam Hartman ]
  * Increase libkrb5-dev dependency to avoid depending on
    krb5_locate_kdc, Closes: #650541

  [ Steve Langasek ]
  * Fix the libpam-winbind description to more accurately identify the
    protocols being used by nss_wins.  Closes: #650091.

 -- Christian Perrier <bubulle@debian.org>  Thu, 01 Dec 2011 21:56:52 +0100

samba (2:3.6.1-2) unstable; urgency=low

  * Merge changes from 3.5.11~dfsg-4 and unreleased -5 in unstable branch
  * debian/patches/initialize_password_db-null-deref: Avoid null
    dereference in initialize_password_db().  Closes LP: #829221.
  * Mark samba-common Multi-Arch: foreign.

 -- Christian Perrier <bubulle@debian.org>  Sun, 27 Nov 2011 19:06:39 +0100

samba (2:3.6.1-1) experimental; urgency=low

  * New upstream release

 -- Christian Perrier <bubulle@debian.org>  Sat, 22 Oct 2011 10:56:17 +0200

samba (2:3.6.0-1) experimental; urgency=low

  * New upstream release
  * Resync with packaging changes in 3.5 branch between 3.5.8~dfsg1
    and 3.5.11~dfsg-1
  * Drop wbc_async.h from libwbclient-dev as, according to upstream's
    commit c0a7c9f99188ebb3cd27094b9364449bcc2f80d8, " its only user is
    smbtorture3"

 -- Christian Perrier <bubulle@debian.org>  Thu, 11 Aug 2011 09:14:53 +0200

samba (2:3.6.0~rc3-1) experimental; urgency=low

  * New upstream version

 -- Christian Perrier <bubulle@debian.org>  Fri, 29 Jul 2011 23:11:10 +0200

samba (2:3.6.0~rc2-1) experimental; urgency=low

  * New upstream version

 -- Christian Perrier <bubulle@debian.org>  Tue, 07 Jun 2011 23:09:41 +0200

samba (2:3.6.0~rc1-2) experimental; urgency=low

  * Use --with-nmbdsocketdir=/var/run/samba to have nmbd socket file
    in an existing directory. Closes: #628121

 -- Christian Perrier <bubulle@debian.org>  Fri, 27 May 2011 15:35:44 +0200

samba (2:3.6.0~rc1-1) experimental; urgency=low

  * New upstream release

 -- Christian Perrier <bubulle@debian.org>  Thu, 19 May 2011 22:26:08 +0200

samba (2:3.6.0~pre3-1) experimental; urgency=low

  [ Christian Perrier ]
  * New upstream release
  * add "#include "fcntl.h"" to idmap_tdb2.c to get it compiled
  * samba-doc-pdf: add Samba3-HOWTO.pdf from pre1 as it
    was forgotten upstream
  * libwbclient0.symbols: dropped several symbols related to
    asynchronous actions that weren't working anyway (according
    to Kai Blin at SambaXP)

  [ Mathieu Parent ]
  * Build against libctdb-dev (>= 1.10+git20110412) to have required control:
    CTDB_CONTROL_SCHEDULE_FOR_DELETION. 

 -- Christian Perrier <bubulle@debian.org>  Mon, 09 May 2011 11:29:52 +0200

samba (2:3.5.11~dfsg-4) unstable; urgency=low

  * Lintian override for libpam-winbind; it's not a shared library so doesn't
    really need the pre-depends on multiarch-support.
  * export DEB_BUILD_MAINT_OPTIONS := hardening=+bindnow, taken from Ubuntu.

 -- Steve Langasek <vorlon@debian.org>  Fri, 21 Oct 2011 16:01:29 -0700

samba (2:3.5.11~dfsg-3) unstable; urgency=low

  * Split winbind into separate packages, winbind and libpam-winbind,
    with the latter marked Multi-Arch: same and the former marked
    Multi-Arch: foreign, so that we can install multiple copies of the
    pam module and nss modules on the same system.

 -- Steve Langasek <vorlon@debian.org>  Fri, 21 Oct 2011 20:00:13 +0000

samba (2:3.5.11~dfsg-2) unstable; urgency=low

  * Don't export DEB_HOST_ARCH_OS in debian/rules, this is only used locally.
  * Use dh_links instead of manually creating directories and symlinks from
    debian/rules.
  * Switch from dh_movefiles to dh_install and adjust for debhelper compat
    level 7, in preparation for moving to dh(1).
  * Where possible, use dh_installman and dh_install's support for target
    directories instead of moving files around in debian/rules.
  * We don't need to mess with perms on usr/include/libsmbclient.h anymore
    in debian/rules, the upstream install target gets it right
  * Use debian/clean instead of removing left-behind files by hand in the
    clean target
  * Convert debian/rules to dh(1).
  * Don't run debconf-updatepo on clean; not worth the divergence in
    debian/rules anymore :)
  * Don't install debian/README.build in the package; this is really only
    relevant in the source.
  * Bump to debhelper compat level 9 and build libraries for multiarch.
  * Drop Makefile.internal from libsmbclient-dev examples so that we can mark
    libsmbclient-dev Multi-Arch: same.
  * Bump build-depends on debhelper to 8.9.4, so we ensure we have
    dpkg-buildflags by default and get full build hardening enabled out of
    the box - critical for a server like samba.
  * Use DH_ALWAYS_EXCLUDE instead of passing override options to
    dh_installexamples.
  * Pass --sourcedirectory=source3 to dh instead of having to pass it to each
    dh_auto_* command.
  * Ironically, this means that we have to manually disable dh_auto_test,
    which now finds the makefile targets but doesn't work unless we build an
    extra wrapper library into our binaries that we don't want.
  * Drop a few configure options from debian/rules that shadow the built-in
    defaults.
  * debian/libsmbclient.lintian-overrides: yes, we know the package name
    doesn't match the soname - and it never should until there's an ABI
    change.

 -- Steve Langasek <vorlon@debian.org>  Fri, 07 Oct 2011 21:36:43 -0700

samba (2:3.5.11~dfsg-1) unstable; urgency=low

  * New upstream release

 -- Christian Perrier <bubulle@debian.org>  Fri, 05 Aug 2011 20:12:01 +0200

samba (2:3.5.10~dfsg-1) unstable; urgency=low

  * New upstream release
  * Security update, fixing the following issues:
    - CVE-2011-2694: possible XSS attack in SWAT
    - CVE-2011-2522: Cross-Site Request Forgery vulnerability in SWAT

 -- Christian Perrier <bubulle@debian.org>  Thu, 28 Jul 2011 12:19:01 +0200

samba (2:3.5.9~dfsg-1) unstable; urgency=low

  * New upstream release
  * Add "--quiet" to start-stop-daemon call in reload target in init
    script. Closes: #572483
  * Add examples/LDAP in examples for the samba package. With this,
    samba.schema will be provided in some way in the package.
    This very partially addresses #190162
  * patches/bug_221618_precise-64bit-prototype.patch: precise
    64bits prototype in libsmbclient-dev. Closes: #221618
  * patches/no-unnecessary-cups.patch: dropped after upstream
    changes to printing code
  * Update Standards to 3.9.2 (checked, no change)
  * Add build-arch and build-indep targets in debian/rules

 -- Christian Perrier <bubulle@debian.org>  Sat, 18 Jun 2011 07:08:00 +0200

samba (2:3.5.8~dfsg-5) unstable; urgency=low

  * Fix "tdb2.so undefined symbol: dyn_get_STATEDIR" by fixing a typo
    in fhs-filespath.patch. Closes: #629183, LP: #789097

 -- Christian Perrier <bubulle@debian.org>  Sat, 04 Jun 2011 13:48:32 +0200

samba (2:3.5.8~dfsg-4) unstable; urgency=low

  [ Debconf translations ]
  * Spanish (Omar Campagne).  Closes: #627813
  * Swedish (Martin Bagge / brother).  Closes: #627849
  * Brazilian Portuguese (Adriano Rafael Gomes).  Closes: #627866

  [ Christian Perrier ]
  * bug_601406_fix-perl-path-in-example.patch:  fix path to perl
    binary in example file. Closes: #601406

 -- Christian Perrier <bubulle@debian.org>  Fri, 27 May 2011 12:23:05 +0200

samba (2:3.5.8~dfsg-3) unstable; urgency=low

  [ Debconf translations ]
  * Italian (Luca Monducci).  Closes: #626674
  * Dutch (Vincent Zweije).  Closes: #627519
  * Czech (Miroslav Kure).  Closes: #627442

 -- Christian Perrier <bubulle@debian.org>  Tue, 24 May 2011 22:40:04 +0200

samba (2:3.5.8~dfsg-2) unstable; urgency=low

  [ Jelmer Vernooij ]
  * Add libwbclient-dev package.
  * Build against external libtdb.
  * Bump standards version to 3.9.1 (no changes).

  [ Mathieu Parent ]
  * Builddep on libctdb-dev or ctdb < 1.10 

  [ Christian Perrier ]
  * Use db_settitle in debconf questions and make these
    titles translatable. Closes: #560318
  * Test the presence of testparm before trying to use it in init script
    Closes: #606320
  * Add cups to Should-{Start,Stop} in LSB headers of
    samba init script to guarantee that CUPS is started
    before samba. Closes: #619132
  * Drop libsmbclient-dev useless dependency on samba-common
    Closes: #597987

  [ Debconf translations ]
  * French (Christian Perrier)
  * Japanese (Kenshi Muto).  Closes: #626474
  * Galician (Miguel Anxo Bouzada).  Closes: #626477
  * Thai (Theppitak Karoonboonyanan).  Closes: #626487
  * Russian (Yuri Kozlov).  Closes: #626523
  * Danish (Joe Hansen).  Closes: #626531
  * Esperanto (Felipe Castro).  Closes: #626558
  * Hebrew (Eran Cohen).  Closes: #626638
  * Bokmål, (Bjørn Steensrud).
  * Italian (Luca Monducci).  Closes: #626674
  * Finnish (Tapio Lehtonen).  Closes: #626890
  * Portuguese (Miguel Figueiredo).  Closes: #627224
  * German (Holger Wansing).  Closes: #627354
  * Czech (Miroslav Kure).  Closes: #627442

 -- Christian Perrier <bubulle@sesostris.kheops.frmug.org>  Sun, 22 May 2011 21:15:21 +0200

samba (2:3.5.8~dfsg-1) unstable; urgency=low

  * New upstream release. This fixes the following bugs:
    - Winbind leaks gids with idmap ldap backend (upstrem #7777)
      Closes: #613624
    - printing from Windows 7 fails with 0x000003e6
      Closes: #617429
  * smb.conf(5) restored from samba 3.5.6 as a workaround to upstream
    #7997

 -- Christian Perrier <bubulle@debian.org>  Tue, 08 Mar 2011 22:38:32 +0100

samba (2:3.5.7~dfsg-1) unstable; urgency=low

  [ Christian Perrier ]
  * New upstream release
  * Security update, fixing the following issue:
    - CVE-2011-0719: denial of service by memory corruption
  * Use architecture wildcard "linux-any" in build dependencies
    Closes: #563372

 -- Christian Perrier <bubulle@debian.org>  Tue, 01 Mar 2011 20:59:34 +0100

samba (2:3.5.6~dfsg-5) unstable; urgency=low

  * Fix FTBFS on Hurd. Closes: #610678
  * Only try parsing dhcpd.conf is it's not empty,
    in dhclient-enter-hooks.d/samba.  Closes: #594088.

 -- Christian Perrier <bubulle@debian.org>  Sat, 05 Feb 2011 13:50:22 +0100

samba (2:3.5.6~dfsg-4) unstable; urgency=low

  * Fix pam_winbind file descriptor leak with a patch
    proposed in https://bugzilla.samba.org/show_bug.cgi?id=7265.
    Upstream claim is that #7265 is fixed in 3.5.6 but our bug submitter
    confirmed it is not while the patch applied here fixes the file
    descriptor leak.
    Closes: #574468

  [ Debconf translations ]  
  * Brazilian Portuguese (Adriano Rafael Gomes).  Closes: #607402

 -- Christian Perrier <bubulle@debian.org>  Sat, 15 Jan 2011 18:06:22 +0100

samba (2:3.5.6~dfsg-3) unstable; urgency=low

  [ Julien Cristau ]
  * Bump libwbclient0 shlibs to match the newest version in the symbols file.
  * Mark libwbclient0 as breaking other samba packages with versions older
    than 2:3.4.1, as they were linked against libtalloc1 instead of
    libtalloc2, and the combination causes crashes (closes: #593823).

 -- Christian Perrier <bubulle@debian.org>  Mon, 06 Dec 2010 20:14:04 +0100

samba (2:3.5.6~dfsg-2) unstable; urgency=low

  [ Steve Langasek ]
  * Fix debian/rules update-archs target to not add extra spaces on every
    invocation...

  [ Debconf translations ]  
  * Catalan (Jordi Mallach).  Closes: #601101
  * Japanese (Kenshi Muto).  Closes: #601364
  * Bulgarian (Damyan Ivanov).  Closes: #601366
  * Hebrew (Omer Zak).  Closes: #601633
  * Kurdish (Erdal Ronahî).  Closes: #601719
  * Dutch (Remco Rijnders).  Closes: #602220
  * Greek (Konstantinos Margaritis).

  [ Christian Perrier ]
  * Include upstream's patch for "gvfsd-smb (Gnome vfs) fails to copy
    files from a SMB share using SMB signing.". Backported from
    to be released 3.5.7 version
    Closes: #605729

 -- Christian Perrier <bubulle@debian.org>  Sat, 04 Dec 2010 07:44:22 +0100

samba (2:3.5.6~dfsg-1) unstable; urgency=low

  * New upstream release. Fixes the following Debian bug:
    - rpcclient readline segfault. Closes: #597203

 -- Christian Perrier <bubulle@debian.org>  Sun, 10 Oct 2010 09:59:37 +0200

samba (2:3.5.5~dfsg-1) unstable; urgency=high

  [ Christian Perrier ]
  * New upstream release. Security release fixing:
    - CVE-2019-3069: Buffer overrun vulnerability in sid_parse.
      Closes: #596891.
  * Fix comment in swat's postinst. It is not turned off by default
    Closes: #596040
  * Drop transition code from (pre-etch) 3.0.20b-3 version in swat postinst

  [ Steve Langasek ]
  * debian/control: winbind needs libpam-runtime (>= 1.0.1-6) for
    pam-auth-update.  Closes: #594325.

  [ Debconf translations ]  
  * Arabic (Ossama Khayat).  Closes: #596164

 -- Christian Perrier <bubulle@debian.org>  Tue, 14 Sep 2010 23:03:35 +0200

samba (2:3.5.4~dfsg-2) unstable; urgency=low

  * Release to unstable

  [ Debconf translations ]  
  * Danish (Joe Dalton).  Closes: #592789.
  * Galician (Jorge Barreiro).  Closes: #592809

  [ Steve Langasek ]
  * debian/patches/fhs-filespaths.patch, debian/samba.postinst,
    debian/winbind.postinst: move some files from /etc/samba to
    /var/lib/samba where they belong: MACHINE.SID, schannel_store.tdb,
    and idmap2.tdb.

 -- Christian Perrier <bubulle@debian.org>  Tue, 07 Sep 2010 17:47:32 +0200

samba (2:3.6.0~pre1-1) experimental; urgency=low

  * New upstream release

 -- Christian Perrier <bubulle@debian.org>  Wed, 04 Aug 2010 01:39:11 +0200

samba (2:3.5.4~dfsg-1) experimental; urgency=low

  * New upstream release

 -- Christian Perrier <bubulle@debian.org>  Tue, 29 Jun 2010 22:00:53 +0200

samba (2:3.5.3~dfsg-1) experimental; urgency=low

  * New upstream release. Fixes the following bugs:
    - smbclient segfaults when used against old samba "security = share"
      Closes: #574886
  * Drop duplicate build dependency on ctdb

 -- Christian Perrier <bubulle@debian.org>  Wed, 19 May 2010 22:07:49 +0200

samba (2:3.5.2~dfsg-2) experimental; urgency=low

  * Resync changes with changes in trunk between 3:3.4.4~dfsg-1 and
    2:3.4.7~dfsg-2

 -- Christian Perrier <bubulle@debian.org>  Tue, 04 May 2010 17:13:47 +0200

samba (2:3.5.2~dfsg-1) experimental; urgency=low

  * New upstream release
  * Bugs fixed upstream:
    - Fix parsing of the gecos field
      Closes: #460494

 -- Christian Perrier <bubulle@debian.org>  Thu, 08 Apr 2010 19:48:07 +0200

samba (2:3.5.1~dfsg-1) experimental; urgency=low

  * New upstream release. Security fix: all smbd processes inherited
    CAP_DAC_OVERRIDE capabilities, allowing all file system access to be
    allowed even when permissions should have denied access.

 -- Christian Perrier <bubulle@debian.org>  Tue, 09 Mar 2010 10:54:01 +0100

samba (2:3.5.0dfsg-1) experimental; urgency=low

  * New upstream release. Not using "3.5.0~dfsg" as version number
    because we used a "higher" version number in previous versions.

 -- Christian Perrier <bubulle@debian.org>  Tue, 02 Mar 2010 22:03:15 +0100

samba (2:3.5.0~rc3~dfsg-1) experimental; urgency=low

  * New upstream release candidate

 -- Christian Perrier <bubulle@debian.org>  Sat, 20 Feb 2010 08:36:57 +0100

samba (2:3.5.0~rc2~dfsg-1) experimental; urgency=low

  * New upstream pre-release
  * Use new --with-codepagedir option. Consequently drop
    codepages-location.patch
  * Drop "Using Samba" from the samba-doc file list as it was
    removed upstream.

 -- Christian Perrier <bubulle@debian.org>  Sun, 31 Jan 2010 11:53:48 +0100

samba (2:3.5.0~rc1~dfsg-1) experimental; urgency=low

  [ Christian Perrier ]
  * New upstream pre-release

 -- Christian Perrier <bubulle@debian.org>  Fri, 15 Jan 2010 23:31:01 +0100

samba (2:3.4.8~dfsg-2) unstable; urgency=low

  [ Steve Langasek ]
  * Drop the per-release smb.conf templates, only needed for upgrade paths
    that are no longer supported.
  * Call /etc/init.d/samba directly from the logrotate script instead of
    using invoke-rc.d, to address the irony that the only package I work on
    that *has* a logrotate script is inconsistent with my position in
    bug #445203.
  * Fix a bashism in the samba postinst that can cause the package
    installation to fail under dash.  LP: #576307.
  * Add symlink from /etc/dhcp/dhclient-enter-hooks.d to
    /etc/dhcp3/dhclient-enter-hooks.d for the hook location of the new
    isc-dhcp-client package.  Closes: #585056.

  [ Christian Perrier ]
  * Don't copy system accounts from /etc/passwd to
    /var/lib/samba/passdb.tdb. Closes: #502801
  * Update Standards to 3.9.0 (checked, no change)
  * Backport patch for upstream bug #7139 to fix "owner of file not
    available with kerberos"
    Closes: #586337   

 -- Steve Langasek <vorlon@debian.org>  Wed, 14 Jul 2010 11:59:28 -0700

samba (2:3.4.8~dfsg-1) unstable; urgency=low

  [ Christian Perrier ]
  * New upstream release
  * Bugs fixed upstream:
    - Fix writing with vfs_full_audit. Closes: #574011
  * Drop deprecated 'share modes' parameter from default smb.conf
    Closes: #580561
  * Enable PIE during configure. Closes: #509135
  * Avoid winbind's logrotate script to fail when there is no
    /var/run/samba directory. Closes: #569926
  * Add explanations about "passdb backend" default setting change
    Closes: #553904

  [ Debconf translations ]  
  * Spanish (Omar Campagne).  Closes: #579011

 -- Christian Perrier <bubulle@debian.org>  Wed, 12 May 2010 05:45:52 +0200

samba (2:3.4.7~dfsg-2) unstable; urgency=low

  [ Christian Perrier ]
  * Drop smbfs package (now provided by cifs-utils as a dummy transition
    package)

  [ Debconf translations ]
  * Portuguese (Miguel Figueiredo).  Closes: #575958

  [ Steve Langasek ]
  * winbind.prerm: don't forget to remove the PAM profile on package
    removal :/
  * Fix winbind.pam-config to not interfere with password changes for
    non-winbind accounts.  Closes: #573323, LP: #546874.
  * debian/samba.if-up, debian/rules: add an if-up.d script for samba to
    try to start nmbd, if it's not running because /etc/init.d/samba ran
    before the network was up at boot time.  Closes: #576415, LP: #462169.
  * debian/samba.if-up: allow "NetworkManager" as a recognized address
    family... it's obviously /not/ an address family, but it's what gets
    sent when using NM, so we'll cope for now.

 -- Christian Perrier <bubulle@debian.org>  Sat, 17 Apr 2010 07:49:49 +0200

samba (2:3.4.7~dfsg-1) unstable; urgency=low

  [ Steve Langasek ]
  * Add a PAM profile for pam_winbind.  Closes: #566890, LP: #282751.
  * Add the correct versioned build dependency on libtalloc-dev as
    we need 2.0.1 to build samba. Closes: #572603
  * Add avr32 to arches with a build dependency on ctdb. Closes: #572126

  [ Christian Perrier ] 
  * New upstream release. Security fix: all smbd processes inherited
    CAP_DAC_OVERRIDE capabilities, allowing all file system access to be
    allowed even when permissions should have denied access.

 -- Christian Perrier <bubulle@debian.org>  Tue, 09 Mar 2010 10:52:24 +0100

samba (2:3.4.6~dfsg-1) unstable; urgency=low

  * New upstream release

 -- Christian Perrier <bubulle@debian.org>  Fri, 26 Feb 2010 22:39:50 +0100

samba (2:3.4.5~dfsg-2) unstable; urgency=low

  [ Steve langasek ]
  * Revert the "bashisms" fix from version 2:3.3.0~rc2-4; "local foo=bar"
    is explicitly allowed by Policy now, and this change introduced a
    syntax error.  Closes: #566946.

  [ Christian Perrier ]
  * No longer maker (u)mount.cifs setuid root. Add a notice
    about this in the package's NEWS.Debian file
    Closes: #567554 
  * Use dh_lintian instead of manual install of lintian overrides
  * Updated Standards to 3.8.4 (checked, no change)

 -- Christian Perrier <bubulle@debian.org>  Sat, 13 Feb 2010 14:36:33 +0100

samba (2:3.4.5~dfsg-1) unstable; urgency=low

  * New upstream release. Bugs fixed by this release:
    - Memory leak in smbd. Closes: #538819, #558453
  * Declare a versioned dependency of winbind and samba on libwbclient0
    Closes: #550481
  * A few lintian fixes:
  * Drop /var/run/samba from samba-common. The directory is created
    by init scripts when needed.
  * No longer prepend a path to the mksmbpasswd call in samba.postinst.
    This prevents the local administrator to use a replacement version
    for some local reason.

 -- Christian Perrier <bubulle@debian.org>  Sat, 23 Jan 2010 12:16:42 +0100

samba (2:3.4.4~dfsg-1) unstable; urgency=low

  * New upstream version.
  * Drop all RFC files from upstream source, therefore using a "~dfsg"
    suffix to upstream version number.
  * Bugs fixed upstream:
    - fixed list of workgroup servers in libsmbclient. 
      Closes: #555462, #561148
    - fixed documentation of the credentials file format in
      mount.cifs(8). Closes: #552250

 -- Christian Perrier <bubulle@debian.org>  Thu, 14 Jan 2010 20:16:34 +0100

samba (2:3.4.3-2) unstable; urgency=low

  [ Christian Perrier ]
  * Switch to source format 3.0 (quilt)
  * Better adapt "add machine script" example to adduser
    Thanks to Heiko Schlittermann for the suggestion
    Closes: #555466

  [ Steve Langasek ]
  * The "I hate non-declarative alternatives" upload:
    - debian/samba{,-common}.prerm: don't call update-alternatives --remove
      on upgrade, /do/ call it on other invocations of the prerm script.  If
      these tools ever go away, the removal needs to be handled on upgrade by
      the maintainer scripts of the new package version.
    - debian/samba{,-common-bin}.postinst: call update-alternatives
      unconditionally, don't second-guess the maintainer script arguments.
    - debian/samba.postinst: call update-alternatives after the debconf
      handling, not before; debconf triggers a re-exec of the script so
      anything done before invoking debconf is wasted because it will be
      re-done, and if there's already a debconf frontend running when this
      is called, the not-redirected update-alternatives output will confuse
      it.  Closes: #558116.
    - debian/samba-common.prerm: move to samba-common-bin, this is the package
      that owns these binaries.

 -- Christian Perrier <bubulle@debian.org>  Thu, 17 Dec 2009 16:53:13 +0100

samba (2:3.4.3-1) unstable; urgency=low

  * New upstream release. This fixes the following bugs:
    - Do not attempt to update /etc/mtab if it is
      a symbolic link. Closes: #408394
  * Bump Standards-Version to 3.8.3 (checked)

 -- Christian Perrier <bubulle@debian.org>  Sat, 31 Oct 2009 14:32:07 +0100

samba (2:3.4.2-1) unstable; urgency=high

  * New upstream release. Security update.
  * CVE-2009-2813:
    Connecting to the home share of a user will use the root of the
    filesystem as the home directory if this user is misconfigured to
    have an empty home directory in /etc/passwd.
  * CVE-2009-2948:
    If mount.cifs is installed as a setuid program, a user can pass it
    a credential or password path to which he or she does not have
    access and then use the --verbose option to view the first line of
    that file.
  * CVE-2009-2906:
    Specially crafted SMB requests on authenticated SMB connections
    can send smbd into a 100% CPU loop, causing a DoS on the Samba
    server.

 -- Christian Perrier <bubulle@debian.org>  Sat, 03 Oct 2009 08:30:33 +0200

samba (2:3.4.1-2) unstable; urgency=low

  * ./configure --disable-avahi, to avoid accidentally picking up an avahi
    dependency when libavahi-common-dev is installed.

 -- Steve Langasek <vorlon@debian.org>  Sat, 26 Sep 2009 00:01:12 -0700

samba (2:3.4.1-1) unstable; urgency=low

  [ Christian Perrier ]
  * New upstream release. This fixes the following bugs:
    - smbd SIGSEGV when breaking oplocks. Thanks to Petr Vandrovec
      for the clever analysis and collaboration with upstream.
      Closes: #541171
    - Fix password change propagation with ldapsam. Closes: #505215
    - Source package contains non-free IETF RFC/I-D. Closes: #538034
  * Turn the build dependency on libreadline5-dev to libreadline-dev
    to make further binNMUs easier when libreadline soname changes
    Thanks to Matthias Klose for the suggestion

  [ Steve Langasek ]
  * Don't build talloctort when using --enable-external-talloc; and don't
    try to include talloctort in the samba-tools package, since we're
    building with --enable-external-talloc. :)  Closes: #546828.

 -- Steve Langasek <vorlon@debian.org>  Mon, 21 Sep 2009 22:20:22 -0700

samba (2:3.4.0-5) unstable; urgency=low

  * Move /etc/pam.d/samba back to samba-common, because it's shared with
    samba4.  Closes: #545764.

 -- Steve Langasek <vorlon@debian.org>  Tue, 08 Sep 2009 18:43:17 -0700

samba (2:3.4.0-4) unstable; urgency=low

  [ Steve Langasek ]
  * debian/samba.pamd: include common-session-noninteractive instead of
    common-session, to avoid pulling in modules specific to interactive
    logins such as pam_ck_connector.
  * debian/control: samba depends on libpam-runtime (>= 1.0.1-11) for the
    above.
  * rename debian/samba.pamd to debian/samba.pam and call dh_installpam
    from debian/rules install, bringing us a smidge closer to a stock
    debhelper build
  * don't call pyversions from debian/rules, this throws a useless error
    message during build.
  * fix up the list of files that need to be removed by hand in the clean
    target; the majority of these are now correctly handled upstream.
  * debian/rules: fix the update-arch target for the case of unversioned
    build-deps.
  * Pull avr32 into the list of supported Linux archs.  Closes: #543543.
  * Fix LSB header in winbind.init; thanks to Petter Reinholdtsen for the
    patch. Closes: #541367.

  [ Christian Perrier ]
  * Use DEP-3 for patches meta-information

  [ Steve Langasek ]
  * Change swat update-inetd call to use --remove only on purge,
    and --disable on removal.
  * Add missing build-dependency on pkg-config, needed to fix libtalloc
    detection
  * debian/patches/external-talloc-support.patch: fix the Makefile so it
    works when using external talloc instead of giving a missing-depend
    error.
  * debian/patches/autoconf.patch: resurrect this patch, needed for the
    above.
  * debian/rules: build with --without-libtalloc
    --enable-external-libtalloc, also needed to fix the build failure.

 -- Steve Langasek <vorlon@debian.org>  Mon, 07 Sep 2009 22:58:29 -0700

samba (2:3.4.0-3) unstable; urgency=low

  [ Steve Langasek ]
  * debian/control: samba-common-bin has no reason to depend on
    libpam-modules.

  [ Christian Perrier ]
  * Fix "invalid argument" when trying to copy a file from smb share
    Use an upstream patch that will be included in 3.4.1
    Closes: #536757

 -- Christian Perrier <bubulle@debian.org>  Fri, 21 Aug 2009 11:08:43 +0200

samba (2:3.4.0-2) unstable; urgency=low

  [ Debconf translations ]
  * German. Closes: #536433

  [ Steve Langasek ]
  * Enable the ldap idmap module; thanks to Aaron J. Zirbes.  Closes: #536786.

  [ Jelmer Vernooij ]
  * Properly rename smbstatus.1 for alternatives. Closes: #534772

 -- Christian Perrier <bubulle@debian.org>  Sun, 02 Aug 2009 12:20:51 +0200

samba (2:3.4.0-1) unstable; urgency=low

  [ Christian Perrier ]
  * New upstream release: first upload to unstable for 3.4
  * Correct dependencies for samba-common-bin. Closes: #534595

  [ Debconf translations ]
  * Czech. Closes: #534793
  * Russian. Closes: #534796

 -- Christian Perrier <bubulle@debian.org>  Tue, 07 Jul 2009 20:42:19 +0200

samba (2:3.4.0~rc1-1) experimental; urgency=low

  * New upstream version. That fixes the following bugs:
    - Remove pidfile on clean shutdown. Closes: #299433, #454112
  * Drop swat-de.patch that was applied upstream
  * Bump debhelper compatibility level to 6 and declare a versioned
    dependency on debhelper >= 6.0.0

 -- Christian Perrier <bubulle@debian.org>  Sat, 20 Jun 2009 18:43:20 +0200

samba (2:3.4.0~pre2-1) experimental; urgency=low

  [ Jelmer Vernooij ]
  * Split binaries out of samba-common into samba-common-bin.
    Closes: #524661

  [ Christian Perrier ]
  * New upstream version. That fixes the following bugs:
    - Do not limit the number of network interfaces. Closes: #428618
    - Fix Connect4 in samr.idl. Closes: #526229
  * "Using samba" is back.
  * Drop non-linux-ports.patch that was integrated upstream
  * Drop smbpasswd-syslog.patch that was integrated upstream
  * Drop smbclient-link.patch that was integrated upstream

  [ Debconf translations ]
  * Italian. Closes: #529350

 -- Christian Perrier <bubulle@debian.org>  Sat, 06 Jun 2009 11:45:35 +0200

samba (2:3.4.0~pre1-1) experimental; urgency=low

  * New upstream pre-release
  * "Using samba" is dropped from upstream source. Therefore, drop
    debian/samba-doc.doc-base.samba-using

 -- Christian Perrier <bubulle@debian.org>  Wed, 20 May 2009 18:50:35 +0200

samba (2:3.3.6-1) unstable; urgency=high

  * New upstream release. Security release.
  * CVE 2009-1886: Fix Formatstring vulnerability in smbclient
  * CVE 2009-1888: Fix uninitialized read of a data value

 -- Christian Perrier <bubulle@debian.org>  Fri, 26 Jun 2009 18:21:51 +0200

samba (2:3.3.5-1) unstable; urgency=low

  [ Steve Langasek ]
  * debian/patches/undefined-symbols.patch: fix up patch so that it's
    suitable for submission upstream.
  * debian/patches/proper-static-lib-linking.patch: apply the rules to
    vfstest, ldbrename, nss_wins, pam_winbind, pam_smbpass, and
    rpc_open_tcp.

  [ Debconf translations ]
  * Italian. Closes: #529350

  [ Christian Perrier ]
  * New upstream version
  * Lintian fixes:
    -  Declare versioned dependency on debhelper to fit what we have in
       debian/compat
    - samba.postinst: do not call mksmbpasswd with an absolute path
  * Upgrade Standard to 3.8.2 (checked, no change)
  * Upgrade debhelper compatibility level to 6

 -- Christian Perrier <bubulle@debian.org>  Sat, 20 Jun 2009 08:01:16 +0200

samba (2:3.3.4-2) unstable; urgency=low

  [ Christian Perrier ]
  * Do no compile with clustering support on non-Linux platforms
    Closes: #528382

  [ Debconf translations ]
  * Basque. Closes: #528757

 -- Christian Perrier <bubulle@debian.org>  Sat, 16 May 2009 17:31:09 +0200

samba (2:3.3.4-1) unstable; urgency=low

  [ Christian Perrier ]
  * New upstream release:
    - Fixed daily winbind crash when retrieving users from an ADS server
      Closes: #522907.
  * Add idmap_tdb2 module to winbind package
  * No longer shrink "dead" code from smbd, winbindd and vfstest as it prevents
    VFS modules to properly load. Closes: #524048.

  [ Debconf translations ]
  * Bengali added.

  [ Steve Langasek ]
  * Recommend logrotate instead of depending on it.  Closes: #504219.

 -- Christian Perrier <bubulle@debian.org>  Sat, 02 May 2009 10:06:16 +0200

samba (2:3.3.3-1) unstable; urgency=low

  * New upstream release:
    - Fix map readonly. Closes: #521225
    - Add missing whitespace in mount.cifs error message. Closes: #517021
    - Includes our patch to fix detection of GNU ld version. As a
      consequence, we dropped fix_wrong_gnu_ld_version_check.patch
    - Fix segfault in lookup_sid. Closes: #521408

 -- Christian Perrier <bubulle@debian.org>  Sat, 11 Apr 2009 10:12:23 +0200

samba (2:3.3.2-2) unstable; urgency=low

  [ Steve Langasek ]
  * libcap2-dev is only available on Linux, so make this build-dependency
    conditional.  Closes: #519911.

  [ Christian Perrier ]
  * Switch samba-dbg to "Section: debug"
  * Update debian/copyright for year 2009. Thanks to debian-devel
    for the reminder.
  * Dropping Adam Conrad from Uploaders
  * Dropping Eloy Paris from Uploaders with special thanks for his tremendous
    work maintaining the package between 1997 and 2004.

  [ Mathieu Parent ]
  * ensure clustering is enabled with --with-cluster-support=yes
  * build-depends on ctdb >= 1.0.73. Closes: #520202.
  * samba suggests ctdb

  [ Debconf translations ]
  * Esperanto updated.  Closes: #519237.

 -- Christian Perrier <bubulle@debian.org>  Sun, 29 Mar 2009 09:23:35 +0200

samba (2:3.3.2-1) unstable; urgency=low

  [ Christian Perrier ]
  * New upstream release. Closes: #519626
    - mounts with -o guest will now automatically try to connect anonymously.
      Closes: #423971.
    - fix for brokenness when using 'force group'.  Closes: #517760.
    - fix for saving files on Samba shares using MS Office 2007.
      LP: #337037.
  * Re-fix slave links for manual pages in samba-common. Closes: #517204.

  [ Steve Langasek ]
  * Add missing debhelper token to libpam-smbpass.prerm.

 -- Christian Perrier <bubulle@debian.org>  Sun, 15 Mar 2009 12:16:48 +0100

samba (2:3.3.1-1) unstable; urgency=low

  [ Christian Perrier ]
  * New upstream release. Closes: #516981
    Upstream fixes in that release:
    - Fixed various spelling errors/typos in manpages
      Closes: #516047
    - Fix renaming/deleting of files using Windows clients.
      Closes: #516160
    - Fix syntax error in mount.cifs(8). Closes: #454799
  * Use a slave alternative for smbstatus.1 even though that manpage
    is not provided by samba4

  [ Jelmer Vernooij ]
  * Fix slave links for manual pages in samba-common. Closes: #517204.

  [ Steve Langasek ]
  * Add Vcs-{Browser,Svn} fields to debian/control.
  * When populating the sambashare group, it's not an error if the user
    simply doesn't exist; test for this case and let the install continue
    instead of aborting.  LP: #206036.
  * debian/libpam-smbpass.pam-config, debian/libpam-smbpass.postinst,
    debian/libpam-smbpass.files, debian/rules: provide a config block
    for the new PAM framework, allowing this PAM module to
    auto-configure itself
  * debian/control: make libpam-smbpass depend on
    libpam-runtime (>= 1.0.1-2ubuntu1) for the above
  * debian/patches/fix_wrong_gnu_ld_version_check.patch: new patch to fix
    wrong detection of the GNU ld version, so that the symbol export scripts
    will be properly applied when building.
  * refresh debian/libsmbclient.symbols for 3.3.1.

 -- Steve Langasek <vorlon@debian.org>  Mon, 02 Mar 2009 00:30:35 -0800

samba (2:3.3.0-4) unstable; urgency=low

  [ Steve Langasek ]
  * Build-Depend on libcap2-dev.  Closes: #515851.
  * debian/patches/fhs-filespaths-debatable.patch: Add a missing prototype
    for cache_path, which causes nearly undiagnoseable crashes when building
    with -fPIE, because of a wrong return type!  LP: #330626.

  [ Debconf translations ]
  * Belarusian added.  Closes: #516052.
  * Traditional Chinese updated. Closes: #516594
  * Swedish updated.  Closes: #516681.

  [ Mathieu Parent ]
  * enable clustering by default (CTDB). Closes: #514050 

 -- Steve Langasek <vorlon@debian.org>  Tue, 24 Feb 2009 16:58:58 -0800

samba (2:3.3.0-3) unstable; urgency=low

  [ Steve Langasek ]
  * Re-add smb.conf fixes that were dropped in the 3.3.0 merge to unstable.
  * Make samba conflict with samba4, not with itself.

  [ Debconf translations ]
  * Vietnamese updated.  Closes: #515235.
  * Slovak updated.  Closes: #515240.

 -- Steve Langasek <vorlon@debian.org>  Mon, 16 Feb 2009 07:15:47 -0800

samba (2:3.3.0-2) unstable; urgency=low

  * Upload to unstable

 -- Christian Perrier <bubulle@debian.org>  Sat, 14 Feb 2009 13:38:14 +0100

samba (2:3.2.5-4) unstable; urgency=low

  * Fix segfault whan accessign some NAS devices running old versions of Samba
    Closes: #500129
  * Fix process crush when using gethostbyname_r in several threads
    Closes: #509101, #510450

 -- Christian Perrier <bubulle@debian.org>  Thu, 08 Jan 2009 05:59:17 +0100

samba (2:3.2.5-3) unstable; urgency=high

  * Security update
  * Fix Potential access to "/" in setups with registry shares enabled
    This fixes CVE-2009-0022, backported from 3.2.7
  * Fix links in HTML documentation index file.
    Closes: #508388
  * Drop spurious docs-xml/smbdotconf/parameters.global.xml.new
    file in the diff. Thanks to the release managers for spotting it

 -- Christian Perrier <bubulle@debian.org>  Sun, 21 Dec 2008 08:09:31 +0100

samba (2:3.2.5-2) unstable; urgency=low

  * Fix typo in bug number in a comment for the default smb.conf file
    Closes: #507620
  * Document the need to set appropriate permissions on the printer
    drivers directory, in the default smb.conf file. Also change
    the example group from ntadmin to lpadmin
    Closes: #459243
  * Add missing rfc2307.so and sfu*.so links that prevent using the
    'winbind nss info' feature properly
    Thans to Martin Dag Nilsson for reporting and Jelmer Jaarsma for
    the patch. Closes: #506109

 -- Christian Perrier <bubulle@debian.org>  Sat, 13 Dec 2008 13:56:07 +0100

samba (2:3.2.5-1) unstable; urgency=high

  * New upstream version. Security-only release.
    This addresses CVE-2008-4314: potentially leaking
    arbitrary memory contents to malicious clients.
  * Better document cases where using a "master" file for smb.conf
    is a bad idea. Closes: #483187
  * Insert example "add machine script" and "add group script" scripts
    in the default smb.conf. Closes: #349049
  * Move homepage URL to Homepage filed in debian/control

 -- Christian Perrier <bubulle@debian.org>  Thu, 27 Nov 2008 11:36:35 +0100

samba (2:3.3.0-1) experimental; urgency=low

  * New upstream release. Fixes the following bugs:
    - smb file deletion gvfs. Closes: #510564
    - smbclient du command does not recuse properly. Closes: #509258
    - mention possible workgroup field in credential files in mount.cifs(8)
      Closes: #400734
    - bashism in /usr/share/doc/samba-doc/examples/perfcounter/perfcountd.init
      Closes: #489656
    - describe '-g' option in smbclient man page. Closes: #510812
    - fix swat status table layout. Closes: #511275

  [ Jelmer Vernooij ]
  * Use alternatives for the smbstatus, nmblookup, net and 
    testparm binaries and various data files in samba-common 
    to allow installation of Samba 3 together with Samba 4. 
  * Add myself to uploaders.

  [ Christian Perrier ]
  * Add mbc_getOptionCaseSensitive@Base, smbc_setOptionCaseSensitive@Base,
    smbc_set_credentials@Base, smbc_urldecode@Base and smbc_urlencode@Base to
    libsmbclient's symbols file with 3.3.0 as version number
  * Also add 18 symbols to libwbclient0's symbols file with 3.3.0 as
    version number

 -- Christian Perrier <bubulle@debian.org>  Fri, 30 Jan 2009 21:41:49 +0100

samba (2:3.3.0~rc2-4) experimental; urgency=low

  [ Steve Langasek ]
  * Revert one of the template depersonalization changes from the -2 upload,
    because it loses important context

  [ Christian Perrier ]
  * Use double quotation marks in debconf templates
  * Add 'status" option to init scripts. Thansk to Dustin Kirkland for
    providing the patch. Closes: #488275
  * Move WHATSNEW.txt, README, Roadmap to samba-common. Closes: #491997
  * [Lintian] Add ${misc:Depends} to dependencies of binary packages
    that didn't have it already as we're using debhelper in the source
    package
  * [Lintian] Don't ignore errors in swat.postrm
  * [Lintian] Fix "local foo=bar" bashisms in samba-common.dhcp, samba.config
    and samba-common.config
  * smb.conf.5-undefined-configure.patch: fix syntax error in smb.conf(5)
    Closes: #512843

  [ Debconf translations ]
  * Asturian added. Closes: #511730

 -- Christian Perrier <bubulle@debian.org>  Sat, 24 Jan 2009 16:04:57 +0100

samba (2:3.3.0~rc2-3) experimental; urgency=low

  * Fix around the libsmbclient/libsmbclient-dev descriptions, which got
    swapped in the last upload.
  * Drop a boilerplate sentence from the samba-common, smbclient, swat, 
    samba-doc, samba-doc-pdf, samba-dbg, and libwbclient0 descriptions
    that's not relevant for these packages.
  * Hyphenate "command-line" in the smbclient short description.
  * Fix up the smbclient description, which got crossed with the smbfs one.
  * Fix the smbfs description, which was not actually fixed in the previous
    upload.  Really closes: #496206.
  * Further minor adjustments to the description of the swat package.
  * Fix various inaccuracies in the winbind package description.
  * Clarify in the description that samba-tools are extra, only useful for
    testing.

 -- Steve Langasek <vorlon@debian.org>  Tue, 30 Dec 2008 18:42:05 -0800

samba (2:3.3.0~rc2-2) experimental; urgency=low

  [ Steve Langasek ]
  * Handle clearing out netbios settings whenever the DHCP server has gone
    away.  Closes: #299618.

  [ Christian Perrier ]
  * Point the correct document about password encryption in debconf templates
    Corrected in translations as well. Closes: #502838
  * Reword debconf templates to avoid mentioning the local host as a "server".
    Closes: #171177
  * Use this opportunity for other minor rewording:
    - replace "SMB" by "SMB/CIFS"
    - more strongly discouraging the use of plain text passwords
    - unpersonnalization
  * Reword the libpam-smbpass package description
    Thanks to Justin B. Rye for the very useful suggestions
    Closes: #496196
  * Improve the package descriptions by rewording the description overhaul
    Also improve the specific information for samba and samba-dbg
    Thanks again to Justin B. Rye for the invaluable help
    Closes: #496200
  * Improve libsmbclient package description. Closes: #496197
  * Improve libwbclient0 package description. Closes: #496199
  * Improve samba-doc package description. Closes: #496202
  * Improve samba-tools package description. Closes: #496203
  * Improve samba-common package description. Closes: #496204
  * Improve smbclient package description. Closes: #496205
  * Improve smbfs package description. Closes: #496206
  * Improve swat package description. Closes: #496207
  * Improve winbind package description. Closes: #496208
  * Improve samba-doc-pdf package description. Closes: #496211
  * Update French debconf translation

 -- Christian Perrier <bubulle@debian.org>  Mon, 29 Dec 2008 11:50:04 +0100

samba (2:3.3.0~rc2-1) experimental; urgency=low

  * New upstream release

 -- Christian Perrier <bubulle@debian.org>  Wed, 17 Dec 2008 08:22:18 +0100

samba (2:3.3.0~rc1-2) experimental; urgency=low

  * Provide idmap_adex and idmap_hash in winbind.
    Thanks to Jelmer Jaarsma for reporting and providing a patch

 -- Christian Perrier <bubulle@debian.org>  Thu, 04 Dec 2008 19:59:23 +0100

samba (2:3.3.0~rc1-1) experimental; urgency=low

  * New upstream release

 -- Christian Perrier <bubulle@debian.org>  Fri, 28 Nov 2008 10:51:32 +0100

samba (2:3.3.0~pre2-1) experimental; urgency=low

  * New upstream release.

 -- Christian Perrier <bubulle@debian.org>  Fri, 07 Nov 2008 20:52:36 +0100

samba (2:3.2.4-1) unstable; urgency=low

  [ Steve Langasek ]
  * New upstream release.
    - debian/rules: we don't need to move cifs.upcall around, it's now
      installed to the right place upstream.
    - Fixed in this release:
      - typo in cifs.upcall.8. Closes: #501499

  [ Christian Perrier ]
  * Create /var/lib/samba in samba-common. Thanks to Thierry Carrez for
    the patch. Closes: #499359

 -- Christian Perrier <bubulle@debian.org>  Sat, 18 Oct 2008 08:20:31 +0200

samba (2:3.2.3-3) unstable; urgency=low

  [ Steve Langasek ]
  * Add missing manpage for cifs.upcall; thanks to Per Olofsson for pointing
    this out.  Closes: #497857.
  * Georgian debconf translation added. Closes: #498426
  * Polish debconf translation added. Thanks to Łukasz Paździora.

  [ Jelmer Vernooij ]
  * Add ldb-tools to Suggests: of samba. Closes: #488384

 -- Christian Perrier <bubulle@debian.org>  Fri, 03 Oct 2008 20:37:19 +0200

samba (2:3.2.3-2) unstable; urgency=low

  [ Christian Perrier ]
  * Fix FTBFS on GNU/kFreeBSD. Closes: #496880

 -- Steve Langasek <vorlon@debian.org>  Sat, 30 Aug 2008 00:46:07 -0700

samba (2:3.2.3-1) unstable; urgency=high

  * High-urgency upload for security fix
  * New upstream release
    - Fix "/usr/lib/cups/backend/smb does not try port 139 anymore by default"
      Closes: #491881
    - Fix the default permissions on ldb databases.  Addresses
      CVE-2008-3789; closes: #496073.
    - debian/rules, debian/smbfs.files: build with cifs.upcall,
      newly introduced to replace cifs.spnego
    - debian/rules: no more need to rename libsmbclient.so to
      libsmbclient.so.0, or libwbclient.so to libwbclient.so.0

  [ Noèl Köthe ]
  * fixing lintian warning "build-depends-on-1-revision"

 -- Steve Langasek <vorlon@debian.org>  Wed, 27 Aug 2008 10:19:59 -0700

samba (2:3.2.1-1) unstable; urgency=low

  [ Steve Langasek ]
  * Build-depend on keyutils only on the linux archs.  Closes: #493401.
  * New patch debian/patches/shrink-dead-code.patch: throw all .o files into
    a .a archive as a first pass before linking the final executables, so
    that the executables don't end up with quite so much unused code bloating
    the system.  Not applied to net or ntlm_auth, which have particularly
    hairy linking needs.  Partially addresses: bug #474543; no code was
    harmed in the making of this patch.
  * Build-depend on libcups2-dev | libcupsys2-dev, to facilitate backports.

  [ Christian Perrier ]
  * New upstream release
    - Fix trusted domain handling in Winbindd. Closes: #493752
    - Fix for print jobs that continued to show as active after printing
      had completed.  Closes: #494899.

 -- Steve Langasek <vorlon@debian.org>  Thu, 14 Aug 2008 16:13:24 -0700

samba (2:3.2.0-4) unstable; urgency=low

  * Brown paper bag bug: add a change to debian/patches/fhs-filespaths.patch
    that went missing somehow, causing samba to look for secrets.tdb in
    /etc/samba instead of /var/lib/samba where it's been for years.  No
    migration handling added, because this was only present in unstable for
    about a day.  Thanks to Rick Nelson for pointing this out.

 -- Steve Langasek <vorlon@debian.org>  Mon, 21 Jul 2008 17:39:48 -0700

samba (2:3.2.0-3) unstable; urgency=low

  * Upload to unstable.
  * debian/patches/proper-static-lib-linking.patch: fix SMB_LIBRARY macro
    and Makefile.in to properly avoid linking .a libraries into other .a
    libraries, since this bloats the libraries without providing any useful
    functionality.
  * Version the build-dependency on libtalloc-dev, to ensure we're building
    against a package with the right symbols.
  * Add debian/libsmbclient.symbols and debian/libwbclient0.symbols, to get
    more fine-grained versioned library dependencies
  * Bump the shlibs version for libsmbclient to 2:3.2.0, as new symbols
    have been added.
  * Re-add docs/registry to samba-doc, restored upstream
  * Move schannel_store.tdb out of /etc/samba to /var/lib/samba, where it
    belongs according to the FHS.  Closes: #454770.

 -- Steve Langasek <vorlon@debian.org>  Sun, 20 Jul 2008 15:38:10 -0700

samba (2:3.2.0-2) experimental; urgency=low

  * Fix up the copyright file to correctly document that we're now under
    GPLv3, not GPLv2.

 -- Steve Langasek <vorlon@debian.org>  Tue, 08 Jul 2008 12:21:47 -0700

samba (2:3.2.0-1) experimental; urgency=low

  [ Christian Perrier ]
  * New samba-tools package to provide all "torture" tools:
    smbtorture msgtest masktest locktest locktest2 nsstest vfstest
    pdbtest talloctort replacetort tdbtorture smbconftort
  * Upgrade Standard to 3.8.0 (checked)
  * Merged from unstable:
    * Drop "invalid users = root" from the default smb.conf file
      as it differs from upstream's behaviour and upstream is fairly
      noisy about this choice of ours. Closes: #462046
    * Drop commented "guest account = nobody". This is already upstream's
      default
    * Remove versioned Build-Depends when satisfied in etch (actually all
      versioning in Build-Depends)
    * Remove Conflicts with non-existing packages
    * Drop dpkg-dev and binutils from Build-Depends, since the versioned
      build-dep is no longer needed and these are both Build-Essential
    * Mini-policy for settings in smb.conf:
      - don't explicitly set settings to their default value
      - commented settings with the default value are commented with "#"
      - commented settings with a non-default value are commented with ";"
    * Apply this policy to "socket options". Closes: #476104
    * No longer gratuitously use /usr/lib/libsmbclient.so.0.1 but a more logical
      libsmbclient.so.0 as upstream doesn't assign versions
    * Add idmap_*(8) man pages (idea taken from SerNet packages)
    * Create the entire set of directories needed by clients for
      Point-and-Click printing (including old clients!) in
      /var/lib/samba/printers (idea taken from SerNet packages)
    * Update copyright and README.debian information for current and past
      maintainers. Remove redundant mention of Tridge (the copyright is enough)
    * Add doc-base files for samba-doc-pdf. Closes: #451685
    * add a soft dependency on slapd in init script to allow
      proper operation when dependency-based boot sequence is enabled.
      Thanks to Petter Reinholdtsen for reporting and providing a patch
      Closes: #478800
  * Rename libcupsys2-dev to libcups2-dev in build dependencies
  * Localize SWAT in German. Closes: #487681

  [ Debconf translations ]
  * Merged from unstable:
    * Kurdish. Closes: #480151
    * Romanian updated. Closes: #488709.

  [ Steve Langasek ]
  * New upstream release
  * Merged from unstable:
    * debian/patches/no-unnecessary-cups.patch: don't try to connect to a
      cups server when we know that no printers are configured.
      Closes: #479512.

  [ Jelmer Vernooij ]
  * Merged from unstable:
  * Fix bashism in smbtar. (Closes: #486056)

  [ Peter Eisentraut ]
  * Merged from unstable:
    * Removed myself from Uploaders

 -- Christian Perrier <bubulle@debian.org>  Sun, 06 Jul 2008 09:59:07 +0200

samba (2:3.2.0~rc2-1) experimental; urgency=low

  [ Christian Perrier ]
  * New upstream release

  [ Steve Langasek ]
  * Enable building of cifs.spnego for the smbfs package, adding a
    build-dependency on keyutils-dev, to allow kerberos-based authentication
    of cifs mounts.  Closes: #480663, LP: #236830.

 -- Christian Perrier <bubulle@debian.org>  Thu, 12 Jun 2008 17:17:38 +0200

samba (2:3.2.0~rc1-2) experimental; urgency=low

  * Reupload to experimental. Sigh.

 -- Christian Perrier <bubulle@debian.org>  Sat, 31 May 2008 11:08:14 +0200

samba (1:3.2.0~rc1-1) unstable; urgency=low

  * New upstream version
  * debian/samba-doc.doc-base.samba-using: index file is no named toc.html

 -- Christian Perrier <bubulle@debian.org>  Fri, 30 May 2008 20:22:57 +0200

samba (1:3.2.0~pre3-1) experimental; urgency=low

  * New upstream version
  * debian/patches/fix-manpage-htmlchars.patch: dropped as fixed upstream
  * docs/registry removed from samba-doc as missing from upstream tarball
    (upstream bug #5421)
  * debian/samba-doc.doc-base.samba-using: The index (and only) file
    is now book.html

 -- Christian Perrier <bubulle@debian.org>  Sat, 26 Apr 2008 08:20:21 +0200

samba (1:3.2.0~pre2-2) experimental; urgency=low

  [ Christian Perrier ]
  * Upload to experimental with an epoch as the earlier version
    accidentally went to unstable.

  [ Peter Eisentraut ]
  * Removed myself from Uploaders

 -- Christian Perrier <bubulle@debian.org>  Sun, 06 Apr 2008 20:38:35 +0200

samba (3.2.0~pre2-1) unstable; urgency=low

  * New upstream (pre-)release. It closes the following bugs:
    - typos in net.8. Closes: #460487, #460491
    - mention insmb.conf(5) that logging still occurs when
      "syslog only" is enabled and "syslog=0". Closes: #311300
    - bad link in HTML docs. Closes: #358479
    - enhance a useless and confusing debug message in pdb_ldap
      Closes: #448546
    - mention the correct default debug level in smbclient(1)
      Closes: #292371
    - no longer mention that "ip" parameter can use the host name
      in mount.cifs(8). Closes: #296057
    - wrong spelling of "its own" in source comments fixed
      Closes: #448686
    - fix "ldapsam_getgroup: Did not find group" debug message
      Closes: #448546
    - fix smbclient(1): useless use of cat. Closes: #429349

  [ Steve Langasek ]
  * debian/patches/fix-manpage-htmlchars.patch: patch all the manpages from
    3.2.0pre2, which ended up with html entity encodings embedded in them
    by mistake.  This patch is expected to go away again for 3.2.0pre3.
  * fix up the FHS patches for the new upstream release:
    - debian/patches/fhs-newpaths.patch has been merged upstream, drop it.
    - debian/patches/fhs-filespaths.patch has been mostly applied; only one
      path usage remains inconsistent, and a new .tdb has been added with
      the wrong path so fix this up here too.
    - debian/patches/fhs-filespaths-debatable.patch: updated for some new
      uses of lock_path() which we map to cache_path().
    - debian/patches/fhs-assignpaths.patch: patch source/m4/check_path.m4
      instead of source/configure.in.
  * debian/patches/smbstatus-locking.patch: merged upstream
  * debian/patches/smbpasswd-syslog.patch: updated to account for new
    calls to logging functions
  * Handle the new libraries available in samba 3.2: ship libwbclient as a
    shared library, link against the system libtalloc (adding a
    build-dependency on libtalloc-dev - which is actually sort of kludgy
    because this only works as long as the system libtalloc has the same
    soname as the one within the samba tree, this should be fixed to
    properly build against the system libtalloc), and suppress generation
    of the tdb and netapi libraries which aren't useful to us right now.

 -- Christian Perrier <bubulle@debian.org>  Wed, 05 Mar 2008 22:45:28 +0100

samba (2:3.0.31-1) unstable; urgency=medium

  * New upstream release

 -- Christian Perrier <bubulle@debian.org>  Sat, 12 Jul 2008 16:57:09 +0200

samba (2:3.0.30-4) unstable; urgency=low

  [ Christian Perrier ]
  * Rename libcupsys2-dev to libcups2-dev in build dependencies
  * Localize SWAT in German. Closes: #487681
  
  [ Jelmer Vernooij ]
  * Fix bashism in smbtar. (Closes: #486056)

  [ Jamie Strandboge ]
  * debian/patches/upstream_bug5517.patch: adjust cli_negprot() to properly
    calculate buffer sizes. This bug was introduced in the fix for
    CVE-2008-1105. Closes: #488688

  [ Debconf translations ]
  * Romanian updated. Closes: #488709.

 -- Christian Perrier <bubulle@debian.org>  Sun, 06 Jul 2008 11:43:53 +0200

samba (2:3.0.30-3) unstable; urgency=low

  [ Christian Perrier ]
  * add a soft dependency on slapd in init script to allow
    proper operation when dependency-based boot sequence is enabled.
    Thanks to Petter Reinholdtsen for reporting and providing a patch
    Closes: #478800

  [ Steve Langasek ]
  * debian/patches/no-unnecessary-cups.patch: don't try to connect to a cups
    server when we know that no printers are configured.  Closes: #479512.

 -- Christian Perrier <bubulle@debian.org>  Tue, 10 Jun 2008 21:03:51 +0200

samba (2:3.0.30-2) unstable; urgency=high

  * Brown paper bag releae with epoch increased after yet another
    accidental upload of 3.2.0 to unstable. Sigh and apologies to
    autobuilders.

 -- Christian Perrier <bubulle@debian.org>  Sat, 31 May 2008 12:08:50 +0200

samba (1:3.0.30-1) unstable; urgency=high

  * New upstream release: fix a heap overflow when parsing SMB responses in
    client code. (CVE-2008-1105). Closes: #483410

 -- Christian Perrier <bubulle@debian.org>  Wed, 28 May 2008 22:38:44 +0200

samba (1:3.0.29-1) unstable; urgency=low

  * New upstream release

 -- Christian Perrier <bubulle@debian.org>  Thu, 22 May 2008 07:31:55 +0200

samba (1:3.0.28a-3) unstable; urgency=low

  * The "bug hunting at SambaXP" release
  * Drop "invalid users = root" from the default smb.conf file
    as it differs from upstream's behaviour and upstream is fairly
    noisy about this choice of ours. Closes: #462046
  * Drop commented "guest account = nobody". This is already upstream's
    default
  * Remove versioned Build-Depends when satisfied in etch (actually all
    versioning in Build-Depends)
  * Remove Conflicts with non-existing packages
  * Drop dpkg-dev and binutils from Build-Depends, since the versioned
    build-dep is no longer needed and these are both Build-Essential
  * Mini-policy for settings in smb.conf:
    - don't explicitly set settings to their default value
    - commented settings with the default value are commented with "#"
    - commented settings with a non-default value are commented with ";"
  * Apply this policy to "socket options". Closes: #476104
  * No longer gratuitously use /usr/lib/libsmbclient.so.0.1 but a more logical
    libsmbclient.so.0 as upstream doesn't assign versions
  * Add idmap_*(8) man pages (idea taken from SerNet packages)
  * Create the entire set of directories needed by clients for
    Point-and-Click printing (including old clients!) in
    /var/lib/samba/printers (idea taken from SerNet packages)
  * Update copyright and README.debian information for current and past
    maintainers. Remove redundant mention of Tridge (the copyright is enough)
  * Add doc-base files for samba-doc-pdf. Closes: #451685
  * Kurdish debconf translation. Closes: #480151

 -- Christian Perrier <bubulle@debian.org>  Wed, 16 Apr 2008 23:14:46 +0200

samba (1:3.0.28a-2) unstable; urgency=low

  [ Peter Eisentraut ]
  * Removed myself from Uploaders

  [ Steve Langasek ]
  * debian/patches/manpage-encoding.patch: fix up the manpage synopses to
    not use embedded iso8859-1 non-break spaces, there is a roff escape
    sequence that we should use instead.  Closes: #470844.

  [ Christian Perrier ]
  * Reupload with an epoch to supersede an accidental upload of 3.2.0
    in unstable

 -- Christian Perrier <bubulle@debian.org>  Sat, 05 Apr 2008 11:59:23 +0200

samba (3.0.28a-1) unstable; urgency=low

  [ Christian Perrier ]
  * New upstream release. This fixes the following Debian bugs:
    - Prevent nmbd from shutting down when no network
      interfaces can be located. Closes: #433449
  * Debian patches dropped as applied upstream:
    - make-distclean.patch
    - linux-cifs-user-perms.patch
    - cifs-umount-same-user.patch
    - get_global_sam_sid-non-root.patch
    - chgpasswd.patch
    - cups.patch
  * Fix doc-base section from Apps/Net to Network
  * Fix copyright in debian/copyright
  * Updated Standards-Version to 3.7.3 (no changes needed)
  * [Lintian] No longer use -1 revision for the libacl-dev build
    dependency

  [ Steve Langasek ]
  * Merge smb.conf changes from Ubuntu:
    - correct an inconsistency inthe winbind enum comment
    - correct default and example settings to use the canonical names for all
      options, rather than historical synonyms
    - clarify the comment for 'max log size'.
    Thanks to Chuck Short and Richard Laager.
  * Add an additional sed command to samba-common.postinst to cleverly
    pick up any shares that have been appended to the default smb.conf 
    and exclude them from the ucf diff.

 -- Christian Perrier <bubulle@debian.org>  Fri, 14 Mar 2008 21:28:16 +0100

samba (3.0.28-4) unstable; urgency=low
 
  [ Steve Langasek ]
  * Brown paper bag: fix samba-common.files to list all of the smb.conf
    templates, not just the current one.  Closes: #470138.
  * Drop debian/patches/gcc42-arm-workaround.patch, which should have been
    dropped in the previous upload

 -- Steve Langasek <vorlon@debian.org>  Sun, 09 Mar 2008 04:09:26 -0700

samba (3.0.28-3) unstable; urgency=low

  * Drop the arm optimization workaround, as the compiler is now reported
    to be fixed.
  * Add missing eventlogadm(8) manpage.
  * Refresh the list of Linux architectures from type-handling, to pick up
    libacl-dev on armel.  Closes: #465121.
  * Convert handling of smb.conf to use ucf, so that we can sanely manage
    syntax changes going forward.
  * In the process, fix the dhcp handling to allow proper reconfiguration
    via debconf.

  [ Debconf translations ]
  * Indonesian added. Closes: #469976

 -- Steve Langasek <vorlon@debian.org>  Sat, 08 Mar 2008 17:11:16 -0800

samba (3.0.28-2) unstable; urgency=low

  [ Steve Langasek ]
  * Drop some further code in samba-common.postinst that's specific to
    pre-3.0 upgrades.
  * Make the mount.smbfs wrapper a bash script instead of a POSIX sh script,
    so we can use bash array variables and cope with arguments containing
    embedded spaces (such as share names).  Thanks to Julian Gilbey
    <jdg@debian.org> for the patch.  Closes: #457105.
  * debian/patches/gcc42-arm-workaround.patch: work around an arm compiler
    problem by building rpc_parse/parse_prs.o with -O0 on this architecture.
    Thanks to Martin Michlmayr for helping to pin down the problem file.
    Closes: #445566.
  * mount.smbfs: map the smbfs "guest" option to "guest,sec=none", which is
    a closer approximation of the semantics with cifs.

 -- Christian Perrier <bubulle@debian.org>  Sat, 05 Jan 2008 09:46:06 +0100

samba (3.0.28-1) unstable; urgency=high

  * New upstream release. Security fix
  * Fix a remote code execution vulnerability when running as a domain
    logon server (PDC or BDC).  (CVE-2007-6015)

 -- Christian Perrier <bubulle@debian.org>  Tue, 11 Dec 2007 00:12:11 +0530

samba (3.0.27a-2) unstable; urgency=low

  * debian/patches/disable-weak-auth.patch: disable plaintext authentication
    on the client, and lanman authentication on both client and server, by
    default since these are only needed for Win9x or Samba with encrypted
    passwords disabled and are potential password attack vectors.  This
    change is backported from Samba 3.2.  LP: #163194.
  * Don't build the userspace tools for the deprecated smbfs kernel driver
    anymore; instead, use a shell wrapper around mount.cifs that translates
    option names between the smbfs and cifs drivers.
    Closes: #169624, #256637, #265468, #289179, #305210, #410075;
    LP: #29413
  * debian/panic-action: detect when we're on an Ubuntu system and direct bug
    reporters to Launchpad instead of to the Debian BTS.  Closes: #452940.
  * debian/samba.init: call log_progress_msg separately for each daemon on
    stop rather than passing a second arg to log_daemon_msg, for greater
    compatibility with both Debian and Ubuntu LSB initscript implementations.
    Closes: #453350.
  * Drop smbldap-tools to Suggests:, consistent with the textbook meaning of
    recommends/suggests which is now implemented correctly in apt.
    Closes: #453144.
  * Get rid of the build-dependency on type-handling:
    - add a new target, "update-archs", to be invoked by hand to refresh
      the list of known Linux architectures for the libacl1-dev
      build-dep; this avoids the clean target making changes to
      debian/control
    - rework the sed line so that it works in-place on debian/control,
      so we can get rid of debian/control.in as well and just update
      debian/control directly
    Closes: #340570.

 -- Steve Langasek <vorlon@debian.org>  Tue, 04 Dec 2007 18:35:29 -0800

samba (3.0.27a-1) unstable; urgency=low

  [ Steve Langasek ]
  * New upstream release
    - fix regression with smbfs clients, introduced by the security fix in
      3.0.27.  Closes: #451839.
    - debian/patches/cifs-umount-trailing-slashes.patch: merged upstream.
  * Drop the deprecated "printer admin" example from the default smb.conf.
    Closes: #451273.
  * Add a *new* debian/patches/cups.patch to *enable* cups as the default
    printing system, because since the original introduction of this patch
    in Debian there was a regression upstream that caused cups to never be
    selected as the default print system.
  * Set the default value for the workgroup question to "WORKGROUP" in
    samba-common.templates, not just in the template smb.conf, so that the
    debconf question comes out right every time; and always treat this
    as a high-priority debconf question instead of selecting the
    priority based on whether there's an existing value, since there's
    now *always* an existing value but the value doesn't tell us
    anything meaningful about the user's preference.  Closes: #451271.
  * Drop some code from samba.postinst that only applies to upgrades from
    pre-3.0 (i.e., pre-sarge) packages

  [ Christian Perrier ]
  * Update the "built by" part of README.debian
  * Remove the very outdated parts of README.debian

 -- Steve Langasek <vorlon@debian.org>  Fri, 23 Nov 2007 13:04:52 -0800

samba (3.0.27-1) unstable; urgency=low

  * New upstream version
    - fixes a remote code execution vulnerability when running nmbd as a
      WINS server. (CVE-2007-5398; closes: #451385)
    - fixes a buffer overflow in nmbd when running as a domain controller
      during processing of GETDC logon server requests. (CVE-2007-4572)

  [ Steve Langasek ]
  * fhs.patch: net usershares should also be stored under /var/lib, not under
    /var/run.  No transition handling in maintainer scripts, since this
    feature is not activated by default.
  * get_global_sam_sid-non-root.patch: avoid calling get_global_sam_sid()
    from smbpasswd -L or pam_smbpass when running as non-root, to avoid a
    foreseeable panic.  Closes: #346547, #450738.
  * usershare.patch: enable "user shares" by default in the server with a
    default limit of 100, to support user shares on both upgrades and new
    installs with no need to munge config files.  Thanks to Mathias Gug
    <mathiaz@ubuntu.com> for the patch.  Closes: #443230.
  * On Ubuntu, support autopopulating the sambashare group using the existing
    members of the admin group; no equivalent handling is done on Debian,
    because there doesn't seem to be an appropriate template group we can use
    that wouldn't be considered a privilege escalation for those users.
  * Update Samba to explicitly use the C locale when doing password changes,
    to account for Linux-PAM's recently adopted i18n support.
    Closes: #451272.
  * Enforce creation of the pid directory (/var/run/samba) in the samba
    init script, for compatibility with systems that use a tmpfs for
    /var/run.  Closes: #451270.
  * debian/patches/cups.patch, debian/NEWS: drop the patch to force bsd
    as the default printing system, as CUPS is now the dominant/default
    printing system for Linux.

  [ Debconf translations ]
  * Hebrew added. Closes: #444054

  [ Christian Perrier ]
  * Split fhs.patch into 3 separate patches to make upstream integration
    easier:
    - fhs-newpaths.patch: introduce new paths
    - fhs-filespaths.patch: assign files to new paths
    - fhs-assignpaths.patch: assign paths to FHS-compatible locations
  * Compile with DNS update support. Thanks to Matthias Gug for
    reporting and contributions from Launchpad's #156686
    Closes: #449422

 -- Steve Langasek <vorlon@debian.org>  Thu, 15 Nov 2007 11:46:17 -0800

samba (3.2.0~pre1-1) experimental; urgency=low

  * New upstream (pre-)release

  [ Steve Langasek ]
  * fhs.patch: net usershares should also be stored under /var/lib, not under
    /var/run.  No transition handling in maintainer scripts, since this
    feature is not activated by default.
  * Update smbstatus-locking.patch to use db_open() instead of
    tdb_open(), per upstream recommendation.
  * Use talloc_strdup() and talloc_asprintf() instead of static strings in
    data_path(), state_path(), and cache_path(), as suggested by Volker
    Lendecke.

  [ Debconf translations ]
  * Hebrew added. Closes: #444054

  [ Christian Perrier ]
  * Split fhs.patch into 4 separate patches to make upstream integration
    easier:
    - fhs-newpaths.patch: introduce new paths
    - fhs-filespaths.patch: assign files to new paths
    - fhs-filespaths-debatable.patch: assign files to new paths (part that
      seems more difficult to be integrated upstream)
    - fhs-assignpaths.patch: assign paths to FHS-compatible locations

 -- Christian Perrier <bubulle@debian.org>  Sun, 21 Oct 2007 09:14:42 +0200

samba (3.0.26a-1) unstable; urgency=low

  * New upstream release.
  * Remove the samba-common/unsupported-passdb debconf template and
    the associated code in samba-common.postinst, that deals with pre-etch
    versions transition
  * Remove the samba/tdbsam template and the remaining line referencing
    it (for no need) in samba.postinst. That code was removed in 3.0.23c-2
    and was dealing with pre-3.0 transitions.

 -- Christian Perrier <bubulle@debian.org>  Sun, 16 Sep 2007 10:16:29 +0200

samba (3.0.26-1) unstable; urgency=high

  * New upstream release: security update for CVE-2007-4138: 
    incorrect primary group assignment for domain users using the rfc2307 or
    sfu winbind nss info plugin.

 -- Christian Perrier <bubulle@debian.org>  Tue, 11 Sep 2007 19:16:32 +0200

samba (3.0.25c-1) unstable; urgency=low

  [ Noèl Köthe ]
  * new upstream released from 2007-08-20
    - added smbfs deprecation information to help and manpage
      Closes: #360384
    - fixed winbind leaking file descriptors
      Closes: #410663
    - fixed smbpasswd fails with errorcode SUCCESS as normal user
      Closes: #155345

  [ Christian Perrier ]
  * Drop the (upstream unmaintained) python bindings (python-samba package)
  * swat: turn the dependency on samba-doc to a Recommends:
    Thanks to Peter Eisentraut for dealing with that issue and bringing it
    back. Closes: #391742

 -- Christian Perrier <bubulle@debian.org>  Sun, 26 Aug 2007 14:57:16 +0200

samba (3.0.25b-2) unstable; urgency=low

  [ Steve Langasek ]
  * Don't start nmbd if 'disable netbios' is set in the config.
    Closes: #429429.
  * missing_userspace_bugzilla999.patch: always use opt_gid and opt_uid,
    set to those of the invoking user, when called as non-root.
    Closes: #431661.
  * Fix up fhs.patch for some new FHS regressions:
    - make sure all references to winbindd_idmap.tdb look in /var/lib/samba
    - make sure all references to winbindd_cache.tdb look in /var/cache/samba
    - share_info.tdb belongs in /var/lib/samba; this is a regression
      introduced in 3.0.23-1, so fix up this path on samba upgrade
    - move the ADS "gpo" cache directory to /var/cache/samba
    - move idmap_cache.tdb to /var/cache/samba, and fix up the path on
      winbind upgrade
  * linux-cifs-user-perms.patch: also support setting a default uid and gid
    value when mount.cifs is called as non-root
  * cifs-umount-trailing-slashes.patch: canonicalize mount point names when
    umount.cifs is called, to avoid unnecessarily leaving entries behind in
    /etc/mtab if invoked with a trailing slash in the mount point name
  * cifs-umount-same-user.patch: the CIFS_IOC_CHECKMOUNT ioctl check
    in umount.cifs assumed that errors would return a value > 0, when in fact
    the return value on failure is -1.  Correct this assumption, which was
    allowing any user to unmount shares mounted by other users.
  * smbpasswd-syslog.patch: Fix pam_smbpass to no longer call openlog()
    and closelog(), since this will interfere with syslogging behavior
    of the calling application.  Closes: #434372.
  * swat should depend only on inet-superserver, not update-inetd, per
    Marco d'Itri.

  [ Christian Perrier ]
  * debian/panic-action: bail out if there's no "mail" command
    Patch from the Ubuntu samba packagers.
  * debian/smb.conf: use the comment from Ubuntu package for the "valid users"
    setting of [homes] as a basis for ours. Ubuntu's wording is better.

  [ Peter Eisentraut ]
  * Don't ignore errors from make distclean, as per lintian check

  [ Debconf translations ]
  * Gujarati updated. Closes: #436215

 -- Steve Langasek <vorlon@debian.org>  Fri, 17 Aug 2007 18:38:58 -0700

samba (3.0.25b-1) unstable; urgency=low

  * New upstream version
  * Bugs fixed upstream:
    - correct default mentioned for "store dos attribute" in smb.conf(5)
      Closes: #367379
    - fix typo in pdbedit.c. Closes: #421758
    - fixed crashes in idmap_rid. Closes: #428411
    - misleading documentation in smb.conf(5). Closes: #218477
    - don't crash when no eventlog names are defined in smb.conf
      Closes: #424683
    - typography errors in manpages. Closes: #427865, #418811
    - fix compilation and linking of pam_smbpass.so. Closes: #430755
  * Drop patches that have been applied upstream:
    - nmbd-signalling.patch

 -- Christian Perrier <bubulle@debian.org>  Wed, 27 Jun 2007 15:12:13 +0200

samba (3.0.25a-2) unstable; urgency=low

  [ Debconf translations ]
  * Danish updated. Closes: #426773

  [ Christian Perrier ]
  * Clean out some remaining cruft that is not deleted
    by "make clean". Taken from Ubuntu patches.
  * Add missing userspace patches to properly pass uid and gid with 2.6
    kernels. See #408033 and upstream's #999 for rationale
  * Drop smbmount-unix-caps.patch as workaraound for #310982 as the issue
    is fixed in 2.4 and 2.6 kernels (2.6 kernels need
    missing_userspace_bugzilla999.patch, though)
    Closes: #408033
  * Add the samba-common and winbind packages to samba-dbg to get
    debugging symbols for winbindd, net, etc.
  * Replace all occurrences of ${Source:Version} by ${$binary:Version} in
    dependencies. All these were Arch:any depending on Arch:any (the only
    Arch:any depending on Arch:all already used ${source:Version}

  [ Steve Langasek ]
  * Update samba.config to not override user preference on passdb.tdb
    creation after initial configuration.  Closes: #350926.
  * Drop the last vestiges of the unified samba.patch; this reverts the
    change for bug #112195 which it's been determined has no actual security
    benefits, and drops the fix for bug #106976 which is superseded
    upstream.

  [ Debconf translations ]
  * Vietnamese updated.  Closes: #426979.

 -- Christian Perrier <bubulle@debian.org>  Wed, 13 Jun 2007 15:47:06 +0200

samba (3.0.25a-1) unstable; urgency=low

  [ Christian Perrier ]
  * New upstream version
  * Bugs fixed upstream:
    - password expiration loog on samba domain controllers. Closes: #425083
    - no more login on samba servers that are members of samba domains
      Closes: #425680, #426002
    - users no longer have access according to their secondary groups
      on shares with "force group". Closes: #424629
  * Debian packaging fixes:
    - Enforce building with "--with-ads" and therefore fail
      when the build can't be done with kerberos support.
      Closes: #424637
    - debian/control: wrap long lines in packages' descriptions
    - uncomment out use of type-handling in the clean target, because
      type-handling has been fixed to support the new /usr/share/dpkg/ostable
    - avoid installing extra COPYING files in /usr/share/doc/* (one was
      installed along with the pcap2nbench example)
  * Merge Ubuntu changes:
    - use of PIDDIR instead of hardcoding it in samba.init and winbind.init
  * Patches to upstream source:
    - patches/fhs.patch: recreate winbindd_cache.tdb in the cache directory
      instead of the lock directory. Thanks to C. K. Jester-Young for the
      patch. Closes: #425640

  [ Steve Langasek ]
  * swat and samba depend on update-inetd instead of on netbase; swat also
    depends on "openbsd-inetd | inet-superserver", for samba this is only a
    Suggests.

 -- Christian Perrier <bubulle@debian.org>  Sun, 27 May 2007 09:30:02 +0200

samba (3.0.25-1) unstable; urgency=high

  * New upstream version including security fixes
  * Bugs fixed upstream:
    - nmbd no longer segfaults on bad interface line
      Closes: #265577, #386922, #359155, #366800
    - documentation issues about displaycharset. Closes: #350790
    - documentation makes it clear that case options such as
      "default case" can only be set on a per-share basis.
      Closes: #231229
    - all occurrences of "encypt" fixed in smb.conf(5)
      Closes: #408507
    - two typos on "account" fixed in source/passdb/pdb_ldap.c and
      source/utils/pdbedit.c. Closes: #402392
    - no longer panic when using the (deprecated) "only user" option
      in user level security. Closes: #388282
    - CVE-2007-2444 (User privilege elevation because of a local SID/Name
      translation bug)
    - CVE-2007-2446 (Multiple heap overflows allow remote code execution)
    - CVE-2007-2447 (Unescaped user input parameters are passed as
                     arguments to /bin/sh allowing for remote command
                     execution)

  [ Debconf translations ]
  * Marathi added. Closes: #416802
  * Esperanto added. Closes: #417795.
  * Basque updated. Closes: #418196.
  * Wolof updated. Closes: #421636

  [ Christian Perrier ]
  * /etc/dhcp3/dhclient-enter-hooks.d/samba tests for /etc/init.d/samba
    before running invoke-rc.d. Closes: #414841

  [ Steve Langasek ]
  * Comment out use of type-handling in the clean target, because
    type-handling is currently broken in unstable and clean shouldn't be
    editing debian/control anyway.

 -- Christian Perrier <bubulle@debian.org>  Mon, 14 May 2007 10:30:15 +0200

samba (3.0.24-6) unstable; urgency=high

  * Arrrgh, cut'n'paste error in the regexp in the last upload, so the bug
    is still present :/  Fix a missing ] in the regexp for passdb backend
    checking, really-closes: #415725.

 -- Steve Langasek <vorlon@debian.org>  Sat, 24 Mar 2007 03:32:46 -0700

samba (3.0.24-5) unstable; urgency=high

  * The "see what you get for trusting the quality of my packages,
    release team?  Release team, please unblock this package" release.
  * High-urgency brown-paper-upload for etch-targetted fix for
    regression introduced in the last version

  [ Steve Langasek ]
  * Fixed the regexp used for matching broken passdb backend settings,
    since we were getting false positives on *all* values. :/  The
    correct match should be: one or more non-space, non-comma
    characters, followed by a space or a comma, followed by zero or more
    spaces, followed by one or more non-space characters.  Closes: #415725.

  [ Debconf translations ]
  * Nepali
  * Korean; closes: #414883.
  * Russian
  * Arabic
  * Portuguese
  * Greek. Closes: #415122
  * Norwegian Nynorsk added.
  * Marathi added. Closes: #416802

 -- Steve Langasek <vorlon@debian.org>  Wed, 21 Mar 2007 13:49:46 -0700

samba (3.0.24-4) unstable; urgency=medium

  [ Steve Langasek ]
  * Documentation fix for a problem affecting upgrades from sarge: if
    passdb backend is still a comma- or space-separated list after any
    attempts at automatic fix-ups, throw a debconf error notifying the
    user that they'll need to fix this manually.  Closes: #408981.

  [ Debconf translations ]
  * French
  * Spanish
  * Galician; closes: #414605.
  * Swedish; closes: #414610.
  * Brazilian Portuguese; closes: #414603.
  * German; closes: #414630.
  * Norwegian Bokmål; closes: #414619.
  * Bulgarian; closes: #414624.
  * Romanian; closes: #414629.
  * Tagalog; closes: #414637.
  * Khmer; closes: #381833.
  * Thai; closes: #414664.
  * Slovak; closes: #414665.
  * Slovenian
  * Simplified Chinese; closes: #414671.
  * Japanese; closes: #414673.
  * Hungarian; closes: #414677.
  * Dzongkha; closes: #414680.
  * Estonian; closes: #414679.
  * Catalan
  * Malayalam; closes: #414728
  * Traditional Chinese; closes: #414730
  * Turkish
  * Italian; closes: #414708
  * Finnish; closes: #414736
  * Dutch; closes: #414741
  * Albanian; closes: #414778.
  * Czech; closes: #414793.

 -- Steve Langasek <vorlon@debian.org>  Tue, 13 Mar 2007 16:29:21 -0700

samba (3.0.24-3) unstable; urgency=low

  [ Christian Perrier ]
  * Merge some Ubuntu changes:
    - do not expose the Samba version anymore
    - default workgroup set to WORKGROUP (default workgroup of
      Windows workstations)
  * Fix FTBFS on GNU/kFreeBSD. Thanks to Petr Salinger for the patch
    Closes: #394830
  * Add commented "winbind enum*" settings in smb.conf
    This will point users to these important settings which changed
    their default behaviour between sarge and etch. Closes: #368251

  [ Steve Langasek ]
  * samba-common.dhcp: support creating /etc/samba/dhcp.conf the first
    time the script is called if the dhcp client was already running at
    the time of install, and manually reload samba to get the updated
    config files read.  Thanks to Bas Zoetekouw for the patch.
    Closes: #407408.
  * While we're at it, use atomic replace for /etc/samba/dhcp.conf just
    in case someone else reloads samba while the script is running.  Low
    impact, low-risk change.

 -- Steve Langasek <vorlon@debian.org>  Sun, 11 Mar 2007 23:34:10 -0700

samba (3.0.24-2) unstable; urgency=low

  * Re-upload with a proper .orig.tar.gz.

 -- Steve Langasek <vorlon@debian.org>  Mon,  5 Feb 2007 19:55:34 -0800

samba (3.0.24-1) unstable; urgency=high

  * New upstream release, security update
  * Fixes for the following security advisories:
    - Directly affecting Debian:
      - CVE-2007-0452 (Potential Denial of Service bug in smbd)
    - Not affecting Debian:
      - CVE-2007-0453 (Buffer overrun in NSS host lookup Winbind
        NSS library on Solaris)
      - CVE-2007-0454 (Format string bug in afsacl.so VFS plugin)
  * Correct paths for the documentation pointers in the default smb.conf
    file. Thanks to Ted Percival for his care reporting this. Closes: #408898

 -- Christian Perrier <bubulle@debian.org>  Mon,  5 Feb 2007 05:27:07 +0100

samba (3.0.23d-4) unstable; urgency=low

  * Debconf translation updates:
    - Slovenian added.

 -- Christian Perrier <bubulle@debian.org>  Wed,  3 Jan 2007 08:43:50 +0100

samba (3.0.23d-3) unstable; urgency=low

  * Debconf translation updates:
    - Malayalam added. Closes: #403107
    - Tamil added. Closes: #403353

 -- Christian Perrier <bubulle@debian.org>  Mon,  1 Jan 2007 10:17:18 +0100

samba (3.0.23d-2) unstable; urgency=low

  * Build-Conflicts: libfam-dev to avoid problems accessing shares
    when using GAMIN. Closes: #400617
  * Lintian fixes:
    - Run debconf-updatepo in the clean target to ensure up-to-date PO
      and POT files
    - debian/patches/no_unbreakable_spaces_in_man.patch:
      Replace all non-breakable spaces by regular spaces in man pages.
      They are encoded in ISO-8859-1 which is not recommended in man pages.
      This should be submitted upstream.
    - reformat too long lines in package description

 -- Christian Perrier <bubulle@debian.org>  Sun,  3 Dec 2006 09:39:29 +0100

samba (3.0.23d-1) unstable; urgency=low

  * new upstream release (2006-11-15)

  [ Noèl Köthe ]
  * updated documentation.patch for 3.0.23d
  * updated non-linux-ports.patch for 3.0.23d
  * updated adapt_machine_creation_script.patch for 3.0.23d
  * updated autoconf.patch for 3.0.23d

  [ Debconf translations ]
  * Added Bosnian. Closes: #396634
  * Added Bulgarian. Closes: #397773

 -- Noèl Köthe <noel@debian.org>  Thu, 16 Nov 2006 13:55:26 +0100

samba (3.0.23c-4) unstable; urgency=low

  [ Debconf translations ]
  * Added Greek.
  * Added Gujarati. Closes: #394430
  * Added Korean. Closes: #394509
  * Added Nepali.
  * Updated Czech (typo fixed).
  * Added Wolof. Closes: #396079

 -- Christian Perrier <bubulle@debian.org>  Sun,  5 Nov 2006 09:42:40 +0100

samba (3.0.23c-3) unstable; urgency=low

  [ Debconf translations ]
  * Updated Catalan; thanks to Guillem Jover for his help
  * Updated Russian.
  * Updated Spanish. Add a missing word and correct the copyright header
  * Updated Vietnamese. Closes: #394164
  * Added Albanian. Closes: #393777
  * Added Chinese (Traditional).
  * Added Thai.

 -- Christian Perrier <bubulle@debian.org>  Sat, 21 Oct 2006 10:44:11 +0200

samba (3.0.23c-2) unstable; urgency=low

  [ Debconf translations ]
  * Updated Swedish. Closes: #386510.
  * Updated Japanese. Closes: #386534.
  * Updated Italian. Closes: #386691.
  * Updated Romanian. Closes: #388254.
  * Updated German. Closes: #389072.
  * Updated Brazilian Portuguese. Closes: #389097.
  * Updated Basque. Closes: #389722.
  * Updated Turkish. Closes: #390887
  * Updated Danish. Closes: #390878
  * Updated German. Closes: #390813
  * Updated Simplified Chinese. Closes: #390959
  * Updated Arabic.
  * Updated Spanish. Closes: #391735
  * Updated Dutch. Closes: #392082
  * Added Slovak. Closes: #386847.
  * Added Finnish. Closes: #390150.
  * Added Estonian. Closes: #391102.
  * Added Norwegian Bokmål. Closes: #391692
  * Added Hungarian. Closes: #391746

  [ Steve Langasek ]
  * Change the Maintainer field at last to the mailing list... gives
    our spam rules some testing, in response to popular demand :)
  * Check for update-inetd on purge before trying to invoke it;
    closes: #388606.

  [ Peter Eisentraut ]
  * Make swat binNMU-safe by using ${source:Version} for dependency on
    samba-doc
  * Make samba-common owner of /var/{cache,log,run}/samba, let samba and
    winbind only delete files they know they're exclusive owners of.
    Closes: #370718.
  * Use python-central to manage installation of python-samba.
    Closes: #386499.  (patch by Patrick Winnertz)
  * Use upstream makefile to install Python module.
  * Build-Depend on python-dev instead of python-all-dev.
  * Removed old upgrade support.
  * Remove possibly leftover comma from "passdb backend" setting in
    smb.conf on upgrade. Closes: ##383307.
  * Added libpam-smbpass logcheck file by martin f krafft.
    Closes: #391487, #391916.

  [ Christian Perrier ]
  * Add LSB info to the init script

 -- Christian Perrier <bubulle@debian.org>  Thu, 12 Oct 2006 18:31:46 +0200 

samba (3.0.23c-1) unstable; urgency=low

  [ Christian Perrier ]
  * New upstream version
  * Split out samba/run_mode with "__Choices".
 
  [ Noèl Köthe ]
  * corrected samba override disparity:
    samba-dbg_3.0.23b-2_i386.deb: package says priority is optional, override says extra.

  [ Debconf translations ]
  * Updated Galician. Closes: #383001.
  * Updated Danish. Closes: #383025.
  * Added Tagalog. Closes: #383039, #383252.
  * Updated Khmer.
  * Updated Arabic.
  * Updated Dzongkha. Closes: #383125.
  * Updated Vietnamese. Closes: #383126.
  * Updated Czech. Closes: #384760.

  [ Peter Eisentraut ]
  * Preseed configure result for method to detect interfaces in
    debian/config.cache; the test might otherwise fail if there are no
    interfaces configured at build time. Closes: #382429.
  * Refined panic-action script text. Closes: #382500.

 -- Noèl Köthe <noel@debian.org>  Mon, 04 Sep 2006 12:10:28 +0200

samba (3.0.23b-2) unstable; urgency=low

  [ Debconf translations ]
  * Updated Romanian. Closes: #382358
  * Updated Dzongkha. Closes: #382448, #382948
  * Updated Basque. Closes: #382456
  * Added Simplified Chinese. Closes: #382489

  [ Peter Eisentraut ]
  * Remove no longer functioning "guest" value from "passdb backend"
    setting in smb.conf on upgrade. Closes: #382296

  [ Steve Langasek ]
  * Drop code and debconf questions specific to upgrades from samba <= 2.2.
  * Reword some debconf translations as discussed on the list.
  * Rerun debconf-updatepo.
  * Switch debian/ca.po to UTF-8.
  * Restore some reverted strings for Galician, Czech, Brazilian Portuguese,
    Spanish, French, Italian, Catalan, Portuguese, Russian, and Japanese.
  * Update translations for Brazilian Portuguese, Spanish, French, Italian,
    Catalan, and Portuguese.

 -- Peter Eisentraut <petere@debian.org>  Mon, 14 Aug 2006 19:04:31 +0200

samba (3.0.23b-1) unstable; urgency=low

  * New upstream release

  [ Debconf translations ]
  * Updated Galician. Closes: #381988

 -- Noèl Köthe <noel@debian.org>  Tue, 08 Aug 2006 22:28:00 +0200

samba (3.0.23a-1) unstable; urgency=medium

  * New upstream release

  * Fixes the following Debian bugs:
    - winbind: panic()s when started outside of a domain context.
      Closes: #337070
    - Make smbclient -L use RPC to list shares, fall back to RAP.
      Closes: #168732
    - Potential hang in nmbd. Upstream bug #3779. Closes: #367472
    - Typos in "ldap group suffix" in smb.conf(5) (upstream #3780).
      Closes: #367507
    - Erroneous permissions checks after 3.0.10 -> 3.0.14a
      (upstream #2591). Closes: #307626
    - Anonymous memory exhaustion DoS (CVE-2006-3403). Closes: #378070
    - ImportError exception raised when trying to import samba.smb
      (upstream #3567). Closes: #350050
    - Changed references from pam_pwdb to pam_unix (upstream #3225).
      Closes: #206672
    - SWAT segfault (upstream #3702). Closes: #363523

  [ Adam Conrad ]
  * Fix typo in smb.conf that causes all samba apps to whine.
    Closes: #369782
  * Add myself to Uploaders, on the off chance that I might upload.

  [ Debconf translations ]
  * Add Galician translation of debconf templates. Closes: #361204, #369403
  * Add Basque translation of debconf templates. Closes: #375104
  * Add Romanian translation of debconf templates. Closes: #379246
  * Add Khmer translation of debconf templates. Closes: #381833
  * Add Dzongkha translation of debconf templates.
  * Updated Russian. Closes: #369375
  * Updated Czech. Closes: #369408
  * Updated Japanese. Closes: #369457
  * Updated Italian. Closes: #369587
  * Updated Swedish. Closes: #369730
  * Updated Dutch. Closes: #376515
  * Updated Vietnamese. Closes: #381557
  * Updated French.
  * Updated Brazilian.
  * Updated Portuguese. Closes: #372632
  * Updated Arabic.

  [ Christian Perrier ]
  * Add dependency on procps for samba, as ps is used in init scripts.
    Thanks to Bastian Blank for reporting. Closes: #365618
  * Rewrite debconf templates to be compliant with 6.5.2 of the Developer's
    Reference
  * Add support for /etc/default/winbind. Closes: #262313, #374411
    Thanks to Guido Guenther for the old patch and to Jérôme Warnier
    for reminding us about it.
  * Compile with --with-cifsmount which is now needed to properly compile
    mount.cifs and umount.cifs. See samba bug #3799

  [ Peter Eisentraut ]
  * Use debian/compat instead of DH_COMPAT
  * Updated Standards-Version to 3.7.2 (no changes needed)
  * Replaced libsmbclient shlibs file by dh_makeshlibs call, so the
    required ldconfig calls appear in the maintainer scripts
  * Adjusted debian/rules to get 3.0.23rc1 to build
  * Updated to debhelper level 5
  * Rearranged dh_strip calls so that build succeeds with
    DEB_BUILD_OPTIONS=nostrip. Closes: #288995
  * Create /var/spool/samba and use it as default printer spool.
    Closes: #275241
  * Made winbind init script more careful about returning proper exit code
  * Added winbindd_priv group as owner of winbindd_privileged directory.
    Closes: #307257
  * Python transition preparations: renamed package to python-samba,
    removed hardcoded references to Python version 2.3. Closes: #380939
  * Removed unwanted swat debconf warning
  * Put localized swat messages into /usr/share/samba, where swat looks for
    them. Closes: #376991

 -- Peter Eisentraut <petere@debian.org>  Mon,  7 Aug 2006 23:00:49 +0200

samba (3.0.22-1) unstable; urgency=medium

  [ Steve Langasek ]
  * New upstream release
    - CAN-2006-1059: fixes an information leak in logfiles of systems using
      winbind with log level >= 5.
  * Fix a typo in the default smb.conf (closes: #354495).

  [ Noèl Köthe ]
  * replacing SMB with SMB/CIFS in the descriptions like
    named on the samba.org webpage. Closes: #356335

 -- Steve Langasek <vorlon@debian.org>  Sun, 12 Mar 2006 22:40:28 +0100

samba (3.0.21c-1) unstable; urgency=low

  * New upstream release
  * add a few logon-related parameters as good and safe
    examples for *DC-type settings. Closes: #349051
  * add an example "add user script". Closes: #349050
  * drop outdated information from the smbfs package description
    Closes: #352828

 -- Christian Perrier <bubulle@debian.org>  Sat, 25 Feb 2006 11:58:45 +0100

samba (3.0.21b-1) unstable; urgency=low

  * The "Tridge" release: celebrates the 2005 Free Software Award winner

  * New upstream release

  * Upstream bugs fixed by the new upstream release:
    - Support changing expired passwords in
      pam_winbindd. Closes: #258302
    - vfs_full_audit fixes for multiple connections. Closes: #348419
    - crashes of smbd in security=server mode
      Closes: #346045, #346069, #350598, #351448

  [ Peter Eisentraut ]
  * Put correct paths for Debian installations into the man pages, and
    remove outdated swat setup instructions therein. Closes: #321005
  * Fix lintian overrides and install them into the right packages.
  * Remove swat inetd registration in remove, not purge. Closes: #313214
  * Add findsmb script. Closes: #231806
  * Fix sonames of libnss_win{bind,s}.so. Closes: #333290
  * Remove autoconf build dependency.
  * Remove remnants of old patch system.
  * Install smbumount setgid root. Closes: #253437
  * Add watch file.
  * Activate kernel oplocks. Closes: #218511
  * Disable PIE compilation. Closes: #346416

  [ Christian Perrier ]
  * activate building of idmap_rid. Closes: #284681.
    Thanks to Ubuntu patches
  * activate building of idmap_ad. Closes: #341814
  * modify the long description of the libsmbclient-dev package to
    avoid repeating the long description. Thanks, linda.

  [ Steve Langasek ]
  * Also enable setresuid()/setresgid() on alpha and sparc now that support
    for Linux 2.2 is dropped.

 -- Christian Perrier <bubulle@debian.org>  Mon,  6 Feb 2006 07:02:20 +0100

samba (3.0.21a-4) unstable; urgency=low

  [ Peter Eisentraut ]
  * Add umount.cifs. Closes: #340967
  * Really make mount.cifs and umount.cifs suid root. Closes: #340966

  [ Christian Perrier ]
  * Add "bind interfaces only" and "interfaces" options (commented)
    to the default smb.conf file. Closes: #349043

  [ Steve Langasek ]
  * Add missing changes to source/include/config.h.in into the
    autoconf.patch, so that samba looks for files in /var/lib/samba like it's
    supposed to instead of in /var/run/samba!  Closes: #349372, #349464.

 -- Steve Langasek <vorlon@debian.org>  Mon, 23 Jan 2006 00:59:20 -0800

samba (3.0.21a-3) unstable; urgency=low

  * Add Build-Depends on quilt (>= 0.40 as we use quilt.make)

 -- Christian Perrier <bubulle@debian.org>  Sat, 21 Jan 2006 23:02:32 +0100

samba (3.0.21a-2) unstable; urgency=low

  [ Christian Perrier ]
  * Switch to quilt for patches management. Refresh all patches so
    that they apply cleanly. Closes: #345557
  * debian/patches/adapt_machine_creation_script.patch:
    - adapt example machine creation script to Debian. Closes: #346234
  * winbind.dirs:
    - added /var/run/samba. Closes: #347585

  [ Peter Eisentraut ]
  * swat.links:
    - file added. Closes: #346001

  [ Noèl Köthe ]
  * fixed typo in panic-script. Closes: #348410

  [ Steve Langasek ]
  * debian/patches/autoconf.patch:
    - move changes to autogenerated files into their own patch now that we've
      lost the script that was calling autogen.sh for us; this also helps
      make debian/rules clean just a little bit cleaner.
  * debian/patches/fhs.patch:
    - fix new references to registry.tdb (closes: #348874).
    - also move account_policy.tdb, perfcount, and eventlog into /var/lib/samba
      where they belong

 -- Christian Perrier <bubulle@debian.org>  Fri, 20 Jan 2006 14:20:35 +0100

samba (3.0.21a-1) unstable; urgency=low

  [ Christian Perrier ]
  * *Really* make samba-doc suggest samba-doc-pdf. This change finally
    did not make it in the previous release.

  [ Noèl Köthe ]
  * new upstream release 3.0.21a
    - removed smbsh.1 from debian/rules
    - added new smbclient programm smbget (with conflict/replace
      to existing Debian smbget package)
    - added libsmbclient.7 to libsmbclient package
    - added umount.cifs.8 to smbfs package
    - added pam_winbind.7 to winbind package
    - added new /usr/bin/eventlogadm to samba package which is
      documented here http://www.samba.org/~jerry/Samba-EventLog-HOWTO.txt
    - fixed "cd command fails in smbclient". Closes: #307535
    - fixed "file descriptor leak". Closes: #339564
    - fixed "smbclient(1) doesn't list same options as
      smbclient usage statement". Closes: #154184
    - fixed "typo in smbmount.8". Closes: #260673
    - fixed "smbmount manual page doesn't have a link to
      smbumount". Closes: #297535
    - fixed "smb.conf man page references non-existent
      BROWSING.txt file". Closes: #316458
    - fixed "smb.conf - improve topic: hosts deny (S)". Closes: #273480
    - fixed "fails to manage groups containing spaces". Closes: #299592
    - corrected nonpic-libsmbclient.patch to apply
    - corrected fhs.patch to apply
  * added myself to Uploaders
  * Rewording of the panic action script. Closes: #335051
  * added missing swat translation to swat package

 -- Noèl Köthe <noel@debian.org>  Sun, 01 Jan 2006 12:45:33 +0100

samba (3.0.20b-4) unstable; urgency=low

  [ Christian Perrier ]
  * Remove the smbldap-tools-* directory from the examples of samba-doc
    as these tools exist as an independent package. Closes: #341934
  * Swedish debconf translation update. Closes: #342022
  * Preserve the local admin settings for run_mode in /etc/default/samba
    when upgrading. Closes: #234038, #267988, #269735
  * Winbind also must depend on lsb-base. Closes: #343379
  * Enable swat in inetd when installing it and remove it when
    uninstalling. Closes: #87905, #230936, #268429

  [ Peter Eisentraut ]
  * Added separate samba-doc-pdf package, suggested by samba-doc.
    Closes: #281971
  * Removed duplicate documentation in swat package, symlinked to
    samba-doc; swat now depends on samba-doc. Closes: #233447

 -- Christian Perrier <bubulle@debian.org>  Tue, 20 Dec 2005 17:08:20 +0100

samba (3.0.20b-3) unstable; urgency=low

  [ Steve Langasek ]
  * Drop the FHS transition code from the samba postinst, since it's
    not needed for upgrades from sarge (and most of it not for upgrades
    from woody).

  [ Noèl Köthe ]
  * libpam-smbpass dependency on samba-common
    Closes: #297923
  * Updated swedish debconf translation. Closes: #335784
  * Added Recommends: smbldap-tools. Closes: #227675

  [ Peter Eisentraut ]
  * Added doc-base support. Closes: #55580
  * Fixed dh_installexamples call so the debian/*.examples files are
    actually used.
  * Patched libpam-smbpass README to refer to examples directory.
    Closes: #215771

  [ Christian Perrier ]
  * Add a working passwd chat line to the default smb.conf file
    Closes: #269746
  * Add the profiles binary and man page to the shipped files. Closes: #225494
  * Add a dependency on samba-common for winbind and force versions to match
    Closes: #273007, #264855
  * Add /var/log/samba to winbind directories. Closes: #340833
  * Lintian cleaning:
    - Add a few lintian overrides to avoid lintian complaining
      for things done on purpose or just because it makes wrong assumptions
    - Corrected FSF address in debian/copyright
    - Make swat depend on netbase as it uses update-inetd in its postinst
      script
    - Correct shebang lines in config scripts
    - Remove an extra copy of the GPL in smbldap-tool examples in samba-doc
    - Minor correction in libsmbclient-dev description to avoid strictly
      repeating the short description in the long description
    - Call confmodule in swat.postinst as this is the only way to guarantee
      that the config script is run in all cases

 -- Christian Perrier <bubulle@debian.org>  Sat,  3 Dec 2005 07:30:40 +0100

samba (3.0.20b-2) unstable; urgency=low

  * Don't build with -gstabs any more; -g no longer gives a problematic
    size hit, and -gstabs is no longer supported on ia64.

 -- Steve Langasek <vorlon@debian.org>  Wed, 19 Oct 2005 19:02:44 -0700

samba (3.0.20b-1) unstable; urgency=low

  * Christian Perrier:
    - Debconf translations:
      - Added Vietnamese. Closes: #317876
      - Updated German. Closes: #322907
  * Steve Langasek:
    - Use ${misc:Depends} in debian/control instead of depending on
      debconf directly, allowing use of cdebconf as an alternative.
      Closes: #332088.
  * Noèl Köthe
    - corrected libsmbclient priority to optional. Closes: #310045
    - corrected the path of ServerType.html in smb.conf. Closes: #296500
    - updated Standards-Version to 3.6.2 (no changes needed)
    - added homepage to description
    - switched init scripts (samba and winbind) to lsb-functions
      (took patches from ubuntu)
    - added Swedish. Closes: #331437
    - removed outdated "guest" value in "passdb backend" in default smb.conf
      Closes: #289519
    - moved smbpasswd(5) to samba-common where the binary and smbpasswd(8)
      is; Replaces: all previous versions of samba.  Closes: #253603
    - new upstream release 3.0.20b (from 2005-10-13). Closes: #324515
      - support for Windows Vista. Closes: #323489
      - Mac OS Tiger Problem fixed. Closes: #309836
      - BUG 2688: re-implement support for the -P (--port) option.
        Closes: #307746
      - "man smb.conf" warnings fixed. Closes: #266320
      - testprns removed by upstream so removed in samba.files
      - corrected docs/*.pdf names (samba-doc.docs)
      - corrected diagnosis.html path (samba.docs)
      - removing patches which are included upstream:
        dos7-xcopy-always-copies-files.patch
           (* BUG 2622: Remove DPTR_MASK as it makes no sense.)
        hide-special-file-fix.patch
           (* Hide dot files and directory logic fixes.)
        rap-printing-bigendian.patch
           (* BUG 1998: Correct byte ordering bug when storing
              16-bit RAP print job ids.)
        smbclient-vfat-loop.patch
        smbclient-vfat-loop2.patch
           (* BUG 2698: Fix infinite listing loop in smbclient
              caused by an invalid character set conversion.)
      - fixed the following patches which didn't applied cleanly
        fhs.patch
        non-linux-ports.patch

 -- Steve Langasek <vorlon@debian.org>  Tue, 18 Oct 2005 19:02:21 -0700

samba (3.0.14a-6) unstable; urgency=low

  * Use DEB_HOST_ARCH_OS instead of DEB_HOST_GNU_SYSTEM to detect
    Linux in debian/rules, for compatibility with dpkg-dev >= 1.13.9;
    add a versioned build-depend accordingly.  Closes: #315955
  * Switch to libreadline5.

 -- Steve Langasek <vorlon@debian.org>  Fri,  1 Jul 2005 00:13:12 -0700

samba (3.0.14a-5) unstable; urgency=low

  * Fix libsmbclient.a to be built as non-PIC instead of PIC.
    Closes: #279243.

 -- Steve Langasek <vorlon@debian.org>  Wed,  8 Jun 2005 05:46:52 -0700

samba (3.0.14a-4) unstable; urgency=high

  * Last-minute upload for sarge, because I don't listen to anything
    that RM guy says
  * Patch smbmount to strip CAP_UNIX out of the capabilities passed to
    the kernel when uid, gid, dmask, or fmask options have been
    specified; this keeps the mount permissions from changing out from
    under the user when upgrading to a server (or to a kernel) that 
    supports unix extensions.  Closes: #310982.
  * Second patch to smbclient search continuation logic, from upstream:
    preserve the original UCS2 filename to guard against lossy
    conversions, and break out if we find ourselves looping.
    Closes: #311157.
  * Upstream fix to make print job cancellations work on big-endian
    systems when talking to RAP-style clients (i.e., smbclient).
    Closes: #311213.
  * Add build-dependency on libpopt-dev, so that we consistently use the
    system popt lib instead of the bundled one.

 -- Steve Langasek <vorlon@debian.org>  Thu,  2 Jun 2005 07:02:46 -0700

samba (3.0.14a-3) unstable; urgency=high

  * Urgency set to high for a bug that makes smbclient/libsmbclient
    /almost/ mostly unusable
  * Fix smbclient's search continuation logic so that it works correctly
    against 2K servers offering VFAT-hosted shares; many thanks to
    Jeremy Allison for the timely upstream fix.  Closes: #309798.
  * Update pt_BR debconf translation.  Thanks to Andre Luis Lopes
    <andrelop@debian.org>. (closes: #308510)
  * Add Russian debconf translation, thanks to Yuriy Talakan
    <yt@amur.elektra.ru>. (closes: #310063)

 -- Steve Langasek <vorlon@debian.org>  Thu, 26 May 2005 23:37:57 -0700

samba (3.0.14a-2) unstable; urgency=low

  * Point the sense of the file_is_special() check right way around;
    thanks to Matthijs Mohlmann for catching this.  Closes: #305747.
  * debian/patches/dos7-xcopy-always-copies-files.patch:
    Fix the MS-DOS 7 XCOPY copying files over and over bug
    Closes: #309003
  * Steve Langasek <vorlon@debian.org>:
    - Add Christian Perrier to Uploaders:.  Thanks, Christian :)

 -- Steve Langasek <vorlon@debian.org>  Sun,  8 May 2005 04:43:21 -0700

samba (3.0.14a-1) unstable; urgency=low

  * New upstream version
    - A more complete upstream fix for missing files in file listings,
      should really give us working (closes: #302771); drop
      xp-missing-files.patch, which has been superseded.
  * Use the right path when removing mount.cifs binary in the clean
    target.  Closes: #303318.

 -- Steve Langasek <vorlon@debian.org>  Mon, 18 Apr 2005 03:22:29 -0700

samba (3.0.11-1) unstable; urgency=high

  * New upstream version
    - Fixes duplicated entry in swat(8) manpage (closes: #292957).
    - Fix queue handling so that processes serving print clients don't
      spin off into infinity and clobber the system (closes: #274969).
    - Make sure we use C-locale toupper/tolower functions for case
      conversion, since Turkish pairing rules are incompatible
      (closes: #286174).
  * Fix logrotate script to exit true instead of false when nmbd.pid is
    missing (closes: #287263).
  * Added Portuguese debconf translation. Thanks to Miguel Figueiredo
    <elmig@debianpt.org>. (closes: #286375)
  * Added Italian debconf translation. Thanks to Luca Monducci
    <luca.mo@tiscali.it>. (closes: #284125)
  * Add support for building on the Debian BSD and Hurd ports; thanks to
    Robert Millan for the patch. (closes: #266693)
  * debian/patches/xp-missing-files.patch: import patch from upstream to
    fix missing entries in directory listings when talking to WinXP
    servers (closes: #297771).

 -- Steve Langasek <vorlon@debian.org>  Wed, 23 Mar 2005 00:13:16 -0800

samba (3.0.10-1) unstable; urgency=high

  * New upstream release.
    - CAN-2004-1154: integer overflow can lead to remote code execution
      by authenticated users; closes: #286023.
  * High-urgency upload for sarge-targetted RC bugfix.  
  * Sync the fhs.patch to samba 3.0.10.
  * Install mount.cifs suid root, to make user mounts possible
    (closes: #283819).
  * debian/patches/cups.patch: Change the default printing system, so we
    can compile in CUPS support without making it the default -- CUPS is
    not a reasonable default on Debian, at least for sarge.

 -- Steve Langasek <vorlon@debian.org>  Fri, 17 Dec 2004 11:56:01 -0800

samba (3.0.9-1) unstable; urgency=low

  * New upstream release
    - Fixes Win9x printing; closes: #283530, #282571, #283818.
    - Fixes a problem with setting dosmodes on filesystems without ACL
      support; closes: #283661.
    - Drop ldapsam_compat.patch, redundant now that a fix is integrated
      upstream

 -- Steve Langasek <vorlon@debian.org>  Thu,  2 Dec 2004 01:11:39 -0800

samba (3.0.8-2) unstable; urgency=low

  * Fix the module paths for python2.3-samba so that "import foo from samba"
    works, and include the __init__.py glue; closes: #222867).
  * Enable quota support; closes: #246839.
  * Fix missing symbols in libsmbclient (and libnss_wins), and add
    -Wl,-z,defs to the libsmbclient link options to prevent future
    instances of undefined symbols (closes: #281181).
  * Fix for the legacy ldapsam_compat backend; thanks to Fabien
    Chevalier for the patch (closes: #274155).

 -- Steve Langasek <vorlon@debian.org>  Mon, 15 Nov 2004 06:54:13 -0800

samba (3.0.8-1) unstable; urgency=high

  * New upstream package. Urgency set to "high" because of a potential
    Denial of Service vulnerability in previous 3.0.x releases
    (CAN-2004-0930). (Eloy)
  * Introduce new -dbg package, so we can make better sense out of the
    cleverly-supplied backtrace emails. (Vorlon)
  * Applied patch from Luke Mewburn <luke@mewburn.net> to fix missing
    lock_path() to state_path() change in the FHS patches. (Eloy)

 -- Eloy A. Paris <peloy@debian.org>  Mon,  8 Nov 2004 13:39:34 -0500

samba (3.0.7-2) unstable; urgency=high

  * High-urgency upload for sarge-targetted RC fixes.
  * Use autogen.sh in unpatch-source as well as in patch-source, to get
    rid of the autom4te.cache cruft.
  * debian/patches/make-distclean.patch: add some missing files to the
    distclean target in source/Makefile.in (mostly-fixes: #276203).
  * Change compile-time default of 'use sendfile' to 'no', since the
    current Samba implementation is broken (closes: #261917, #275741,
    #270175).
  * Add mount.cifs into the smbfs package; thanks to Igor Belyi for
    showing us just how simple this patch should be. ;)  Since cifs is
    the preferred kernel driver in 2.6, bugs related to smbfs and 2.6
    are considered closed unless someone can show that they exist with
    the cifs driver as well (closes: #249890, #269443, #227791, #236869,
    #260707, #261808, #270175).
  * Fix FHS migration code so that it only affects upgrades from old
    package versions, and doesn't cause us to mess with non-standard
    directories that may have been re-added by the admin
   (closes: #251858).

 -- Steve Langasek <vorlon@debian.org>  Tue, 26 Oct 2004 01:35:23 -0700

samba (3.0.7-1) unstable; urgency=high

  * New upstream release. This release fixes two possible denial of
    service conditions; one in nmbd and one in smbd. The CVE numbers
    for these vulnerabilities are:

    CAN-2004-0807 for the smbd DoS
    CAN-2004-0808 for the nmbd DoS

    Urgency is set to "high" because of these vulnerabilities; so this
    new release propagates to testing ASAP.

    Thanks to the Samba Team and the Debian Security Team for the
    heads up.
  * Remove post-3.0.6 patches that are now in 3.0.7.

 -- Eloy A. Paris <peloy@debian.org>  Mon, 13 Sep 2004 00:53:38 -0400

samba (3.0.6-4) unstable; urgency=low

  * Update LDAP schema (closes: #269797).
  * Applied a couple of upstream fixes that will be present in Samba 3.0.7.

 -- Eloy A. Paris <peloy@debian.org>  Tue,  7 Sep 2004 15:28:42 -0400

samba (3.0.6-3) unstable; urgency=low

  * Put libsmbclient where it belongs, in /usr/lib. (closes: #267704)

 -- Eloy A. Paris <peloy@debian.org>  Wed, 25 Aug 2004 01:58:37 -0400

samba (3.0.6-2) unstable; urgency=low

  * Added Danish debconf translation. Thanks to Claus Hindsgaul
    <claus_h@image.dk>. (closes: #232884)

 -- Eloy A. Paris <peloy@debian.org>  Mon, 23 Aug 2004 17:24:19 -0400

samba (3.0.6-1) unstable; urgency=low

  * New upstream version.
  * Incorporate Turkish debconf translation; thanks to Recai Oktas
    <roktas@omu.edu.tr>. (closes: #252031)
  * Update pt_BR debconf translation. Thanks to Andre Luis Lopes
    <andrelop@debian.org>. (closes: #208113)

 -- Eloy A. Paris <peloy@debian.org>  Mon, 23 Aug 2004 12:34:44 -0400

samba (3.0.5-2) unstable; urgency=high

  * Patches from Fabien Chevalier <fabien.chevalier@supelec.fr>
    to fix:
    + libnss_wins crashes other programs (closes: #252591)
    + Can't list share files/dirs, but can acces deeper files/dirs
      (closes: #264572)
    + Samba 3.0.5 Printserver doesn't work with WinXP SP2 (closes: #265871)
  * Urgency "high" to make it into testing as soon as possible since
    at least #265871 is pretty bad now that WinXP SP2 has been released.
    Thanks for the help Fabien! Both Vorlon and I have been very busy
    lately.

 -- Eloy A. Paris <peloy@debian.org>  Wed, 18 Aug 2004 13:25:41 -0400

samba (3.0.5-1) unstable; urgency=high

  * New upstream version. Urgency "high" because of potential buffer
    overflows. The security fixes are the only difference between
    3.0.4 and 3.0.5.

 -- Eloy A. Paris <peloy@debian.org>  Thu, 22 Jul 2004 08:07:36 -0400

samba (3.0.4-5) unstable; urgency=low

  * Doh! Build-depends on libcupsys2-dev (>=1.1.20final+cvs20040330-4),
    not an unversioned libcupsys2-dev. (closes: #250523)

 -- Eloy A. Paris <peloy@debian.org>  Tue, 25 May 2004 07:43:54 -0400

samba (3.0.4-4) unstable; urgency=low

  * Rebuilt with libcupsys2-gnutls10 for unstable.
    Closes: #250424, #250483, #250491, #250515, #250523, #250592, #250736
    Closes: #250742, #250733

 -- Eloy A. Paris <peloy@debian.org>  Mon, 24 May 2004 22:32:52 -0400

samba (3.0.4-3) unstable; urgency=low

  * Color me stupid; I uploaded an experimental version to unstable.

 -- Eloy A. Paris <peloy@debian.org>  Sat, 22 May 2004 00:40:58 -0400

samba (3.0.4-1) unstable; urgency=low

  Eloy:

  * New upstream version.
    Closes: #247640 (New upstream version available)
    Closes: #238905 (Printing crash fix)
    Closes: #247090 (panic in viewing printerqueue)

  Vorlon:

  * Incorporate Catalan debconf translations; thanks to
    Aleix Badia i Bosch <abadia@ica.es> and the Debian L10n Catalan Team.
    (closes: #236640)
  * Incorporate Czech debconf translations; thanks to
    Miroslav Kure <kurem@upcase.inf.upol.cz> (closes: #236274).
  * Update libsmbclient shlibs, due to an incompatibility with older
    versions that prevents gnome-vfs from working correctly
    (closes: #245869).

 -- Eloy A. Paris <peloy@debian.org>  Fri, 21 May 2004 11:42:19 -0400

samba (3.0.2a-1) unstable; urgency=low

  * New upstream version.

 -- Eloy A. Paris <peloy@debian.org>  Tue, 24 Feb 2004 10:30:47 -0500

samba (3.0.2-2) unstable; urgency=high

  * Apply patch from Urban Widmark <urban@teststation.com> to prevent
    users from mounting remote filesystems containing suid files
    (closes: 232327).  This represents an exploitable security hole on
    systems running Linux 2.6 kernels.

 -- Steve Langasek <vorlon@debian.org>  Thu, 12 Feb 2004 21:38:40 -0600

samba (3.0.2-1) unstable; urgency=high

  * New upstream release.
    - LaMont Jones: correct false failure LFS test that resulted
      in _GNU_SOURCE not being defined (thus resulting in strndup()
      not being defined) (closes: #226694)
    - Segfault fixes. (closes: #230012) (maybe more, but we need bug
      reporters to confirm.)

    Urgency "high" due to a password initialization bug that could grant
    an attacker unauthorized access to a user account created by the
    mksmbpasswd.sh shell script. See WHATSNEWS.txt for details and
    workarounds for those not wishing to upgrade (which is a bad idea
    anyway since this new release fixes lots of other bugs.)

 -- Eloy A. Paris <peloy@debian.org>  Sun,  8 Feb 2004 10:06:29 -0500

samba (3.0.1-2) unstable; urgency=low

  * Include ntlm_auth's man page.
  * Don't create directories outside of the source directory during
    package build time. (closes: #227221, #227238, #225862)
  * Don't include the "Using Samba" book in the swat package, just a
    symlink that points to the book included in the samba-doc package.

 -- Eloy A. Paris <peloy@debian.org>  Tue, 13 Jan 2004 13:48:13 -0500

samba (3.0.1-1) unstable; urgency=low

  * New upstream version (closes: #225565)
  * Add support in the dhcp hook for netbios scope, and handle better
    the case of multiple DHCP-using interfaces (closes: #224109).
  * Use "tail -n 1 ..." instead of "tail -1 ..." so POSIX-compliant
    tail works. Thanks to Paul Eggert <eggert@twinsun.com>.
  * Include /usr/bin/ntlm_auth in the winbind package.
  * Run configure with "--with-piddir=/var/run/samba" since the
    default got changed to /var/run in this new upstream version.

 -- Eloy A. Paris <peloy@debian.org>  Tue, 30 Dec 2003 16:21:31 -0500

samba (3.0.0final-1) unstable; urgency=low

  * It's here, it's here, it's here, Samba 3.0.0 is here!
  * Incorporate Japanese debconf translations; thanks to Kenshi Muto
    <kmuto@debian.org>. (closes: #209291)

 -- Eloy A. Paris <peloy@debian.org>  Thu, 25 Sep 2003 13:39:28 -0400

samba (3.0.0beta2+3.0.0rc4-1) unstable; urgency=low

  * New upstream version.

 -- Eloy A. Paris <peloy@debian.org>  Sat, 13 Sep 2003 08:47:56 -0400

samba (3.0.0beta2+3.0.0rc3-1) unstable; urgency=low

  * New upstream release. Last Release Candidate according to the
    Samba Team. Samba 3.0.0 is around the corner, in a week or so.
    - Fixes use of non-PIC code in nss shared libraries (closes: #208773)
    - 'unix password sync' option now runs the unix password program as
      root again (closes: #209739).
  * One-line patch to make packages buildable with distcc (closes: #210227)

 -- Eloy A. Paris <peloy@debian.org>  Tue,  9 Sep 2003 07:57:16 -0400

samba (3.0.0beta2+3.0.0rc2-1) unstable; urgency=low

  * New upstream release.
  * Link against libgnutls7 instead of libgnutls5. (closes: #208151)

 -- Eloy A. Paris <peloy@debian.org>  Tue,  2 Sep 2003 21:37:13 -0400

samba (3.0.0beta2+3.0.0rc1-1) unstable; urgency=low

  * New upstream version (skipped samba 3.0.0beta3 due to time
    constraints.) This ugly version number will go away when the final
    Samba 3.0.0 is released.
  * Drag new unpackaged tools into the packages: smbcquotas (smbclient),
    vfs modules (samba), smbtree(1) manpage (smbclient), tdbbackup(8)
    manpage (samba). (closes: #151158)
  * Switch to DH_COMPAT level 4:
    - no explicit conffile listings needed
    - the postinst for libsmbclient is now completely autogenerated
    - use the default init script handling (with support for
      invoke-rc.d) in debhelper, instead of the currently buggy upgrade
      path (closes: #185439)
    - add support for ${misc:Depends} in control for those packages with
      init scripts
  * Add versioned dependency on libpam-runtime and change
    /etc/pam.d/samba to use the new common PAM config blocks.
  * New python2.3-samba package (old python2.2-samba is no more.)
    (closes: #206171)

 -- Eloy A. Paris <peloy@debian.org>  Mon, 25 Aug 2003 17:05:14 -0400

samba (3.0.0beta2-1) unstable; urgency=low

  * New upstream release
    - The smb.conf(5) manpage documents config options again
      (closes: #197963).
    - Handling of winbind/idmap has been restructured; domain members
      should be able to map domain accounts to local accounts again
      (closes: #196815).
    - Use the locale charset for 'display charset' by default
      (closes: #194406).
    - Fix for segfault in smbclient when using the -b option
      (closes: #196833).
    - Handle an empty 'passdb backend' list gracefully (closes: #193946).
  * Don't set 'display charset' anymore on upgrade, since this is now
    grabbed from the locale by default -- a much better option.
  * Removed time.c.patch which is now in the upstream sources.
  * Update FHS patch for two new tdb files (netsamlogon_cache.tdb,
    privilege.tdb).
  * Remove python-linker.patch, since the Kerberos package has been
    fixed to no longer use rpath
  * Remove configure.patch: the hppa glibc bug this was added for is
    long since fixed, and upstream isn't interested in supporting this
    kludge.
  * Update references to missing documentation in sample smb.conf file
    (closes: #187632).
  * Fix handling of krb5 link line, building on a patch from Stefan
    Metzmacher <metze@metzemix.de>.
  * Add patch so smbclient's tar support works with popt
    (closes: #194921).

 -- Steve Langasek <vorlon@debian.org>  Wed,  2 Jul 2003 20:59:09 -0500

samba (3.0.0beta1-2) unstable; urgency=low

  * Update build-deps to libacl1-dev (>= 2.2.11-1), libacl1 (>= 2.2.11-1)
    to make sure we get the right shlib dependencies (closes: #193149).
  * Update the dhcp config hooks so they're suitable for sourcing (i.e.,
    don't call "exit") (closes: #196477).
  * Bring package into line with current policy by adding support for
    the DEB_BUILD_OPTIONS flag, and enabling debugging symbols (-gstabs)
    by default
  * Make sure libpam-smbpass is a self-contained DSO.
  * Fix a typo in samba-common.dhcp that caused us to spuriously rewrite
    the server list.
  * Fix python install script to ignore -Wl linker flags, as seen in the
    output from the latest krb5-config.
  * Add LDAP and Unicode information about upgrading from 2.2 to
    README.debian.
  * Remove dangerous and confusing browse options from the default 
    smb.conf (closes: #198804).
  * Reorder smb.conf options for clearer grouping, and clarify the
    comments.
  * Add a default [print$] share to the sample smb.conf, and create the
    necessary tree under /var/lib/samba/printers. (closes: #168173)
  * s/winbind/idmap/ in smb.conf, since the option names have changed.
  * Fix the patch for postexec handling, so that we chdir("/") at the
    right time.

 -- Steve Langasek <vorlon@debian.org>  Thu, 12 Jun 2003 15:02:00 -0500

samba (3.0.0beta1-1) unstable; urgency=low

  * New upstream version.
    - fix for empty browselist bug (closes: #194553)
    - fix for tab completion segfault in smbclient (closes: #194776)
    - Samba now works as a domain member again without segfaulting
      (closes: #194134, #194394, #194775)
    - WinXP machines can join a Samba-controlled domain again
      (closes: #195362)
  * Build-depend on python-dev >= 2.2 instead of on just python-dev
    (without version).
  * Added Vorlon'n patch to source/lib/time.c to fix #194075.
    (closes: #194075)

 -- Eloy A. Paris <peloy@debian.org>  Sun,  8 Jun 2003 22:26:43 -0400

samba (2.999+3.0.alpha24-3) unstable; urgency=low

  * Make sure Samba DSOs are compiled with -fPIC. (closes: #194324)
  * Rebuild against pristine Kerberos libs, to squelch warnings about
    versioned symbols. (closes: #194431, #194396)

 -- Steve Langasek <vorlon@debian.org>  Thu, 22 May 2003 15:32:00 -0500

samba (2.999+3.0.alpha24-2) unstable; urgency=low

  * Fixed description of the smbfs package. (closes: #194183)
  * Negate the sense of the unixsam check when upgrading. (closes: #194234)

 -- Steve Langasek <vorlon@debian.org>  Wed, 21 May 2003 12:21:53 -0400

samba (2.999+3.0.alpha24-1) unstable; urgency=low

  * New upstream version. (closes: #189354)

 -- Eloy A. Paris <peloy@debian.org>  Tue, 20 May 2003 13:55:57 -0400

samba (2.999+3.0.alpha23-5) unstable; urgency=low

  * Move the python package from section "net" to section "python".
  * Make sure we use PIC code for python on all platforms.
  * French translation of an additional debconf template, courtesy of
    Christian Perrier <bubulle@debian.org>. (closes: #188832)
  * Updated Brazilian Portuguese translation from André Luís Lopes
    <andrelop@ig.com.br>.
  * s/unixsam/guest/ everywhere, since the unixsam backend is now
    deprecated. (closes: #190095)
  * Create our temp config file as /etc/samba/smb.conf.dpkg-tmp; not
    only does using /tmp violate SELinux policies, it introduces the
    possibility of data loss during the final copy if /tmp is a separate
    filesystem. (closes: #189823)
  * Pull in fix for SWAT, so that logins work again
    (closes: #188255, #192077).
  * Move passdb.tdb into /var/lib/samba, since it's not user-editable.
  * Make sure with don't ship any .cvsignore files.
  * Don't ship examples for python2.2-samba and samba-doc in an
    "examples" directory inside another "examples" directory.

 -- Eloy A. Paris <peloy@debian.org>  Tue,  6 May 2003 12:05:46 -0400

samba (2.999+3.0.alpha23-4) unstable; urgency=low

  * Instead of s/LPT1:/LPT:/, we need to do s/LPT:/LPT1:/ -- now all
    non-RPC printing clients are working again.
  * Change shlibs to 0 instead of 0.1.  The library already in the
    archive is using this soname, and there are no packages depending
    on libsmbclient, so skip changing the package name for now.
    (closes: #188661)

 -- Steve Langasek <vorlon@debian.org>  Fri, 11 Apr 2003 14:42:00 -0500

samba (2.999+3.0.alpha23-3) unstable; urgency=low

  * Put the Samba Python modules in /usr/lib/python2.2/site-packages/,
    not in /usr/lib/python2.2/lib-dynload/.

 -- Eloy A. Paris <peloy@debian.org>  Wed,  9 Apr 2003 19:49:25 -0400

samba (2.999+3.0.alpha23-2) unstable; urgency=low

  * New package python2.2-samba that includes the Python modules
    included in the Samba sources. Feedback on these modules and the new
    package is welcome, as we (Debian Samba maintainers) don't use them.
    (closes: #170731, #173322)
  * Move libsmbclient-dev from section "devel" to "libdevel".
  * Fix panic action script to give a sensible error message instead of
    an empty backtrace when we don't have permission to attach to the
    process. (closes: #188164)
  * Fix libpam-smbpass so that it really does something. (closes: #178245)
  * Apply patch to fix printing-related segfaults. (closes: #188076)

 -- Eloy A. Paris <peloy@debian.org>  Sun,  6 Apr 2003 21:40:33 -0400

samba (2.999+3.0.alpha23-1) unstable; urgency=high

  * new upstream release, includes security fix for DSA-262
  * tweak the debconf templates to avoid references to specific
    front-ends (closes: #183718)

 -- Steve Langasek <vorlon@debian.org>  Sun,  9 Mar 2003 14:58:00 -0600

samba (2.999+3.0.alpha21-5) unstable; urgency=low

  * touch up the package descriptions a little bit (caps, punctuation)
  * remove addtosmbpass, which snuck back in when we weren't looking
  * reverse the position of the wins server tag, after looking more
    closely at the code (closes: #183061)
  * fix a glitch in the Spanish .po that rendered it invalid, plus a typo
  * updated Brazilian Portuguese templates (closes: #183295)
  * fix a typo in upstream manpage (s/shave/share/) (closes: #180546)
  * run sed before we run sed, to deal with crazybad special chars
    in the workgroup name (!) (closes: #176717)

 -- Steve Langasek <vorlon@debian.org>  Sat,  1 Mar 2003 15:14:00 -0600

samba (2.999+3.0.alpha21-4) unstable; urgency=low

  * add scripts to samba-common to grab the netbios-name-servers options
    if we're running a DHCP client (closes: #38413)
  * major rearrangement of build scripts: install target now operates on
    debian/tmp, not debian/samba, so we can see when new files are
    added and decide where to put them; several files that should have
    been in samba-common but were in samba (for the above reason) --
    smbcacls, -- have been moved, with a replaces: added.
  * Fix rc script so that whitespace is consistent between inetd and
    daemon modes (closes: #174677).
  * smbclient -M must always connect to port 139, because port 445
    doesn't support messaging and we can't do the port 135 stuff yet
    (closes: #175292, #167859).
  * Import the diff from upstream CVS, which has fixed a few bugs
    (closes: #178219, #177583, #181467, #181487, #181603, #175864).
    Remove a few patches of ours which are now superseded.
  * Add po-debconf support to the tree, for better i18n.
  * Install the libsmbclient.so symlink in the libsmbclient-dev package,
    per policy (closes: #181466).

 -- Steve Langasek <vorlon@debian.org>  Fri, 27 Dec 2002 00:37:00 -0600

samba (2.999+3.0.alpha21-3) unstable; urgency=low

  * Drop --with-ldapsam from the configure options, since this no longer
    means what we thought it did.  Revert patch for changing the 'passdb
    backend' defaults.
  * Add patch from CVS HEAD to fix pdbedit segfault; postinst script
    should work better now. (Closes: #173936)

 -- Steve Langasek <vorlon@debian.org>  Sun, 22 Dec 2002 13:29:00 -0600

samba (2.999+3.0.alpha21-2) unstable; urgency=low

  * add CONFIGDIR to the set of directories exported in the install
    target, so we don't try to write to /etc/ on the autobuilders.
  * Reset the default 'passdb backend' value to something sensible, so
    that we don't unnecessarily break upgrading systems (closes: #173731).

 -- Steve Langasek <vorlon@debian.org>  Fri, 20 Dec 2002 09:13:00 -0600

samba (2.999+3.0.alpha21-1) unstable; urgency=low

  * new upstream release, many patches now incorporated upstream

 -- Steve Langasek <vorlon@debian.org>  Mon, 16 Dec 2002 23:39:00 -0600

samba (2.999+3.0.alpha20-4) unstable; urgency=low

  * Remove obsolete comments about non-existant LDAP support in the
    Debian Samba packages. (Closes: #165035)
  * Apply patch for segfault in pam_smbpass when using the unixsam
    backend.
  * Drop support for nmbd in inetd, since it's not supported by
    upstream and is reported to cause problems (closes: #23243, #137726,
    165037).
  * Clarify example printing configs in smb.conf (closes: #168174).
  * Make sure nmbd still responds to SIGTERM if it has no interfaces to
    listen on (closes: #168079).
  * Fix to get samba working again on 64-bit archs, after a
    pointer<->int size mismatch bug.  Already fixed in upstream CVS.
  * Merge fix from CVS for broken libsmbclient.h references to internal
    structures (closes: #162956).
  * Add a default 'panic action' for Samba that will give us genuinely
    useful debugging information after a crash.
  * Fixed correct patch to example configurations in the libpam-smbpass
    packages (closes: #169350).
  * acl-dev is not in sid anymore; Build-Depend on libacl1-dev instead
    (closes: #169682).
  * Only ask the user for permission to edit if there's a chance of us
    damaging something.

 -- Steve Langasek <vorlon@debian.org>  Mon, 18 Nov 2002 19:53:00 -0500

samba (2.999+3.0.alpha20-3) unstable; urgency=low

  * Make sure smbstatus behavior is sane when Samba *has* been started,
    as well as when it has not (closes: #164179).  Thank to Robbert Kouprie
    <robbert@radium.jvb.tudelft.nl> for this patch.
  * Not using 'killall' in any of the maintainer scripts (the last one
    remaining was winbind.logrotate.) We now just use 'kill' to send
    a SIGHUP to a specific PID (which is stored in a file in
    /var/run/samba.)
  * Do not depend on procps because we're not using killall anymore.

 -- Eloy A. Paris <peloy@debian.org>  Tue, 15 Oct 2002 22:15:57 -0400

samba (2.999+3.0.alpha20-2) unstable; urgency=low

  * fix an off-by-one error in smbd/lanman.c, which should shut off the
    flood of log messages (closes: #157432)
  * add a --config-cache option to the configure invocation, since
    autoconf 2.5 doesn't load config.cache by default (closes: #163504)

 -- Steve Langasek <vorlon@debian.org>  Sat,  5 Oct 2002 01:40:00 -0500

samba (2.999+3.0.alpha20-1) unstable; urgency=low

  * new upstream release
    - non-primary groups appear to work again (closes: #161271)
  * the official beginning of the upstream 3.0 branch
  * exit without error from smbstatus when no connections have
    been seen yet (closes: #161489)

 -- Steve Langasek <vorlon@debian.org>  Wed,  2 Oct 2002 19:02:00 -0500

samba (2.999+3.0cvs20020906-1) unstable; urgency=low

  * CVS update
    - domain authentication works again (closes: #158698)
  * Factor out common code in samba-common.config
  * Handle character set settings in smb.conf on upgrade
    (closes: #153913, #158770)
  * Don't use killall in logrotate script; there are better ways
    (closes: #160076)
  * Ignore value of 'hostname lookups' for hosts allow/hosts deny
    (closes: #154376)

 -- Steve Langasek <vorlon@debian.org>  Sat,  7 Sep 2002 11:46:00 -0500

samba (2.999+3.0cvs20020829-1) unstable; urgency=low

  * CVS update.
  * Move the smb.conf manpage to the samba-common package (closes: #159572)

 -- Steve Langasek <vorlon@debian.org>  Thu, 29 Aug 2002 17:53:25 -0500

samba (2.999+3.0cvs20020827-1) unstable; urgency=low

  * CVS update. (Closes: #158508)
  * Part 1 of 3 of the library separation patch that Vorlon wrote has
    gone upstream - removed the patch from our patches/ directory.
  * Debconf note to warn users that their smb.conf will be re-written
    and changed if they use Swat to maintain it. (Closes: #158479)
  * Fixed typo in samba.prerm.

 -- Eloy A. Paris <peloy@debian.org>  Tue, 27 Aug 2002 15:23:23 -0400

samba (2.999+3.0cvs20020825-2) unstable; urgency=low

  * scale back the tdbsam migration support, because of undesirable
    side-effects; now always defaults to 'no'.
  * strip out hyperactive library dependencies that are only needed by
    smbd (closes: #155156).
  * nuke any broken registry.tdb files left by previous CVS snapshots.
  * support rolling back the smbpasswd->tdbsam conversion on downgrade,
    since many people are likely to need to downgrade for a while.
  * remove postrm handling of legacy directories, and add handling of
    current ones.

 -- Steve Langasek <vorlon@debian.org>  Sun, 28 Jul 2002 09:44:24 -0500

samba (2.999+3.0cvs20020825-1) unstable; urgency=low

  * CVS update. These packages are based on Samba 3.0alpha19 + any
    code commited after 3.0alpha19 was released.

 -- Eloy A. Paris <peloy@debian.org>  Sun, 25 Aug 2002 14:56:46 -0400

samba (2.999+3.0cvs20020723-1) unstable; urgency=medium

  * remove spurious line from samba.config
  * migrate from smbpasswd to tdbsam
  * re-add the pdbedit util and manpage
  * compile in ldapsam support (closes: #146935)
  * add PRIVATEDIR to the list of vars we override for the install
    target, so Samba doesn't try to create /etc/samba (closes: #153746).
  * fix makefile handling of LOGBASEDIR, so that logs always end up in
    the right place (closes: 153727).
  * Fixed bug in the FHS migration path that causes nmbd to read its
    state from one location, but write it out to another. (closes: #154210)
  * Make sure nmbd is always looking for wins.tdb in the same place.

 -- Steve Langasek <vorlon@debian.org>  Fri, 19 Jul 2002 21:38:54 -0500

samba (2.99.cvs.20020713-1) unstable; urgency=low

  * first attempt for 3.0pre.
  * only post a debconf note about moving logfiles if we're upgrading
    from a version that had the logfiles in the old location
    (closes: #152924).

 -- Steve Langasek <vorlon@debian.org>  Sat, 13 Jul 2002 12:54:25 -0500

samba (2.2.5-2) unstable; urgency=low

  * No longer ship make_printerdef, which is deprecated. (closes: #63059)
  * Clean up some empty directories from the samba package.
  * Add call to dh_installinit for winbind rc.x symlinks (closes: #151860).
  * Clean up per-package documentation lists, to reduce clutter
    (closes: #147638).
  * Make sure we don't ship pdbedit's man page since we are still using
    smbpasswd passwords. (closes: #152208)
  * move libnss_wins.so to libnss_wins.so.2, where glibc expects to find
    it (closes: #148586).
  * reorder postinst, so that installing samba-common from scratch loads
    the debconf answers properly (closes: #151985).
  * add lintian overrides for winbind, to eliminate some noise.
  * rename pam_smbpass changelog to comply with policy.

 -- Steve Langasek <vorlon@debian.org>  Sun, 23 Jun 2002 22:45:04 -0500

samba (2.2.5-1) unstable; urgency=low

  * New upstream release.

 -- Eloy A. Paris <peloy@debian.org>  Sun,  9 Jun 2002 15:49:21 -0400
 
samba (2.2.4+2.2.5pre1-1) experimental; urgency=low

  * Getting ready for Samba 2.2.5.
  * Remove patches/parse_spoolss.patch, now included upstream.
  * Fixed thinko WRT POSIX ACL support, which we "half-enabled" in
    2.2.4-1. We don't use POSIX ACL support ourselves, so we'd
    appreciate reports from those using this feature so we can
    be sure this works.
  * Fix the filename-matching algorithm used for smbtar's 'exclude'
    functionality. (closes: #131571)
  * Look for secrets.tdb in /var/lib/samba, and handle in the postinst.
    This is not really a config file, because users don't edit it.
    (closes: #147429)
  * Doxygen fix for libsmbclient.h, thanks to Tommi Komulainen
    <Tommi.Komulainen@iki.fi> for the patch. (closes: #144847)

 -- Eloy A. Paris <peloy@debian.org>  Tue, 28 May 2002 11:33:51 -0400

samba (2.2.4-1) unstable; urgency=low

  * New upstream release (closes: #144713)
  * Building with POSIX ACL support (closes: #137819)
  * Include samples, exclude INSTALL from libpam-smbpass (closes: #145055)
  * Compile with --with-automount, for NIS homedir support (closes: #123396)
  * Add a proper 'flags' field to the mount entry we write to /etc/mtab;
    fixes a display bug with mount (closes: #140397)
  * Added logic to /etc/init.d/samba so a help message is printed out
    when Samba is running from inetd _and_ we are not booting, i.e. the
    user called the init script manually. Thanks to Francesco
    Potorti <pot@gnu.org> for the suggestion on how to implement this.
    (Closes: #139807, #140204)
  * samba.postinst: added logic so we don't call /etc/init.d/samba if
    we are running from inetd (this prevents the stupid help message
    to be printed during package upgrades if we are running from inetd.)
  * samba.prerm: idem.
  * /etc/init.d/samba: delete stale PID files after nmbd and smbd are
    stopped. This prevents start-stop-daemon from printing an ugly
    error message when called from '/etc/init.d/samba stop'. I prefer
    this than running start-stop-daemon with --oknodo because
    start-stop-daemon might print other important error messages that with
    --oknodo it would otherwise not print. (Closes: #102187, #109301)
  * Patch from jerry@samba.org to fix parsing of spoolss structures.

 -- Eloy A. Paris <peloy@debian.org>  Thu, 23 May 2002 23:16:52 -0400

samba (2.2.3a-7) unstable; urgency=medium

  * More README.debian updates.
  * Neutralize the smb.conf 'lock dir' directive, which doesn't mean
    what the FHS says it should, and causes us no end of grief.
    (Closes: #122299)
  * LPRng-handling patch so that jobs printed to recent versions of
    LPRng show up properly as 'done' instead of 'paused' in the Windows
    print queue.  Thanks to Jaroslav Serdula <serdula_jaroslav@vse.sk>
    for this patch. (Closes: #139458)
  * Applied patch from Urban Widmark <urban@teststation.com>
    (smbfs upstream maintainer) to add a '-n' option to smbmount
    that does the same as mount's '-n'. (Closes: #139590)
  * Minor tweak to unpatch-source so we unpatch sources in the
    reverse order we patched them.
  * Don't depend on grep in samba.prerm to determine if Samba was
    running before the upgrade starts.
  * Tweak the wording of debconf templates.
  * Incorporate debconf translations for French, Spanish and Portuguese;
    thanks to Carlos Valdivia Yagüe <valyag@hotpop.com> (es),
    Andre Luis Lopes <andrelop@ig.com.br> (pt_BR), and Philippe
    Batailler and Denis Barbier <barbier@debian.org> (fr).
    (closes: #142657, #142659, #141551, #141699, #141682)
  * Fixed symlinks in the swat package so the point to /usr/share/doc/
    instead of /usr/doc/. Added note to the description of the
    swat packages that says that samba-doc must be installed for
    the on-line documentation to work. Thanks to Torne Wuff
    <torne@wolfpuppy.org.uk>. (Closes: #95437)
  * 'dh_installinit -n' gives us no initscript handling -- we need to
    handle all starting and stopping of daemons ourselves, which wasn't
    happening in the {pre,post}rm scripts.
  * Vary the priority of the debconf question "Do you want to generate
    /etc/samba/smbpassd?" depending on whether the file already exists.
    File exists -> priority 'medium', file does not exist -> priority
    'low'. Changed priorities of all other questions from 'high' to 'medium'.

 -- Steve Langasek <vorlon@debian.org>  Sat, 20 Apr 2002 17:48:27 -0400

samba (2.2.3a-6) unstable; urgency=low

  * Call db_stop as soon as we're done with debconf in the postinst, to
    avoid hanging bugs (closes: #137813)
  * Ony call 'update-inetd --add' on first installation, just as we only
    call 'update-inetd --remove' on package purge.
  * Bring our shipped smb.conf closer in line with the upstream
    defaults: don't twiddle the send/recv buffer sizes, since the Linux
    kernel already provides a much better default setting
     (closes: #80966, #80934, #137415, #133477)
  * Added libnss_wins.so to the winbind package (closes: #137201)
  * Updates to README.debian.

 -- Eloy A. Paris <peloy@debian.org>  Tue, 12 Mar 2002 10:57:40 -0500

samba (2.2.3a-5) unstable; urgency=low

  * Having multiple workgroup lines in your smb.conf, though wacky, is 
    perfectly valid.  Account for this in samba-common.config.
    (closes: #137157)

 -- Steve Langasek <vorlon@debian.org>  Sun, 10 Mar 2002 21:52:51 -0600

samba (2.2.3a-4) unstable; urgency=low

  * Fixed typo in samba.postinst. Cosmetic fixes there as well.
  * Fix to improper usage of /usr/bin/tr in samba-common config script
    (closes: #137744)

 -- Steve Langasek <vorlon@debian.org>  Sat,  9 Mar 2002 14:14:02 -0500

samba (2.2.3a-3) unstable; urgency=medium

  * Make sure /etc/init.d/samba is executable before calling it
    in the postinst. Quickly checked all other maintainer scripts
    to make sure we are not calling an init script if it is not
    executable. (closes: #137321)
  * Fix up maintainer scripts to detect if samba was not running before 
    an upgrade. (closes: #33520, #130534)
  * Make sure /etc/samba/ is included in the samba-common package.
    Closes: #137157

 -- Steve Langasek <vorlon@debian.org>  Fri,  8 Mar 2002 11:13:21 -0500

samba (2.2.3a-2) unstable; urgency=low

  * merge in debconf support:
    - Moved all smb.conf-related questions to samba-common (smb.conf
      is part of the samba-common package, not the samba package.)
    - smb.conf is not a samba-common conffile anymore since it is
      being managed by debconf. It is ABSOLUTELY necessary to make
      sure /etc/samba/smb.conf _NEVER_ gets overwritten by changes
      made via debconf. In other words, any changes made by the user
      should be honored by the debconf interface.
    - samba.postinst now moves old log files from /var/log/ to
      /var/log/samba/. There's a Debconf note that informs the user
      the log files are stored now in a new location.
    - debian/control:
      + Make samba depend on debconf.
    - New file debian/samba.templates.
    - New file debian/samba.config.
    - Re-worked debian/samba.postinst.
      + Got rid of all /etc/samba/debian_config sillyness.
    - remove /usr/sbin/sambaconfig; "dpkg-reconfigure samba" replaces 
      it.
    - Removed debian/samba.prerm.
    - Cleaned up /etc/init.d/samba.
      + Added infrastructure for debconf.
      + Got rid of all /etc/samba/debian_config sillyness.
      + Got rid of /etc/samba/smbpasswd conversion stuff for
        compatibility with versions of Samba < 2.0.0final-2.
    (closes: #127959, #34408, #113594)
  * make samba.postinst ignore the absence of /var/log/{s,n}mb*;
    makes for a clean upgrade path.
  * Building with MSDFS support (closes: #116793)

 -- Steve Langasek <vorlon@debian.org>  Tue,  5 Mar 2002 14:14:33 -0600

samba (2.2.3a-1) unstable; urgency=low

  * New upstream version (closes: #135001)
  * Potato builds were failing because debian/rules was not creating
    debian/winbind/etc/logrotate.d/. A user having problems creating
    Potato packages brought this to my attention. dh_installlogrotate
    takes care of creating the directory for us, that's why we didn't
    notice.
  * Removed code that converts /etc/samba/smbpasswd from an ancient
    format to the new format of Samba 2.0.0 and later.
    Closes: #134375 - samba: postinst failed due to missing
            /usr/bin/convert_smbpasswd.
  * Re-organized FHS migration code in samba.postinst. Make sure we
    don't fail when we move files that don't exist.
    Closes: #133813 - samba: Install failed.
  * Adding docs. to the libpam-smbpass package.
  * Remove man pages for findsmb because we are not providing this
    script.
    Closes: #134181 - findsmb referenced, but not included.
  * Removed replace.patch because it is now present upstream.
  * Added patch from Jerry Carter to fix a problem when saving
    document preferences for printing from NT clients.
  * The real winbindd daemon is a forked process so we can't use
    --make-pidfile when calling start-stop-daemon. Fixed 
    /etc/init.d/winbind to work around the issue. Thanks to 
    Lin Li <linl@xandros.com> for the patience and for reporting 
    the problems. Hopefully I got it right this time.

 -- Eloy A. Paris <peloy@debian.org>  Wed, 20 Feb 2002 18:39:03 -0500

samba (2.2.3-6) unstable; urgency=low

  * Make sure there are actual files in /var/state/samba before trying 
    to move them (Closes: #133534, #133510).
  * Fix up the 2.2.3 makefile so that pam_smbpass builds correctly 
    again.

 -- Steve Langasek <vorlon@debian.org>  Tue, 12 Feb 2002 09:19:29 -0600

samba (2.2.3-5) unstable; urgency=low

  * Whoops, missed a spot on the samba.postinst -- will fail badly if
    /var/state/samba/ no longer exists.  Better get this fix into the
    next upload. ;) (Closes: #133088)
  * Regenerate configure only if it is older than configure.in.
  * Fix smbd handling of network neighborhood lists, which was missed
    in the FHS conversion (Closes: #133091)

 -- Eloy A. Paris <peloy@debian.org>  Sat,  9 Feb 2002 16:37:57 -0500

samba (2.2.3-4) unstable; urgency=low

  * FHS cleanup; files in /var are now properly sorted according to
    their nature. (Closes: #102101)
  * Remove patches to source/configure, since we now call autoconf to
    regenerate this file cleanly.
  * lintian fixes:
      - Create winbind.conffiles and add /etc/logrotate.d/winbind and
        /etc/init.d/winbind to it.
      - Use a relative symlink for /usr/lib/cups/backend/smb.
      - Removal of a .cvsignore file in the samba-doc package.
  * winbind.init fixes:
      - Corrected name of the pid file (Steve)
      - Make start-stop-daemon create a pid file for winbindd since it
        does not create one on his own.
  * #DEBHELPER# is not needed in samba.postinst because we are adding
    manually everything that debhelper adds automatically. In fact,
    since we are calling update-rc.d without standard paramaters I
    think we can't use #DEBHELPER#.
  * Fix fatal syntax error in samba.prerm.

 -- Steve Langasek <vorlon@debian.org>  Thu,  7 Feb 2002 13:12:08 -0500

samba (2.2.3-3) unstable; urgency=low

  * work on lintian-cleanness in the package (wrong permissions,
    maintainer scripts in need of debhelpering)
  * /lib/security/pam_smbpass.so is now being included in the
    libpam-smbpass package only, and not in both the libpam-smbpass and
    samba packages (which was the case prior to 2.2.3-3.)
  * Instead of making our patch scripts executable in the rules file
    we run them through /bin/sh.
  * New 'winbind' package that has all the winbind stuff that was in the 
    samba package in 2.2.3-2 and before.
  * Added replace.patch: patch from Jeremy Allison to fix problems when
    replacing or overwriting files in a Samba share. Patch was sent to
    the samba mailing list.

 -- Eloy A. Paris <peloy@debian.org>  Tue,  5 Feb 2002 21:12:48 -0500

samba (2.2.3-2) unstable; urgency=low

  * add support to debian/scripts/{patch-source,unpatch-source} for
    automatic updating and cleaning of <version.h>. This was a request
    from the Samba Team: they wanted us to clearly mark our packages
    so it is always known a user is running Samba with (possibly)
    Debian-specific patches.
  * Change init.d killscript link to K19samba, so we stop before autofs 
    (closes: 117327)
  * Make our patch scripts executable in the rules file -- dpkg won't do 
    this for us (closes: #132415).

 -- Steve Langasek <vorlon@debian.org>  Mon,  4 Feb 2002 09:51:00 -0600

samba (2.2.3-1) unstable; urgency=low

  * New upstream release (closes: #131228).
  * Restructured build system that provides DBS-like separation of 
    patches
  * Fix typo in smbfs description (closes: #116209).
  * Use killall -q in logrotate.d script, to avoid spurious cron 
    emails (closes: #130100).

 -- Steve Langasek <vorlon@debian.org>  Sat,  2 Feb 2002 19:56:18 -0500

samba (2.2.2-12) unstable; urgency=high

  * (Steve) Patch for source/client/client.c.
    Closes: #86438 smbclient: Transfering several GB causes the average
            speed to be messed up.
  * Uploading with urgency=high to expedite the move from unstable
    to testing because of the security problem fixed in -11.

 -- Eloy A. Paris <peloy@debian.org>  Fri, 25 Jan 2002 22:31:12 -0500

samba (2.2.2-11) unstable; urgency=low

  * Building with --with-libsmbclient. We have created two new
    packages: libsmbclient and libsmbclient-dev. Hopefully this
    will help some people that want to add the capability of
    speaking SMB to their applications.
    Closes: #117132 - libsmbclient support library?
  * (Steve) Make swat do the right thing when reading (parsing)
    the saved preferences in smb.conf.
    Closes: #55617 swat mutilates the linpopup message command.
  * Updated README.Debian. Updated descriptions in debian/control.
  * Remembered to bump up version number in source/include/version.h
    (need to automate this or else I'll keep forgetting.)
  * (Steve) one liner for source/web/diagnose.c.
    Closes: #106976 - smbd/nmbd not running message with swat/linuxconf.
  * Added '|| true' to the post-rotate script so logrotate doesn't
    fail if either nmbd or smbd is not running.
    Closes: #127897 - /etc/logrotate.d/samba fails if there is no smbd process.
  * Fixed incorrect file locations in swat's man page and added a
    Debian-specific note to /usr/share/doc/swat/README.
    Closes: #71586 swat: needs documentation fixes for debian.
  * smbmount in the smbfs package does not have the setuid bit set.
    Apparently, smbmount uses libsmb without checking the environment.
    Thanks to Christian Jaeger <christian.jaeger@sl.ethz.ch> for
    finding the local root exploit.
  * Applied old patch from Jerry) Carter" <jerry@samba.org> to correct
    the following two problems in Samba 2.2.2:
    - %U and %G could not be used in services names
      in smb.conf.
    - %G would fail to be expanded in an "include = ..."
      line.

 -- Eloy A. Paris <peloy@debian.org>  Sat, 19 Jan 2002 21:35:26 -0500

samba (2.2.2-10) unstable; urgency=low

  * (Steve) Add missing manual pages.
    Closes: Bug#128928: missing manpages in smbfs.

 -- Eloy A. Paris <peloy@debian.org>  Sun, 13 Jan 2002 14:39:55 -0500

samba (2.2.2-9) unstable; urgency=low

  * (Steve) Fix broken URL's in HTML docs.
    Closes: Bug#17741: bad links in html docs (at last!!!)

 -- Eloy A. Paris <peloy@debian.org>  Fri, 11 Jan 2002 13:37:07 -0500

samba (2.2.2-8) unstable; urgency=low

  * Added "Replaces: samba (<= 2.2.2-5)" to the smbclient section in
    debian/control so rpcclient.1, which was in samba-2.2.2-5, does not
    cause problems now that it is part of smbclient (>= 2.2.2-6).  Closes:
    Closes: Bug#128684: error upgrading smbclient in sid.

 -- Eloy A. Paris <peloy@debian.org>  Fri, 11 Jan 2002 11:42:40 -0500

samba (2.2.2-7) unstable; urgency=low

  * (Steve) Patch to make behavior honor what the docs. say about "hosts allow"
    taking precedence over "hosts deny".
    Closes: Bug#49249: swat: error with host deny ?!

 -- Eloy A. Paris <peloy@debian.org>  Thu, 10 Jan 2002 12:36:58 -0500

samba (2.2.2-6) unstable; urgency=low

  * (Steve) Adds manpage for rpcclient to the proper file,
    removes smbtorture from the distro because this tool isn't intended for
    widespread consumption.
    Closes: #63057 - no manual page for smbtorture.
  * (Steve) Removed -gnu from the configure arguments (--build, --host) in
    debian/rules so config.sub is able to properly create the host and target
    tuples.

 -- Eloy A. Paris <peloy@debian.org>  Wed,  9 Jan 2002 14:39:51 -0500

samba (2.2.2-5) unstable; urgency=low

  * Fixes from vorlon:
  * Use /usr/bin/pager instead of more.
    Closes: #125603: smbclient violates pager policy.
  * Make /etc/logrotate.d/samba a conffile, send smbd and nmbd
    a SIGHUP to have the log files reopened, fixes to
    /etc/logrotate.d/samba.
    Closes: #127897: log file rotation.
    Closes: #118277: /etc/logrotate.d/samba not listed in conffiles.
  * s/covert/convert/.
    Closes: #121653 probable typo in install message.

 -- Eloy A. Paris <peloy@debian.org>  Sun,  6 Jan 2002 03:14:58 -0500

samba (2.2.2-4) unstable; urgency=low

  * Applied patch from Steve to work around problem in glibc that affects the
    HPPA architecure. The patch detects the error condition at configure time
    and compiles without LFS support if necessary.
    Closes: Bug#126763: samba completely broken on hppa.
  * Including unicode_map.1251.
    Closes: Bug#126719: samba-common: unicode_map.1251 missing.
  * Updated smbd daemon version to match Debian package version.
    Closes: Bug#127199: Package version and smbd daemon version don't match.

 -- Eloy A. Paris <peloy@debian.org>  Mon, 31 Dec 2001 14:32:47 -0500

samba (2.2.2-3) unstable; urgency=low

  * Added some spaces in package description in debian/control.
    Closes: #120730 - missing spaces in package description for nice
            alignment.
  * Spelling fixes.
    Closes: #125328, #125329, #125330, #125367, #125365, #125403.
  * Steve Langasek <vorlon@debian.org> is the co-maintainer of the Debian
    Samba packages!!! Added him to the uploaders field in debian/control.

 -- Eloy A. Paris <peloy@debian.org>  Tue, 18 Dec 2001 00:54:25 -0500

samba (2.2.2-2) unstable; urgency=low

  * Backed out changes to source/filename.c per Andrew Tridgell's request.
    This changes were introduced in 2.2.1a-7 as an attempt to fix #47493.
    Tridge found out that they break smbd.
  * Changed version number in source/includes/version.h so it is clear that
    this is a version of Samba packaged for Debian. This is another request from
    Tridge and will help the Samba Team to get bogus bug reports.
  * Added Samba-HOWTO-Collection.pdf and other README files to the
    /usr/share/doc/<package>/ directories.
  * Installing libnss_winbind.so and pam_winbind.so.
    Closes: #116790: nss and pam modules for winbind missing.
  * Removed user-emacs-settings from changelog.

 -- Eloy A. Paris <peloy@debian.org>  Mon, 29 Oct 2001 19:16:26 -0500

samba (2.2.2-1) unstable; urgency=low

  * New upstream version.
  * Temporary fix for #113763 (Steve Langasek)
  * Quick hack to avoid smbmount reveal password length. Please note
    that even with this hack there is a small window when password is
    completely visible with 'ps aux'. There are other methods that should
    be used to automate mounting of SMB shares.
    Closes: #112195: smbmount-2.2.x reveals password length.
  * Applied patch from Steve Langasek <vorlon@debian.org> to prevent
    forcing use of setresuid() in Sparc.
    Closes: #112779: samba build forces use of setresuid, which causes
                     smbd to fail on Sparc.

 -- Eloy A. Paris <peloy@debian.org>  Mon, 15 Oct 2001 10:26:10 -0400

samba (2.2.1a-9) unstable; urgency=low

  * Replaced $(LD) with $(CC) all the way through source/Makefile.
    Closes: #111036: ld shouldn't be used to link shlibs.
  * s/\/bin\/mail/\/usr\/bin\/mail/ in smb.conf's man page (HTML and
    sgml as well.)
    Closes: #110963: smb.conf: mail should be /usr/bin/mail.
  * Documented better smbclient's -W behavior. Patch from Steve
    Langasek.
    Closes: #53672: smbclient: -W flag is interpreted as domain, not
            workgroup.

 -- Eloy A. Paris <peloy@debian.org>  Tue,  4 Sep 2001 23:10:41 -0400

samba (2.2.1a-8) unstable; urgency=low

  * Set some reasonable default perms for the samba logdir (again,
    thanks to vorlon :-)
    Closes: #72529: insecure permissions on log files.

 -- Eloy A. Paris <peloy@debian.org>  Sun, 26 Aug 2001 15:40:47 -0400

samba (2.2.1a-7) unstable; urgency=low

  * Another attempt at fixing #47493. Patch from Steve Langasek
    <vorlon@netexpress.net>. Let's keep our fingers crossed Steve!

 -- Eloy A. Paris <peloy@debian.org>  Sun, 26 Aug 2001 13:37:06 -0400

samba (2.2.1a-6) unstable; urgency=low

  * Backed out fix to #47493 introduced in 2.2.1a-4 as it is causing
    smbd to die with signal 11 under some unidentified situations.
    Closes: #109774: Latest debian version breaks printer driver download.
    Closes: #109946: not all files appear in samba-exported directories.
  * Another patch from Steve Langasek. This one adds quotes around 
    printer names for print systems it's reasonable for Debian to
    support. Together with the patch in #29957 (see changelog for
    2.2.1a-4), this should take care of the problems with multi-word 
    printer names in Samba.

 -- Eloy A. Paris <peloy@debian.org>  Fri, 24 Aug 2001 21:12:27 -0400

samba (2.2.1a-5) unstable; urgency=low

  * Important changes that affect how Samba is built on Debian
    machines are implemented in this release. All of this changes
    were suggested by the energetic Steve Langasek <vorlon@debian.org>,
    and his arguments were so sound and reasonable that I decided
    to implement them. Here's Steve's original changelog:

       * Fix up the build system to avoid needing to run configure 
         as root to answer questions we already know the answers to.
       * In the process, make surprising progress towards being able to
         cross-compile the samba packages.

 -- Eloy A. Paris <peloy@debian.org>  Fri, 24 Aug 2001 01:08:06 -0400

samba (2.2.1a-4) unstable; urgency=low

  * Fixed typo in smbmount's mount page.
    Closes: #109317: smbfs: mistype in smbmount manpage.
  * Included symlink to smbspool to better support CUPS printing.
    Closes: #109509: include symlink for cups samba support.
  * Applied patch from Steve Langasek <vorlon@netexpress.net> to
    fix bug #29957.
    Closes: #29957: samba strips trailing " from strings in smb.conf.
  * First attempt at fixing #47493. Another patch from Steve "I want
    a bug-free Samba" Langasek.
    Closes: #47493: Samba doesn't handle ':' in dir names right.

 -- Eloy A. Paris <peloy@debian.org>  Tue, 21 Aug 2001 23:26:38 -0400

samba (2.2.1a-3) unstable; urgency=low

  * Steve Langasek <vorlon@netexpress.net> has been hard at work in
    the last few days looking at the long list of open bugs filed
    against the Samba packages. I don't know how to thank him. It's been
    a pleasure working with Steve, and all the fixes, patches, etc. in
    this release come from him. The bug list is greatly reduced thanks
    to Steve's efforts.
  * Steve's additions/modifications/patches/etc. are:
    - New package that (libpam-smbpass) provides pam_smbpass. Before, this
      was provided in another package but now the sources are part of
      the Samba sources so we can start providing it from here.
      Closes: #107043 - pam_smbpass now present in Samba source,
        should be built from there
    - Patch to source/smbd/service.c that allows admins to call
      /bin/umount from the root postexec of a Samba share.
      Closes: #40561 - samba pre/postexec commands do not work.
    - Clear TMPDIR before starting smbd in /etc/init.d/samba.
      Closes: #51295 - Problems with Samba and TMPDIR.
    - Correction to documentation of "guest only".
      Closes #38282 - "guest only" share still requires a password.
  * Applied patch from Santiago Vila <sanvila@unex.es> to convert
    /usr/sbin/mksmbpasswd from a shell script into a real awk script.
    Sorry it took so long, Santiago; I hadn't realized you even
    provided a patch :-)
    Closes: #77891 - mksmbpasswd could be a real awk script.
  * Updated description of the smbfs and smbclient packages. Also have
    each package recommend the other.
    Closes: #108650: Should suggest or recommend smbfs.

 -- Eloy A. Paris <peloy@debian.org>  Mon, 13 Aug 2001 22:21:55 -0400

samba (2.2.1a-2) unstable; urgency=low

  * Build-depends: depend on debhelper (>=2.0.103).
    Closes: #105795: Build-Depends are wrong.
  * Run samba's preinst and postinst scripts without -e so failed commands
    do not abort installation.
    Closes: #106384: postinstall crashes abnormally. (And really closes
      #104471.)

 -- Eloy A. Paris <peloy@debian.org>  Thu, 26 Jul 2001 00:30:37 -0400

samba (2.2.1a-1) unstable; urgency=low

  * New upstream version.
  * Make sure samba's postinst script exits with a zero status.
    Closes: #104471: Samba postinst problem.

 -- Eloy A. Paris <peloy@debian.org>  Thu, 12 Jul 2001 21:55:21 -0400

samba (2.2.1-1) unstable; urgency=low

  * New upstream version.
    Closes: #103339: config.guess and config.sub update required.
    Closes: #98518: Samba 2.2 can't act as PDC for NT4/W2K due to 
                    incompatibility with PAM.
    Closes: #97447: nmbd crashes due to bugs in DAVE 2.5.2.
    Closes: #95777: Samba 2.2 is unable to join or authenticate against 
                    Samba 2.2 PDC domain.
    Closes: #68842: samba should use PAM for password changing (I
                    haven't personally tried this one, but it's been
                    advertised this works.)
    Closes: #102506: PAM account checking fails.
    Closes: #102518: Complains about unknown paramter "obey pam
                     restrictions"
    Closes: #94774: Build failure on PARISC machines.
  * Moved away from /etc/cron.weekly/samba for log file rotation.
    Now using logrotate.
    Closes: #95548: typo in /etc/cron.weekly/samba.
    Closes: #74951: nmbd does not rename its log file.
  * Removed Debian-specific addtosmbpass.8 man page since this script
    is not longer provided upstream. Users should use the smbpasswd
    program instead.
  * Updated sample /etc/samba/smb.conf to reflect the recent changes
    affecting handling of PAM authentication. Also updated
    /etc/pam.d/samba.

 -- Eloy A. Paris <peloy@debian.org>  Wed, 11 Jul 2001 00:44:14 -0400

samba (2.2.0.final.a-1) unstable; urgency=high

  * New upstream version (contains security fix from DSA-065-1.)
    Closes: #97241: samba 2.2.0 fails to process hostnames in
      "hosts allow" config line.
  * Removed Debian-specific addtosmbpass.8 man page since this script
    is not longer provided upstream. Users should use the smbpasswd
    program instead.
    Closes: #98365: addtosmbpass is missing from 2.2.0.final-2.
  * Updated sample /etc/samba/smb.conf to reflect the recent changes
    affecting handling of PAM authentication. Also updated
    /etc/pam.d/samba.

 -- Eloy A. Paris <peloy@debian.org>  Sun, 24 Jun 2001 11:11:59 -0400

samba (2.2.0.final-2) unstable; urgency=low

  * Added libcupsys2-dev to Build-Depends.
  * Samba depends now (again) on netbase so update-inetd is always
    available for the Samba maintainer scripts.
    Closes: #86063: Fails to uninstall if inetd is not installed.
  * Updated source/config.{sub,guess} so ARM built doesn't fail.
    Closes: #94480: config.sub out of date; can't build on arm.
    Closes: #85801: config.sub/guess out of date.
  * Not using brace expansion, i.e. {foo,bar} in any of the maintainers
    scripts nor in debian/rules.
    Closes: #88007: samba postrm has is not POSIX sh compliant.

 -- Eloy A. Paris <peloy@debian.org>  Sat, 21 Apr 2001 17:27:18 -0400

samba (2.2.0.final-1) unstable; urgency=low

  * New upstream release. Lots of new things. See WHATSNEW.txt.
  * Goofy version number because of my stupidity when assigning version
    numbers to the CVS packages I have been uploading to experimental.
    Will be fixed when 2.2.1 is released. I've no doubts a 2.2.1 release
    will follow soon.

 -- Eloy A. Paris <peloy@debian.org>  Tue, 17 Apr 2001 22:58:14 -0400

samba (2.2.0.cvs20010416-1) experimental; urgency=low

  * CVS update.

 -- Eloy A. Paris <peloy@debian.org>  Mon, 16 Apr 2001 21:25:15 -0400

samba (2.2.0.cvs20010410-1) experimental; urgency=low

  * CVS update.
  * Added libreadline4-dev to Build-Depends.

 -- Eloy A. Paris <peloy@debian.org>  Tue, 10 Apr 2001 16:53:45 -0400

samba (2.2.0.cvs20010407-1) experimental; urgency=low

  * CVS update. Includes what is in 2.2.0alpha3.

 -- Eloy A. Paris <peloy@debian.org>  Sat,  7 Apr 2001 16:00:33 -0400

samba (2.2.0.cvs20010316-1) experimental; urgency=low

  * Started working on Samba 2.2.0. Using the SAMBA_2_2_0 branch
    from Samba CVS.
  * Not compiling rpctorture as it has compile errors. Change in
    debian/rules.
  * Removed Linux kernel 2.0.x and smbfs compatibility baggage. Now
    the smbfs does not support 2.0.x kernels; a kernel > 2.2.x is
    needed to use smbfs. Updated debian/control, debian/rules and
    README.Debian to reflect this change.
  * Added to swat a versioned dependency on samba (so a user is forced to
    install a new version of swat each time a new version of samba is
    installed.)

 -- Eloy A. Paris <peloy@debian.org>  Sun, 18 Mar 2001 14:21:14 -0500

samba (2.0.7-5) unstable; urgency=medium

  * Transition from suidmanager to dpkg-statoverride.

 -- Eloy A. Paris <peloy@debian.org>  Thu, 18 Jan 2001 23:51:56 -0500

samba (2.0.7-4) unstable; urgency=medium

  * Applied Urban Widmark <urban@teststation.com> fixes to smbmount. Urban
    is the maintainer of the smbfs in the kernel and of the userland
    utilities.
  * Links to HTML documents are correct now.
    Closes: #69439: swat: Broken help file symlinks
    Closes: #72615: samba-doc directory changed: removed htmldocs from path
    Closes: #75847: swat: Wrong symlink
    Closes: #66857: Wrong links to html documents.
    Closes: #77912: misplaced documentation symlinks for swat
  * Building Samba with CUPS support. For this I reverted the change to
    source/configure.in that I did in 2.0.7-3 and re-ran autoconf.
    Closes: #59038: samba: not compiled with cups support.
  * Fix against previous known/unknown user time difference patch to swat
    (make username / password lookups take the same time.) Remove CGI
    logging code in Swat.
    Closes: #76341 - Security holes in swat
  * Updated Build-depends.
  * Updated debian/copyright to refer to the correct location of the GPL.
  * debian/rules: changed DESTDIR to `pwd`/debian/samba (was
    `pwd`/debian/tmp.)
  * debian/rules: added '--sourcedir=debian/samba' to dh_movefiles (for some
    strange reason dh_installdirs is not creating debian/tmp/ so I needed
    to tweak everything to install stuff in debian/samba rather than in
    debian/tmp.)
  * debian/control: changed section of samba-docs to 'doc' (was 'docs')
  * Using relative symlinks in /usr/share/samba/swat/ (changed debian/rules
    and source/scripts/installswat.sh.)
  * Fixed (by tweaking debian/rules)
    /usr/bin/{smbmnt,smbumount-2.*,smbmount-2.*} to be suid.
  * Added "Provides: samba-client" to smbclient's section in control.
    Closes: #71143: smbclient: Smbclient should provide samba-client.
  * Fix for desired_access being zero in map_share_mode() (patch to
    source/smbd/nttrans.c.) Thanks to Gary Wilson
    <wilsong@sergievsky.cpmc.columbia.edu> for bringing this patch to my
    attention.
  * Hacked source/lib/util_sec.c so smbd works fine in both 2.0.x and
    2.2.x kernels even when the build is done in a system running
    a 2.2.x kernel.
    Closes: #78858: samba-common: samba2.0.7 needs kernel 2.2.x but
                    doesnt depend on it.
    Closes: #72758: README.Debian should comment on 2.0.x kernels.
    Closes: #56935: Samba 2.0.6 and Kernel 2.0.x.
    Closes: #58126: Samba 2.0.6 and Kernel 2.0.x -- more info.
    Closes: #60580: samba: failed to set gid.
    Closes: #64280: Samba panics, can't set gid.
    Closes: #66816: Must deal with brokenness under 2.0.x.
    Closes: #67682: potatoe samba 2.0.7-3 out of order, 2.0.5a-1 OK.
    Closes: #69735: PANIC: failed to set gid
    Closes: #66122: "smbclient -L localhost -U%" returns with "tree
                    connect failed: code 0".
    Closes: #57637: Samba says tree connect error.
    Closes: #58015: potato samba wins support is broken.
  * Fixed comments in sample smb.conf to point to the correct location.
    Closes: #69578: comments in smb.conf points to wrong path.
  * Move codepages from /etc/samba/codepages/ to
    /usr/share/samba/codepages/.
    Closes: #63813: samba; codepages should go in /usr/lib.
  * Moved /var/samba/ to /var/state/samba/.
    Closes: #49011: samba package not FHS compliant.
  * Hacked source/configure.in (and re-ran autoconf) so yp_get_default_domain()
    is found.
    Closes: #44558: netgroup support missing in samba 2.0.5a-1.
  * /etc/init.d/samba was calling start-stop-daemon with both --pidfile and
    --exec. Got rid of --exec so --pidfile works.

 -- Eloy A. Paris <peloy@debian.org>  Thu, 11 Jan 2001 00:15:57 -0500

samba (2.0.7-3) frozen unstable; urgency=high

  * Release manager: this closes a RC bug.
  * Commented out the section in source/configure.in that auto-detects
    CUPS support and then ran autoconf to generate a new configure
    script. This was done to prevent machines that have libcupsys-dev
    installed from detecting CUPS support and adding an unwanted
    dependency on libcupsys. This way the whole printing system
    won't break on upgrades. CUPS support should be added after
    Potato is released.
    Closes: #65185: samba-common: Upgrading removes printing system.
    Closes: #64496: smbfs: smbfs on powerpc has a dependency on cupsys.
  * Updated README.debian.
    Closes: #64594: Old README.Debian in /usr/share/doc/samba.

 -- Eloy A. Paris <peloy@debian.org>  Tue, 20 Jun 2000 19:16:04 -0400

samba (2.0.7-2) frozen unstable; urgency=high

  * Release manager: this closes RC bug #63839 that prevents Samba
    to be built from source.
  * Fixed a stupid typo in debian/rules that was preventing Samba
    to be built from source.
    Closes: #63839: samba_2.0.7-1(frozen): build error (SAMBABOOK dir)
  * I forgot to mention that O'Reilly's book "Using Samba" was donated
    to the Open Source community. The book was included in Samba 2.0.7
    in HTML format and is part of the Debian Samba package since 
    Samba 2.0.7-1.
  * In Samba 2.0.7-1, the "Using Samba" book and a number of HTML help
    files were supposed to be provided in both the swat and the samba-doc
    packages. This duplication was a waste of space. Starting with
    Samba 2.0.7-2, swat recommends samba-doc and the book and the HTML
    files are included only in samba-doc, and are accessed via symlinks
    from within swat.
    Closes: #58810: superfluous files in swat?
  * Added a 'echo "."' to /etc/init.d/samba in the reload) section.
    Closes: #63394: "echo ." missing in reload section of init.d script
  * Fixed typo in docs/htmldocs/using_samba/ch06_05.html.
    Closes: #64344: typo "encrypted passwords"
  * Cleaned up samba's postrm script so important common files aren't
    deleted when samba is purged. Created a samba-common.postrm script.
    Closes: #62675: purging samba removes /etc/samba/smb.conf.
    Closes: #63386: samba --purge removes /etc/samba dir even though
            smbclient/smbfs/samba-common packages are still installed

 -- Eloy A. Paris <peloy@debian.org>  Wed,  3 May 2000 02:42:07 -0400

samba (2.0.7-1) frozen unstable; urgency=low

  * New upstream version. Dear Release Manager: please allow this 
    package to go to frozen as it contains fixes to a _lot_ of problems.
    You can take a look at all the problems fixed by this release in
    the official upstream announcement at
    http://us1.samba.org/samba/whatsnew/samba-2.0.7.html.
  * Added --with-utmp to add utmp support to smbd (this is new in Samba
    2.0.7)
  * Closes: #62148 - samba not rotating filled logs.
  * Closes: #56711: Samba doesn't manage well long share name (please note
      that it's possible to connect to shares with names longer than
      14 characters but the share will be listed with a name truncated to
      13 characters.)
  * Closes: #51752 - NT DOMAIN - NET USE * /HOME not mapping (error 67).
    Closes: #50907 - logon path not working.
    This is not a bug, it's just Samba doing the same thing an NT server
    does. See WHATSNEW.txt and smb.conf's man page for details.
  * Closes: #48497 - error executing smbsh in debian-potato. (smbwrapper
    is not supported anymore.)
  * Closes: #58994 swat: typo in swat description.
  * Closes: #45931 - Samba dies with SIGILL on startup. (Hardware 
    problems, person that reported the bug never came back.)
    Closes: #54398 - smbadduser fails, looks for ypcat.
  * Fixed swat's man page to include Debian specific installation
    instructions. There's not necessary to edit /etc/services or 
    /etc/inetd.conf.
    (Closes: #58616 - incomplete install config && incorrect installation
      instructions.)
  * s/SBINDIR/\"/usr/sbin\"/g in source/web/startstop.c to prevent swat
    to look for smbd and nmbd in the wrong place when requested to start or
    stop smbd or nmbd.
    (Closes: #55028 - swat can't start samba servers.)
  * Closes: #37274: smbclient does not honour pot. (Tested and seems to be
    working now.)
  * Not confirmed, but should fix #56699, #62185, #56247, #52218, #43492,
    #50479, #39818, #54383, #59411.
    (please re-open any of this if the problem still exists - I was unable
    to confirm any of this because I could never reproduce them.)
    Closes: #56699 - Samba's nmbd causes random kernel oops several
      times in a row.
    Closes: #62185 - nmbd's forking until no more file descriptors are 
      available.
    Closes: #56247 - session setup failed: ERRSRV - ERRbadpw.
    Closes: #52218 - Either wins proxy does not work, or I don't understand
      it.
    Closes: #43492 - intermittent problem changing password.
    Closes: #50479 - Can't access windows 2000 shares with samba.
    Closes: #39818 - samba-common: Upgrading Samba from the Slink version.
    Closes: #54383 - samba-common: Missing /etc/smb.conf.
    Closes: #59411 - smbclient: cannot browse Win2k shares.

 -- Eloy A. Paris <peloy@debian.org>  Thu, 27 Apr 2000 16:07:45 -0400

samba (2.0.6-5) frozen unstable; urgency=low

  * Oppsss! samba-common doesn't depend on libcupsys1 so the binaries
    in this package are broken unless libcupsys1 is installed.
    samba-common has a "grave" bug because of this. Instead of adding 
    libcupsys1 to the Depends: list of each package in debian/control
    I investigated why dh_shlibs was not picking the dependency
    automatically. It turns out that it's probably a bug in libcupsys1
    because the format of its shlibs file is not correct. I fixed that
    file (/var/lib/dpkg/info/libcupsys1.shlibs) and now dependencies are
    picked correctly. I'll talk to the libcupsys1 maintainer.

    I think the addition of CUPS support to Samba is a big change that
    should not go into Frozen. So, I decided to back up the addition
    of CUPS support I did in 2.0.6-4 to minimize problems. I'll add
    CUPS support again when I start working on Samba for Woody.
    (Closes: #59337 - samba-common has a missing dependency)

 -- Eloy A. Paris <peloy@debian.org>  Wed,  1 Mar 2000 08:40:02 -0500

samba (2.0.6-4) frozen unstable; urgency=low

  * It seems that sometimes nmbd or smbd are not killed when upgrading.
    I think it is because in samba's prerm script I was calling
    start-stop-daemon with the --pidfile switch and in old versions of
    Samba the nmbd and smbd daemons did not store their PIDs in a file in
    /var/samba/. I changed debian/samba.prerm so the existence of the
    PID files is checked before calling "start-stop-daemon --pidfile ..."
    If the PID files do not exist then start-stop-daemon is called
    without the --pidfile parameter.
    (Closes: #58058 - upgrade from slink went badly)
  * Fixed typo in description of swat package in debian/control.
  * Installed libcupsys1-dev so the configure script picks up CUPS
    and Samba is compiled with CUPS support. Also added libcupsys1 to
    the Depends: list of package samba in debian/control.
    (Closes: #59038 - samba not compiled with cups support)
  * Added a small paragraph to debian/README.debian warning about possible
    problems with the WINS code in Samba 2.0.6.

 -- Eloy A. Paris <peloy@debian.org>  Mon, 28 Feb 2000 14:00:42 -0500

samba (2.0.6-3) frozen unstable; urgency=low

  * Applied patch posted by Jeremy Allison to the samba mailing list
    that should take care of the internal errors reported in bug #52698
    (release-critical). Wichert: please test as I never could reproduce
    it here.
    (Closes: #52698 - samba gets interbal errors)
  * Moved samba-docs to the 'docs' section.
    (Closes: #51077 - samba-doc: wrong section)
  * Added reload capability to /etc/init.d/samba (only for smbd because
    nmbd does not support reloading after receiving a signal).
    (Closes: #50954 - patch to add reload support to /etc/init.d/samba)
  * Corrected "passwd chat" parameter in sample /etc/samba/smb.conf so
    Unix password syncronization works with the passwd program currently
    in Potato. Thanks to Augustin Luton <aluton@hybrigenics.fr> for
    the correct chat script.
  * Stole source/lib/util_sec.c from the CVS tree of what will become
    Samba 2.0.7 or whatever so we can use the same binaries under
    both 2.0.x and 2.2.x kernels.
    (Closes: #51331 - PANIC: failed to set gid)
  * smbadduser is now provided as an example and it's customized for Debian.
    I am not providing this script in /usr/sbin/ because then I would need
    a dependency on csh, something that I don't want to do.
    (Closes: #51697, #54052)
  * Fixed the short description of the smbfs package in debian/control.
    (Closes: 53534 - one-line description out of date).

 -- Eloy A. Paris <peloy@debian.org>  Tue, 23 Nov 1999 16:32:12 -0500

samba (2.0.6-2) unstable; urgency=low

  * samba-common now depends on libpam-modules (not on libpam-pwdb, which
    I have been told is obsolete). I modified /etc/pam.d/samba accordingly
    to reflect the change.
    (Closes: Bug#50722: pam pwdb dependence?).
  * The old /etc/pam.d/samba file which had references to pam_pwdb caused
    smbd to die with a signal 11. The new /etc/pam.d/samba file fixes
    this problem.
    (Closes: #50876, #50838, #50698)
  * Compiled with syslog support (use at your own risk: syslog support
    is still experimental in Samba). I added the parameters "syslog = 0"
    and "syslog only = no" to the sample smb.conf to avoid pestering
    users that do not want Samba to log through syslog.
    (Closes: Bug#50703 - syslog only option doesn't work)
  * Removed the stupid code in the smbmount wrapper script that tries
    to load the smbfs module if smbfs is not listed in /proc/filesystems.
    (Closes: Bug#50759 - Non-root can't run smbmount if SMBFS is compiled
    as a module in the kernel)
  * Added /bin/mount.smb as a symlink pointing to /usr/bin/smbmount so
    'mount -t smb ...' works just as 'mount -t smbfs ...'.
    (Closes: Bug#50763 - 'mount -t smb' doesn't work)

 -- Eloy A. Paris <peloy@debian.org>  Sat, 20 Nov 1999 18:53:35 -0500

samba (2.0.6-1) unstable; urgency=low

  * Samba 2.0.6 has been released. This is the first try of the Debian
    Samba packages. I know for sure that smbd won't work properly on
    2.0.x kernels because the patch that Wichert sent me does not apply
    to the new source/lib/util_sec.c in Samba 2.0.6. That file was
    completely re-written by Tridge.
  * Updated README.Debian.
  * A new client utility called smbspool appeared in Samba 2.0.6. I added
    this utility to the smbclient package, although I haven't tried it yet.
  * Added the symlink /sbin/mount.smbfs that points to /usr/bin/smbmount.
    This is to be able to type "mouont -t smbfs ...". This symlink goes
    in the smbfs package, of course.
  * This new release should close the following bugs (some of these
    are fixed for sure in this new upstream release, some others I could
    not reproduce but I believe they are fixed if they were real bugs.
    As always, please feel free to re-open the bugs if the problem is not
    solved).
      Closes: Bug#33240: icmp mask needs a bug workaround.
      Closes: Bug#37692: samba: Has problems detecting interfaces.
      Closes: Bug#38988: samba: Truly bizzare behavour from nmbd.
      Closes: Bug#46432: samba-2.0.5a-2: nmbd does not appear to broadcast
                          properly.
      Closes: Bug#44131: smbfs: no longer possible to set file and
                          directory-modes.
      Closes: Bug#46992: smbmount-2.2.x manpage wrong.
      Closes: Bug#42335: smbfs: missing options from the new 2.2.x commandline.
      Closes: Bug#46605: smbmnt segfaults.
      Closes: Bug#48186: smbmount.
      Closes: Bug#38040: smbfs: Please add /sbin/mount.smb [included].
      Closes: Bug#47332: smbmount: could -f and -P be added back?
  * Samba has been compiled with PAM support (closes: Bug#39512 - samba PAM
    module). To succesfully add PAM support, I created /etc/pam.d/samba and
    added this file as a conffile for the samba-common package. I also made
    samba-common depend on libpam-pwdb.
  * Added simple man pages for the wrapper scripts smbmount and smbmount.
    (Closes: Bug#44705 - Missing smbmount man page)
  * Installed libreadlineg2-dev in my system so smbclient now has a
    "history" command and libreadline support :-)
  * This time I did add a check to the smbmount wrapper script to see if
    the kernel has support for smbfs, as suggested by Jeroen Schaap
    <J.Schaap@physiology.medfac.leidenuniv.nl>. I mentioned in the changelog
    for samba-2.0.5a-3 that I did this but I forgot at the end.

 -- Eloy A. Paris <peloy@debian.org>  Thu, 11 Nov 1999 12:08:15 -0500

samba (2.0.5a-5) unstable; urgency=low

  * I am sorry to report that the smbwrapper package is gone for the
    moment. The reason for this is twofold: first of all, smbwrapper
    is completely broken in Samba-2.0.5a (it compiles but it doesn't
    run) and in the upcoming Samba-2.0.6 it doesn't even compile. Second,
    when I asked Andrew Tridgell (father of Samba) about the state of
    smbwrapper he told me that Ulrich Drepper (head of the glibc project)
    broke on purpose the glibc stuff in which smbwrapper is based.
    Consequently, Tridge recommended me to compile Samba without
    support for smbwrapper. When, I have no idea. Sorry folks. Here is
    the original message I received from Andrew:
    
    > 1) 2.0.5a's smbwrapper doesn't work under glibc2.1, and pre-2.0.6's
    > smbwrapper doesn't even compile under glibc2.1.
    
    yep, Ulrich deliberately broke it. It won't get fixed till glibc
    allows the sorts of games it plays to work again. I suggest you turn
    it off in your build scripts until that gets sorted out.
    
  * Swat's file are now in /usr/share/samba/ instead of
    /usr/lib/samba/ (bug #49011).
  * Man pages now in /usr/share/man/ instead of /usr/man/ (bug #49011).

 -- Eloy A. Paris <peloy@debian.org>  Tue,  2 Nov 1999 12:59:13 -0500

samba (2.0.5a-4) unstable; urgency=low

  * Applied patch from our fearless leader (Wichert) to fix the darn bug
    that prevents Samba to work on 2.0.x kernels if it was compiled
    in a system running a 2.2.x kernel. This closes #40645 (build uses
    setresuid which doesn't work under 2.0.34 (does apparently under
    2.2.x) ).
  * Fixed the entry that swat's postinst script adds to /etc/inetd.conf
    so it is '#<off># swat\t\tstream\ttcp\tnowait.400 ...' instead of
    '#<off>#swat\t\tstream\ttcp\tnowait.400 ...'. The old way caused
    'update-inetd --enable swat' to leave the entry for swat disabled.
    Thanks to Dave Burchell <burchell@inetnebr.com> for finding out
    this problem. This closes #48762 (swat uses non-standard syntax to 
    comment out inetd.conf entry).
  * /usr/sbin/swat does not think anymore that the smbd daemon lives
    in /usr/local/samba/bin/. To fix this I am running now source/configure
    with "--prefix=/usr --exec-prefix=/usr". This closes #47716 (samba
    'swat' fails: incorrect hardwired path in the binary).

 -- Eloy A. Paris <peloy@debian.org>  Sun, 31 Oct 1999 03:42:38 -0500

samba (2.0.5a-3) unstable; urgency=low

  * I am pretty darn busy with my MBA, I apologize for the long time it's
    taking to squash bugs in the Samba packages.
  * Built with debhelper v2 for FHS compliancy. Changed a couple of
    things in debian/rules to accomodate for the new place for the docs.
    I also had to change debian/{samba.postinst,samba.prerm,swat.postinst}
    to make sure that the symlink from /usr/doc/xxx exists and points to
    /usr/share/doc/xxx (the reason for this is that I am not letting
    debhelper to create these scripts for me automatically).
  * Built with latest libc6.
  * smbfs: finally, the nasty bug that causes smbmount to die after
    a while is gone thanks to Ben Tilly <Ben_Tilly@trepp.com>.
    The problem was just a typo in source/client/smbmount.c.
    This closes grave bug #42764 (smbmount dies) and #43341 
    (smbfs-2.2.x won't function after a while).
  * Fixed the smbmount wrapper script to eliminate a bashism (closes
    #45202 - "wrapper scripts use $* instead of "$@") and to recognize 
    2.3.x and 2.4.x kernels (closes #47688 - "smbfs: does not recognize 
    kernel 2.3.x").
  * Added a check to the smbmount wrapper script to see if the
    kernel has support for smbfs, as suggested by Jeroen Schaap
    <J.Schaap@physiology.medfac.leidenuniv.nl>.
  * swat's man page is now part of the swat package, not of the samba
    package. This closes #44808 (Samba has a man page for swat, but 
    the binary is not included).
  * The interface program smbrun is not longer needed by smbd because
    of the availability of execl() under Linux. Because of this, the
    smbrun is not even being compiled. Since there is no need for smbrun
    now, the smbrun man page was taken out of the samba package. This
    closes #45266 (/usr/bin/smbrun missing).
  * smbpasswd is now part of the samba-common package, and not part of
    the samba package. This is to let administrators that do not want
    to install a full Samba server administer passwords in remote
    machines. This closes bug #42624 (smbpasswd should be included in 
    smbclient). This bug report also suggests that swat becomes part of 
    the samba package, that smbfs becomes part of the smbclient package,
    and that the binary smbpasswd becomes part of the smbclient package.
    I moved smbpasswd to the samba-common package but I am reluctant to 
    do the other things the bug report suggests.
  * In order to keep dpkg happy when moving smbpasswd from the samba
    package to samba-common, I had to add a "Replaces: samba (<= 2.0.5a-2)"
    in the control section of the samba-common package and a
    "Replaces: samba-common (<= 2.0.5a-2)" in the control section of the
    samba package (in debian.control).
  * Samba is now being compiled with the "--with-netatalk" option. This
    closes #47480 (Could samba be compiled with the --with-netatalk option).
  * All packages that depend on samba-common have a versioned dependency
    now. This was accomplished by adding "(= ${Source-Version})" to the
    relevant sections of debian/control. Thanks t Antti-Juhani Kaijanaho
    <gaia@iki.fi> for the hint. This closes #42985 (samba should probably
    have a versioned depends on samba-common).
  * Made sure the file docs/textdocs/DIAGNOSIS.txt gets installed in all
    the Samba packages. This closes bug #42049 (no DIAGNOSTICS.txt file).
  * Added the smbadduser helper script to the samba package. This closes
    #44480 (Samba doesn't come with the smbadduser program).
  * Applied patch from szasz@triton.sch.bme.hu that prevents smbmount
    to leave an entry in /etc/mtab for a share that could not be mounted
    because of invalid user of password. The patch also allows smbumount
    to unmount the share in the event that something goes wrong with the
    smbmount process. This closes bug #48613 (Mount/umount problems + 
    patch) as well as #44130 (failed mount is still mounted).
  * smbmount-2.2.x is now setuid root. This is needed for the patch
    applied above to be effective. If smbmount-2.2.x is not setuid root
    then an entry will be left in /etc/mtab even when the mount
    fails. I had to add "usr/bin/smbmount-2.2.x" to debian/smbfs.suid
    for this to work.

 -- Eloy A. Paris <peloy@debian.org>  Wed, 27 Oct 1999 10:36:13 -0400

samba (2.0.5a-2) unstable; urgency=low

  * This version is basically the same as 2.0.5a-1 but it was compiled
    on a Potato system with glibc2.1. See below the change log for 2.0.5a-1
    for more information.

 -- Eloy A. Paris <peloy@debian.org>  Tue, 27 Jul 1999 02:25:29 -0400

samba (2.0.5a-1) stable; urgency=high

  * I'm back from the Honey Moon. We are pretty busy because we are moving
    to Pittsburgh (from Caracas, Venezuela) in aprox. 24 hours and we still
    have plenty of things to pack and to do. Samba 2.0.5 was released
    while I was in the Honey Moon and it is just now (almost 3 AM) when
    I have time to package it.
  * Because of the security problems fixed in 2.0.5, this upload goes
    to both stable and unstable (the Security Team asked for this).
  * This release (2.0.5a-1) was compiled on a Slink system. 2.0.5a-2 will
    be compiled on a Potato system.
  * Added a "Replaces: samba (<= 1.9.18p10-7)" to the samba-common
    section in debian/control (as suggested by Steve Haslam
    <araqnid@debian.org>) to fix the problems that appear when upgrading 
    from the Samba package in Slink. Please test this as I am completely 
    unable to do so. This should fix bug #39818 (Upgrading Samba from the 
    Slink version).
  * Removed the hacks to the autoconf stuff that I added to 2.0.4b-2 in 
    order to have defined several socket options when compiling with
    Linux 2.2.x kernel headers - the fix is now upstream.
  * Finally!!! smbmount was re-written (thanks Tridge :-) to use a command
    line syntax similar to the one used by the old smbmount (for 2.0.x 
    kernels). This means that the wrapper script is no longer necessary
    so I removed it. In its place there is a simple wrapper script that
    calls smbmount-2.0.x or smbmount-2.2.x depending on the kernel that is
    running.
  * Because of the wedding, the Honey Moon, and our move to Pittsburgh,
    I can't work on fixing other bugs in this release.

 -- Eloy A. Paris <peloy@debian.org>  Tue, 27 Jul 1999 02:18:51 -0400

samba (2.0.4b-3) unstable; urgency=low

  * Stupid mistake: I forgot to add /usr/bin/smbumount to debian/smbfs.files
    and because of this /usr/bin/smbumount was part of the samba package
    instead of part of the smbfs package.

 -- Eloy A. Paris <peloy@debian.org>  Thu,  1 Jul 1999 01:51:24 -0400

samba (2.0.4b-2) unstable; urgency=low

  * Dark (and archive maintainers): please remove from Potato the smbfsx 
    binary package and also the old source package for smbfs. smbfs and 
    smbfsx have been merged starting with this version.
  * Merged the old smbfs package with Samba. Now there is only one package
    for the smbfs utilities and is called "smbfs". The package smbfsx
    does not exist any more and this new smbfs package must be used
    for both 2.0.x and > 2.1.x kernels.
  * A wrapper script was added to handle the syntax change in smbmount
    in the new smbfs utilities (required for kernels > 2.1.70). The
    home page for this script is http://www.wittsend.com/mhw/smbmount.html.
    Please _note_ that this will change (for good) in Samba 2.0.5 :-)
  * Added debian/smbumount.sh. It's another wrapper that calls smbumount-2.2.x
    or smbumount-2.0.x depending on the kernel currently running.
  * Not using -t for savelog in cron.weekly script.
  * Recompiled without libreadlineg-dev (Samba does not seem to be using
    it so unnecessary dependencies are produced).
  * glibc2.1 build.
  * Removed smbpasswd.8 man page from the debian/ directory because it is
    now being provided upstream.
  * Got rid of the ugly hack I put in source/lib/util_sock.c to have
    IPTOS_LOWDELAY and IPTOS_THROUGHPUT defined. Now I patched the
    autoconf stuff to #include <netinet/ip.h>. I've sent the patch to
    Jeremy Allison so we have this upstream.

 -- Eloy A. Paris <peloy@debian.org>  Mon, 28 Jun 1999 17:47:19 -0400

samba (2.0.4b-1) unstable; urgency=low

  * New upstream release. This release fixes the following Debian bugs:
    #33838 (Amanda/ Samba 2.0.2 and backing up large filesystems) and
    #33867 (Amanda 2.4.1 and Samba 2.0.2 and large filesystems). Jeremy
    Allison released Samba 2.0.4 and found out that there were a couple
    of minor bugs so he released 2.0.4a. Then he found out about more
    serious bugs and released 2.0.4b. I have built this package several
    times between yesterday and today because of this. Now I am releasing
    the Debian packages for Samba with what I believe will be the latest
    release the Samba Team will make at least in the next 4 days (Jeremy
    is taking a short vacation).
  * Still compiling against glibc2.0 (sorry about that :-)
  * Hacked source/smbwrapper/smbsh.c to fix the problem
    of smbsh not finding the shared library smbwrapper.so. It looks
    now in /usr/lib/samba/ for this file. This fixes #32971, #32989,
    #33278, #34911 and #36317.
  * Made smbfsx depend on samba-common because smbfsx uses /etc/samba/smb.conf
    and /etc/samba/codepages/. This fixes #33128 (smbmount complains about
    missing /etc/smb.conf).
  * Package swat does not depend on httpd anymore (there's no need to).
    This fixes #35795 (swat requires httpd).
  * Renamed smbmount-2.1.x and smbumount-2.1.x to smbmount-2.2.x and
    smbumount-2.2.x. Same applies to the man pages.
  * Changed minor type in smbmount's man page (changed "\"" by "\'"). This
    fixes #34070 (wrong quotes in manpage).
  * Used Fabrizio Polacco's <fpolacco@icenet.fi> procedure to create the
    Debian package for Samba. This closes #35781 (samba has no pristine 
    source).
  * Changes to /etc/cron.weely/samba: rotate /var/log/{nmb,smb}.old only
    if the size of either is different than 0. Also, added comments at the
    beginning of this script to explain how rotation of log files works in
    Samba. Thanks to ujr@physik.phy.tu-dresden.de (Ulf Jaenicke-Roessler)
    for the suggestions. This closes #37490 (cron.weekly script rotates not
    used [sn]mb.old files). As I side effect, this should also close
    #31462 (still trouble with /etc/cron.weekly/samba).
  * Check for old /etc/pam.d/samba file which is not provided by this version
    of the Debian Samba package but was provided in older versions. If this
    file exists we delete it. We check for this in the postinst. This closes
    #37356 (samba put stuff in pam.d that pam complains about) and #34312 
    (libpam0g: questions during upgrade).
  * Make sure the mode of /etc/samba/smbpasswd is set to 600. This is done
    in the postinst script. This closes #35730 (Security problem with 
    /etc/samba/smbpasswd when upgrading from samba 1.9.18p8-2 to 2.0.3-1).
  * I have just checked and it looks like #28748 (smbfsx doesn't "return ")
    has been fixed. This might have been fixed since a long time ago.
  * Long long standing bug #18488 (smbclient: internal tar is broken) is
    closed in this release of Samba. The bug might have been closed for a 
    long long time, but I did not check for this before.
  * Temporary fix to the annoying "Unknown socket option IPTOS_LOWDELAY"
    message. This fixes #33698 (socket option IPTOS_LOWDELAY no longer works),
    #34148 (warnings from smbd) and #35333 (samba warnings).

 -- Eloy A. Paris <peloy@debian.org>  Thu, 20 May 1999 00:35:57 -0400

samba (2.0.3-1) unstable; urgency=low

  * New upstream version.
  * Removed the convert_smbpasswd.pl program I created and put in
    /usr/doc/samba/ because there's a convert_smbpasswd script in the
    upstream sources that does the same thing. I modified the postinst
    script to use this script instead of the one I created.

 -- Eloy A. Paris <peloy@debian.org>  Sun, 28 Feb 1999 01:35:37 -0400

samba (2.0.2-2) unstable; urgency=low

  * Updated the README.Debian file.
  * Updated the description of the samba package in the control file.
  * The binaries smbmnt and smbumount-2.1.x in the smbfsx package are now
    installed setuid root as they should be. This was done by doing a
    a "chmod u+s" for each binary in debian/rules and by creating the 
    file debian/smbfsx.suid.
  * Minor patch to source/client/smbumount.c to allow normal users
    to umount what they have mounted (problem was a kernel vs. libc6
    size mismatch). I sent the patch upstream.
  * Created debian/smbwrapper.dirs so the directory /usr/lib/samba/ is
    created.
  * Modified debian/rules to move smbwrapper.so from debian/tmp/usr/bin/ to
    debian/smbwrapper/usr/lib/samba/.
  * Hacked source/smbwrapper/smbsh.c to fix the problem
    of smbsh not finding the shared library smbwrapper.so.

 -- Eloy A. Paris <peloy@debian.org>  Thu, 11 Feb 1999 18:11:34 -0400

samba (2.0.2-1) unstable; urgency=low

  * New upstream version.

 -- Eloy A. Paris <peloy@debian.org>  Thu, 11 Feb 1999 01:35:51 -0400

samba (2.0.1-1) unstable; urgency=low

  * New upstream version.

 -- Eloy A. Paris <peloy@debian.org>  Sat,  6 Feb 1999 06:51:18 -0400

samba (2.0.0final-4) unstable; urgency=low

  * The samba postinst made an unwarranted assumption that the file
    /etc/samba/smbpasswd exists. If the file did not exist (which is
    perfectly valid) the postinst will fail. This fixes #32953.

 -- Eloy A. Paris <peloy@debian.org>  Fri,  5 Feb 1999 23:32:46 -0400

samba (2.0.0final-3) unstable; urgency=low

  * Added to debian/control a "Depends: ${shlibs:Depends}" line for the
    samba-common package so dependencies for this package are set
    correctly (thanks to Dark for pointing this out).

 -- Eloy A. Paris <peloy@debian.org>  Thu,  4 Feb 1999 09:45:21 -0400

samba (2.0.0final-2) unstable; urgency=low

  * Finally!!! The first upload to unstable. Sorry for the delay folks
    but I have been quite busy lately :-) Another reason for the delay
    is that I wanted to ease the migration from Samba 1.9.18p10 and
    before to Samba 2.0.0. I changed the location of the config. files 
    from /etc/ to /etc/samba/ and this made things a little bit harder.
  * This package needs 2.2 kernel headers to compile (well, this is
    true for the smbfsx package, all others compile fine with 2.0 kernel
    headers).
  * Created a preinst script for the samba package to take care of the
    location migration of smb.conf (from /etc/ to /etc/samba/). The
    preinst script also takes care of moving /etc/smbpasswd to its new
    location (/etc/samba/).
  * Created postinst and postrm scripts to add/remove an entry for swat
    in /etc/inetd.conf.
  * I had forgotten to install the sambaconfig script so I changed
    debian/rules to install this script.
  * Added a postrm script for the samba package (I had forgotten to add 
    this script to the new Samba packages after the migration from 1.9.18 
    to 2.0.0).
  * Created a small Perl script that is called from the samba postinst
    to convert the smbpasswd from the old format used in version prior
    to 2.0.0 to the new one used in 2.0.0 and beyond.
  * The upgrade process should be automatically now. Please let me know
    of any problems you encounter.

 -- Eloy A. Paris <peloy@debian.org>  Sat, 23 Jan 1999 09:34:10 -0400

samba (2.0.0final-1) experimental; urgency=low

  * Finally!!! Samba 2.0.0 is here! I am not uploading to unstable
    because I still have to work out the migration from the old
    samba packages to the new ones. I also need to work more on the
    new swat package.

 -- Eloy A. Paris <peloy@debian.org>  Thu, 14 Jan 1999 22:40:02 -0400

samba (2.0.0beta5-1) experimental; urgency=low

  * New upstream version.

 -- Eloy A. Paris <peloy@debian.org>  Tue,  5 Jan 1999 00:37:57 -0400

samba (2.0.0beta4-1) experimental; urgency=low

  * New upstream version.

 -- Eloy A. Paris <peloy@debian.org>  Wed, 23 Dec 1998 18:37:45 -0400

samba (2.0.0beta3-1) experimental; urgency=low

  * New upstream version.
  * I have just realized that the documentation patches (for man pages)
    that I used for the 1.9.18 release are not longer necessary because
    there was a major re-write of all the Samba documentation that added
    the missing bits of information. So, I have just removed these minor
    patches.

 -- Eloy A. Paris <peloy@debian.org>  Tue,  8 Dec 1998 12:00:30 -0400

samba (2.0.0beta2-1) experimental; urgency=low

  * New upstream version.
  * This new version fixes the potential security problem that
    was posted to debian-private (using the "message command" parameter
    to execute arbitrary commands from messages sent from LinPopUp).
  * Changed /etc/init.d/samba to use one of the variables stored in
    /etc/samba/debian_config to know how Samba is being run (from inetd or
    as daemons) instead of grepping /etc/inetd.conf which may not exist
    if the user is running xinetd (this fixes bug #29687 - assumes using 
    vanilla inetd)

 -- Eloy A. Paris <peloy@debian.org>  Mon, 23 Nov 1998 23:32:03 -0400

samba (2.0.0beta1-1) experimental; urgency=low

  * First beta release of the samba-2.0.0 code. Before the beta I was
    working with sources downloaded directly from the CVS server. This
    package goes into experimental and I plan to release the new
    samba to unstable as soon as it gets out of beta.
  * Created several packages out of the Samba sources. They are:
    samba (nmbd and smbd daemons + related programs), smbclient (FTP
    like command line utility to retrieve files from SMB servers),
    swat (Samba Web Administration Tool), samba-common (common files
    used by samba, smbclient and swat), smbfsx (smbfs utilities for
    kernels >= 2.1.70), smbwrapper and samba-doc (Samba documentation).
  * Refreshed debian/samba-doc.docs so recently added docs. are
    installed in the samba-doc package. New additions include man
    pages in the /usr/doc/samba-doc/htmldocs/ directory.
  * Deleted Debian specific nmblookup(1) man page as it is now upstream.
  * Added smbtorture to smbclient package.
  * Moved rpcclient from the samba package to the smbclient package.
  * The Samba daemons (nmbd and smbd) now create a PID file so I changed
    all calls to start-stop-daemon to use the PID file.
  * Fixed debian/rules to install mksmbpasswd (fixes #27655).
  * Modified /etc/init.d/samba so nmbd is started without the -a (append
    to the log file instead of overwrite) switch. The new behavior of
    nmbd is to NOT overwrite log files, so the -a switch can be deleted
    safely.
  * Moved from debstd to debhelper.

 -- Eloy A. Paris <peloy@debian.org>  Thu,  1 Oct 1998 08:37:41 -0400

samba (1.9.18p10-5) frozen unstable; urgency=high

  * Oppsss!!! While fixing bug #26884 I introduced a bug even worse than
    the one I was trying to fix: in /etc/init.d/samba I got rid of the test
    that tells us whether the Samba daemons are running from inetd or as
    standalone daemons. I corrected the problem by editing again
    /etc/init.d/samba to uncomment the test.
  * Wishlist bug #28298 (typos in samba) was fixed.
  * Wishlist bug #28309 (typos in smb.conf) was fixed.

 -- Eloy A. Paris <peloy@debian.org>  Wed, 28 Oct 1998 09:11:47 -0400

samba (1.9.18p10-4) unstable; urgency=low

  * Minor patch to debian/rules to delete *substvars instead of only
    substvars when doing a "debian/rules clean" (thanks to Daniel Jacobowitz
    <dmj@andrew.cmu.edu> for this).
  * Small patch to source/shmem_sysv.c that eases compilation under
    glibc-2.1 (thanks to Daniel <dmj@andrew.cmu.edu> for this).

 -- Eloy A. Paris <peloy@debian.org>  Thu, 17 Sep 1998 15:33:49 -0400

samba (1.9.18p10-3) unstable; urgency=low

  * Patched smbclient again to fix minor formatting problem introduced
    by Magosanyi Arpad's smbclient patch.

 -- Eloy A. Paris <peloy@debian.org>  Thu,  3 Sep 1998 11:03:23 -0400

samba (1.9.18p10-2) unstable; urgency=low

  * Sync'ed include files for the smbfs utilities with the ones in
    kernel 2.1.119.
  * Added to the /usr/doc/samba/examples/ directory a new script called 
    wins2dns (courtesy of Jason Gunthorpe <jgg@deltatee.com>) that 
    generates BIND sonze files for hosts in the WINS database.
  * Patched smbclient to include enhancements by Magosanyi Arpad 
    <mag@bunuel.tii.matav.hu> that make scripting easier.

 -- Eloy A. Paris <peloy@debian.org>  Fri, 28 Aug 1998 13:34:54 -0400

samba (1.9.18p10-1) stable unstable; urgency=low

  * New upstream version (see /usr/doc/samba/WHATSNEW.txt for a
    description of what has changed). I built a 1.9.18p9-1 but I
    never released it because an obscure bug was found just a couple
    of days before the official release, so the Samba Team stopped
    the rollover of 1.9.18p9.
  * Updated documentation (new files were added to the docs/ directory
    that were not installed in /usr/doc/samba/).
  * Fixed long standing bug #7695 (smb.conf's man page doesn't document
    'printing=lprng') - I made a couple of changes to the man page to 
    include references to lprng.
  * Fixes bug #24930 (samba needs to suggest psmisc?). I don't think it
    is necessary to make samba suggest psmisc just because the postinst
    script mentions to call killall. So, I removed all references to
    "killall" in the scripts.
  * Fixes bug #25999 (Samba does not by default work with unix password
    sync): I added the "passwd program" and "passwd chat" parameters to
    the sample smb.conf to reflect the Debian environment.

 -- Eloy A. Paris <peloy@debian.org>  Fri, 21 Aug 1998 08:59:18 -0400

samba (1.9.18p9-1) unstable; urgency=low

  * New upstream version (see /usr/doc/samba/WHATSNEW.txt for a
    description of what has changed).
  * Removed Jeremy Allison's patch applied to 1.9.18p8-2 because it is
    now part of the new upstream version.
  * Corrected small typo in addtosmbpass' man page (fixes #25629).

 -- Eloy A. Paris <peloy@debian.org>  Tue, 11 Aug 1998 08:53:08 -0400

samba (1.9.18p8-2) frozen unstable; urgency=medium

  * Applied patch received from Jeremy Allison (Samba Team) that fixes
    "grave" bug #23903 (samba maps username before authenicating with 
    NT password server).
  * Added a "sleep 2" between "start-stop-daemon --stop" and
    "start-stop-daemon --start" in /etc/init.d/samba so when this script
    is called with the "restart" parameter the Samba daemons are restarted
    properly. This fixes bug #24211 (init.d script doesn't restart).
  * Sent start-stop-daemon output in /etc/init.d/samba to /dev/null to
    avoid annoying warning messages.
  * Added perfomance tune parameters to sample /etc/smb.conf (SO_SNDBUF=4096
    and SO_RCVBUF=4096 to "socket options" in /etc/smb.conf). I can't
    find who sent this suggestion to me. If you are listening, drop me a
    note and I'll put your name here :-)

 -- Eloy A. Paris <peloy@debian.org>  Mon, 29 Jun 1998 08:45:01 -0400

samba (1.9.18p8-1) frozen unstable; urgency=low

  * New upstream release that fixes _lots_ of "ugly" bugs. The list of
    fixed bugs is too long to include here (see /usr/doc/samba/WHATSNEW.txt).
  * Fixed postinst to quote arguments to if [ arg .. ] constructs
    (fixes #22881).
  * Applied Jeremy Allison's patch (posted to the samba-ntdom mailing
    list) that solves a problem with username maps (the Samba Team did
    not catch this problem before final 1.9.18p8).
  * Made /etc/init.d/samba to print out a warning when Samba is running
    from inetd and the user runs /etc/init.d/samba to start|stop|restart
    Samba (there's no point on doing this because inetd will start the
    daemons again when there is traffic on UDP port 137-139).

 -- Eloy A. Paris <peloy@debian.org>  Sat, 13 Jun 1998 00:18:25 -0400

samba (1.9.18p7-4) frozen unstable; urgency=medium

  * Fixes the serious problem of having the WINS name server
    database getting deleted at boot time. That happened because the
    WINS database was being stored under /var/lock/samba/ and all files
    under /var/lock/ are deleted at boot time. The place where the WINS
    database is stored was moved to /var/samba/.

 -- Eloy A. Paris <peloy@debian.org>  Mon, 18 May 1998 20:24:29 -0400

samba (1.9.18p7-3) stable; urgency=high

  * Libc5 version for Bo (stable) that fixes the recently reported
    security hole.

 -- Eloy A. Paris <peloy@debian.org>  Mon, 18 May 1998 20:19:33 -0400

samba (1.9.18p7-2) frozen unstable; urgency=low

  * Added patches from the non-mantainer upload that make us able
    to compile Samba on Alpha systems. This fixes bug #22379.

 -- Eloy A. Paris <peloy@debian.org>  Wed, 13 May 1998 20:38:51 -0400

samba (1.9.18p7-1) frozen unstable; urgency=low

  * New upstream release (just bug fixes, no new functionality).

 -- Eloy A. Paris <peloy@debian.org>  Wed, 13 May 1998 11:47:32 -0400

samba (1.9.18p6-2) frozen unstable; urgency=low

  * Uploaded to frozen (I forgot to upload last version to frozen
    so it got installed only in unstable).

 -- Eloy A. Paris <peloy@debian.org>  Tue, 12 May 1998 18:10:17 -0400

samba (1.9.18p6-1.1) unstable; urgency=low

  * non-maintainer upload for Alpha
  * patch needed for source/quota.c (_syscall4() confusion)

 -- Paul Slootman <paul@debian.org>  Tue, 12 May 1998 20:39:13 +0200

samba (1.9.18p6-1) unstable; urgency=low

  * New upstream release that fixes a possible buffer overflow.
    This security hole was reported on BugTraq by Drago. The
    previous Debian version (1.9.18p5-1) was not released because
    1.9.18p5 and 1.9.18p6 were released very closely.

 -- Eloy A. Paris <peloy@debian.org>  Mon, 11 May 1998 20:28:33 -0400

samba (1.9.18p5-1) unstable; urgency=low

  * New upstream release (no new funcionality, just bug fixes - see 
    /usr/doc/samba/WHATSNEW.txt.gz).
  * Backed off Debian patches that were added upstream.

 -- Eloy A. Paris <peloy@debian.org>  Mon, 11 May 1998 08:43:53 -0400

samba (1.9.18p4-2) frozen unstable; urgency=low

  * Patched smbclient(1) man page to not reference the unsopported
    -A parameter (fixes #6863).
  * Changes to start nmbd with the -a option (in /etc/init.d/samba
    and in the entry added to /etc/inetd.conf).
  * Fixed typo in sample smb.conf (fixes #21484).
  * Fixed yet another typo in sample smb.conf (fixes #21447).
  
 -- Eloy A. Paris <peloy@debian.org>  Fri, 17 Apr 1998 22:19:23 -0400

samba (1.9.18p4-1) frozen unstable; urgency=low

  * New upstream version that fixes several bugs.
  * New scheme for keeping track of Debian specific configuration.
    This new scheme fixes bug #18624 (Samba always asks the user about
    configuration options). New scheme stores Debian specific
    configuration information in /etc/samba/debian_config.
  * Changes to /usr/sbin/sambaconfig, prerm and postinst to support the 
    new configuration scheme.
  * Moved required kernel 2.1.x include files inside the source tree
    so I don't have to do very nasty things like creating crazy
    symlinks in /usr/include to make this package compile. This
    allows non-root users to build the package and fixes bug
    #20104.
  * Fixed address of the FSF in /usr/doc/samba/copyright (problem
    reported by lintian).
  * The /etc/init.d/samba script now supports the force-reload
    argument, as required by the policy (problem reported by lintian).
  * Added a "rm /etc/cron.weekly/samba" at the end of the postinst.
  * Now the samba package can be installed even if no nmbd or smbd processes 
    are running. This fixes the following bugs: #8917, #9334, #10268, 
    #10411, #11146 and #13387.
  * Provides the original README in /usr/doc/samba. This fixes bug #9693.
  * Added a --no-reload option to sambaconfig to not reload Samba
    after configuration.
  * Created man pages for sambaconfig(8), addtosmbpass(8),
    mksmbpasswd(8) and nmblookup(1).
  * Corrected small typo in sample /etc/smb.conf.
  * Added two new parameters to /etc/smb.conf: "preserver case" and
    "short preserve case".
  * "rm -Rf /var/lock/samba" in postrm when package is being purged.
  * Patched upstream source (nmbd.c) to not overwrite log files when
    nmbd is called with the -a parameter (fixes #17704: nmbd ignores
    -a option).
  * /etc/init.d/samba now starts the nmbd daemon with the -a parameter
    to not overwrite log files.

 -- Eloy A. Paris <peloy@debian.org>  Mon, 23 Mar 1998 21:22:03 -0400

samba (1.9.18p3-1) unstable; urgency=low

  * New upstream version.
  * Oppsss!!! I really screwed it up (actually, debstd did).
    1.9.18p2-2 still contained man pages (smbmount and smbumount) part
    of other packages. This version does have this corrected. If not,
    I no longer deserve to be a Debian developer! So, this version
    fixes bug #18438 and some of the bugs I claimed to fix in
    1.9.18p2-2. Oh, by the way, I fixed the problem by running debstd
    with -m in debian/rules (man pages are installed by "make install"
    so it's a bad idea to re-install man pages with debstd).

 -- Eloy A. Paris <peloy@debian.org>  Mon, 23 Feb 1998 17:32:42 -0400

samba (1.9.18p2-2) unstable; urgency=low

  * Fixes bugs #18017, #17999, #17961, #17932: old 1.9.18p2-1 provided
    a man page for smbmount, which conflicts with package smbfs. This
    was solved by creating a multi-binary package that produces
    package samba and new package smbfsx.
  * Fixes bug #18000 (typo in postinst).
  * Fixes bug #17958 (postinst asks obsolete question). Actually,
    the question is still asked, but only if Samba is run as daemons.
  * Created a multi-binary package from the Samba sources: package
    samba and new package smbfsx which provides SMB mount utilities
    for kernels > 2.1.70.

 -- Eloy A. Paris <peloy@debian.org>  Mon,  9 Feb 1998 19:47:05 -0400

samba (1.9.18p2-1) unstable; urgency=low

  * New upstream version.
  * Removed /etc/cron.weekly/samba because Samba does not handle well
    rotation of log files (if the log file is rotated Samba will
    continue to log to the rotated file, instead of the just created
    one). In any case, Samba will rotate log files after an specific
    file size.

 -- Eloy A. Paris <peloy@debian.org>  Tue, 27 Jan 1998 22:34:27 -0400

samba (1.9.18p1-2) unstable; urgency=low

  * Created a multi-binary package out of the Samba sources to provide
    packages samba and smbfsx (userland utilities to work with
    smbfs with kernels > 2.1.x.

 -- Eloy A. Paris <peloy@debian.org>  Sat, 17 Jan 1998 09:23:48 -0400

samba (1.9.18p1-1) unstable; urgency=low

  * New upstream version.
  * Created /etc/cron.daily/samba to save a copy of /etc/smbpasswd in
    /var/backups/smbpasswd.bak.

 -- Eloy A. Paris <peloy@debian.org>  Wed, 14 Jan 1998 13:40:56 -0400

samba (1.9.18alpha14-1) unstable; urgency=low

  * New upstream version.
  * Added a note to the postinst script telling the user that he/she
    needs to run smbpasswd manually after creating a new /etc/smbpasswd
    from /etc/passwd.

 -- Eloy A. Paris <peloy@debian.org>  Tue, 23 Dec 1997 23:44:37 -0400

samba (1.9.18alpha13-1) unstable; urgency=low

  * New upstream version.

 -- Eloy A. Paris <peloy@debian.org>  Tue, 16 Dec 1997 13:02:32 -0400

samba (1.9.18alpha12-1) unstable; urgency=low

  * New upstream version.
  * Conflicts with the sambades package because the new Samba 1.9.18
    series do not depend on the DES libraries to support encrypted
    passwords.
  * Added parameter "encrypt passwords = yes" to /etc/smb.conf.
  * Compiled with support for quotas in disk_free().
  * Home directories are now exported read only by default.
  * Re-worked debian/rules.
  * Re-worked sample smb.conf.

 -- Eloy A. Paris <peloy@debian.org>  Thu,  4 Dec 1997 22:50:34 -0400

samba (1.9.17p4-1) unstable; urgency=low

  * New upstream version.
  * Made /etc/smb.conf readable by everybody because some Samba utilities
    will fail otherwise when run by non-root users.
  * Dropped PAM support while the PAM libraries are ported to libc6.

 -- Eloy A. Paris <peloy@debian.org>  Tue, 21 Oct 1997 18:08:49 -0400

samba (1.9.17p3-1) unstable; urgency=low

  * New upstream version.
  * Made /etc/smb.conf readable only by root as suggested by smbd's man page.

 -- Eloy A. Paris <peloy@debian.org>  Wed, 15 Oct 1997 09:21:25 -0400

samba (1.9.17p2-2) unstable; urgency=low

  * Running Samba as daemons instead of from inetd.
  * Removing netbios entries in /etc/inetd.conf.

 -- Eloy A. Paris <peloy@debian.org>  Thu, 9 Oct 1997 23:37:25 -0400

samba (1.9.17p2-1) unstable; urgency=low

  * New upstream version that fixes a serious security hole.
  * Removed Debian patches added in 1.9.17-1 and 1.9.17p1-1 because
    these patches are now part of the upstream release.

 -- Eloy A. Paris <peloy@debian.org>  Sun, 28 Sep 1997 22:54:33 -0400

samba (1.9.17p1-1) unstable; urgency=low

  * New upstream version.
  * Defined symbol _LINUX_C_LIB_VERSION_MAJOR as 6 in includes.h to shut up
    compiler warnings.
  * Included rpcsvc/ypclnt.h in includes.h to shut up compiler warnings.
  * Included crypt.h to have function prototype for crypt().
  * Included netinet/tcp.h to have some socket options included.
  * Included netinet/ip.h to have some socket options included.
  * Linking with libcrypt (LIBM='... -lcrypt'). Without including this
    library smbd generates a seg. fault when authenticating users (?).

 -- Eloy A. Paris <debian.org>  Wed, 10 Sep 1997 22:09:18 -0400

samba (1.9.17-1) unstable; urgency=low

  * New upstream version (called the "Browse Fix Release")
  * Added the option --oknodo to the start-stop-daemon invocation in prerm
    script. This was because the prerm was failing because start-stop-daemon
    was returning an error code if no nmbd or smbd daemons were found
    to kill.
  * The function yp_get_default_domain(), referenced in three source
    files was part of libc5 but with libc6 (glibc2) it has been moved
    to libnss_nis. Since the linker was unable to find the function
    I had to add LIBSM='-lnss_nis' to debian/rules.
  * Added -DNO_ASMSIGNALH and -DGLIBC2 to FLAGSM in debian/rules
    because compiling was failing because of conflicts with glibc2.
  * Patched source/includes.h to include termios.h if GLIBC2 is defined.

 -- Eloy A. Paris <peloy@debian.org>  Wed, 27 Aug 1997 08:39:32 -0400

samba (1.9.17alpha5-1) unstable; urgency=low

  * New upstream version.

 -- Eloy A. Paris <peloy@debian.org>  Thu, 14 Aug 1997 18:05:02 -0400

samba (1.9.16p11-3) unstable; urgency=low

  * Fixed accidental omission of /etc/pam.d/samba.

 -- Klee Dienes <klee@debian.org>  Sat, 15 Mar 1997 22:31:26 -0500

samba (1.9.16p11-2) unstable; urgency=low

  * Recompiled against newer PAM libraries.
  * Added /etc/pam.d/samba.

 -- Klee Dienes <klee@debian.org>  Sat, 8 Mar 1997 01:16:28 -0500

samba (1.9.16p11-1) unstable; urgency=low

  * New upstream release.
  * Added PAM support.

 -- Klee Dienes <klee@debian.org>  Tue, 25 Feb 1997 18:00:12 -0500

samba (1.9.16p9-2) unstable; urgency=low

  * minor packaging changes

 -- Klee Dienes <klee@sauron.sedona.com>  Sun, 3 Nov 1996 11:45:37 -0700

samba (1.9.16p9-1) unstable; urgency=low

  * upgraded to new upstream version

 -- Klee Dienes <klee@sauron.sedona.com>  Sat, 26 Oct 1996 21:38:20 -0700

1.9.16alpha10-1:
 960714
 * Removed Package_Revision from control file.
 * Removed -m486 compiler option.
 * Added Architecture, Section and Priority fields to control file.
 * Upgraded to latest upstream version.
 * Uses update-inetd now.
 * Added shadow passwords support.
 * Fixed Bug#1946: nmbd won't browse

1.9.15p4-1:
 951128
 * Upgraded to latest upstream version.
   * Fixed many bugs.
   * Adds Master Browsing support.
 * Converted to ELF.
 * Fixed bug #1825 - nmbd is now killed when removing samba.

1.9.14-1:
 950926 Andrew Howell <andrew@it.com.au>
 * Upgraded to latest version.
 * Fixed Bug #1139 - samba won't print

1.9.14alpha5-1:
 * Fixes killing of inetd problem in debian.postint and debian.postrm 

1.9.14alpha5-0:
 950704 Andrew Howell <andrew@it.com.au>
 * Taken over samba package from Bruce Perens.
 * Upgraded to newest version of samba.

1.9.02-1:
 9-January-1994 Bruce Perens <Bruce@Pixar.com>
 * Added Debian GNU/Linux package maintenance system files, and
   configured for Debian systems.<|MERGE_RESOLUTION|>--- conflicted
+++ resolved
@@ -1,4 +1,3 @@
-<<<<<<< HEAD
 samba (2:4.3.0+dfsg-3) UNRELEASED; urgency=medium
 
   * Remove libpam-smbpasswd, which is broken and slated for removal
@@ -62,7 +61,7 @@
   * ctdb: Fix privacy breach on google.com (from documentation)
 
  -- Jelmer Vernooij <jelmer@debian.org>  Sun, 07 Dec 2014 15:34:36 +0000
-=======
+
 samba (2:4.1.20+dfsg-1) unstable; urgency=medium
 
   * New upstream release (last compatible with current OpenChange).
@@ -87,7 +86,6 @@
   * Rebuild against new ldb. Closes: #783424
 
  -- Jelmer Vernooij <jelmer@debian.org>  Mon, 27 Apr 2015 00:09:50 +0000
->>>>>>> 82cc8db2
 
 samba (2:4.1.17+dfsg-2) unstable; urgency=medium
 
