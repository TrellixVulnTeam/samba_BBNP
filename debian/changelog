--- conflicted
+++ resolved
@@ -1,4 +1,79 @@
-<<<<<<< HEAD
+samba (2:3.6.18-1ubuntu1) saucy; urgency=low
+
+  * Merge from Debian unstable.  Remaining changes:
+    + debian/patches/VERSION.patch:
+      - set SAMBA_VERSION_SUFFIX to Ubuntu.
+    + debian/smb.conf:
+      - add "(Samba, Ubuntu)" to server string.
+      - comment out the default [homes] share, and add a comment about
+        "valid users = %S" to show users how to restrict access to
+        \\server\username to only username.
+    + debian/samba-common.config:
+      - Do not change priority to high if dhclient3 is installed.
+      - Use priority medium instead of high for the workgroup question.
+    + debian/control:
+      - Don't build against or suggest ctdb.
+      - Add dependency on samba-common-bin to samba.
+    + Add ufw integration:
+      - Created debian/samba.ufw.profile
+      - debian/rules, debian/samba.install: install profile.
+      - debian/control: have samba suggest ufw.
+    + Add apport hook:
+      - Created debian/source_samba.py.
+      - debian/rules, debian/samba-common-bin.install: install hook.
+    + d/rules: Drop explicit configuration options for ctdb.
+    + debian/samba.logrotate: call upstart interfaces unconditionally instead
+      of hacking around with pid files.
+
+ -- James Page <james.page@ubuntu.com>  Wed, 21 Aug 2013 15:39:35 +0100
+
+samba (2:3.6.18-1) unstable; urgency=low
+
+  * Team upload.
+
+  [ Steve Langasek ]
+  * Split the samba init script into nmbd and smbd init scripts, for better
+    alignment with how init systems other than sysvinit work.  This also
+    drops the override of the arguments to update-rc.d in debian/rules,
+    no longer needed in the post-insserv world.
+  * Add upstart jobs from Ubuntu for smbd, nmbd, and winbind.
+
+  [ Ivo De Decker ]
+  * New upstream release
+
+ -- Ivo De Decker <ivo.dedecker@ugent.be>  Tue, 20 Aug 2013 22:06:45 +0200
+
+samba (2:3.6.17-1) unstable; urgency=high
+
+  * Team upload.
+  * New upstream security release. Closes: #718781
+    Fixes CVE-2013-4124: Denial of service - CPU loop and memory allocation
+
+ -- Ivo De Decker <ivo.dedecker@ugent.be>  Mon, 05 Aug 2013 13:46:23 +0200
+
+samba (2:3.6.16-2) unstable; urgency=high
+
+  * Team upload.
+  * Make build-dep on libtevent-dev explicit.
+  * Fix waf-as-source.patch to make sure unpacking works in recent build
+    environment. Closes: #716932 
+
+ -- Ivo De Decker <ivo.dedecker@ugent.be>  Tue, 16 Jul 2013 22:01:04 +0200
+
+samba (2:3.6.16-1) unstable; urgency=low
+
+  * Team upload.
+
+  [ Steve Langasek ]
+  * Drop support for running smbd from inetd; this is not well-supported
+    upstream, and can't correctly handle all of the long-running services
+    that are needed as part of modern samba.  Closes: #707622.
+
+  [ Ivo De Decker ]
+  * New upstream release
+
+ -- Ivo De Decker <ivo.dedecker@ugent.be>  Wed, 19 Jun 2013 21:05:07 +0200
+
 samba (2:3.6.15-1ubuntu2) saucy; urgency=low
 
   * Cherry-pick 0383e7b04138ad94545a2191019873f26ae3e351 from Debian's
@@ -49,54 +124,17 @@
  -- Steve Langasek <steve.langasek@ubuntu.com>  Sat, 18 May 2013 16:57:33 -0700
 
 samba (2:3.6.15-2) UNRELEASED; urgency=low
-=======
-samba (2:3.6.18-1) unstable; urgency=low
->>>>>>> 6490e3a5
-
-  * Team upload.
-
-  [ Steve Langasek ]
+
+  * Drop support for running smbd from inetd; this is not well-supported
+    upstream, and can't correctly handle all of the long-running services
+    that are needed as part of modern samba.  Closes: #707622.
   * Split the samba init script into nmbd and smbd init scripts, for better
     alignment with how init systems other than sysvinit work.  This also
     drops the override of the arguments to update-rc.d in debian/rules,
     no longer needed in the post-insserv world.
   * Add upstart jobs from Ubuntu for smbd, nmbd, and winbind.
 
-  [ Ivo De Decker ]
-  * New upstream release
-
- -- Ivo De Decker <ivo.dedecker@ugent.be>  Tue, 20 Aug 2013 22:06:45 +0200
-
-samba (2:3.6.17-1) unstable; urgency=high
-
-  * Team upload.
-  * New upstream security release. Closes: #718781
-    Fixes CVE-2013-4124: Denial of service - CPU loop and memory allocation
-
- -- Ivo De Decker <ivo.dedecker@ugent.be>  Mon, 05 Aug 2013 13:46:23 +0200
-
-samba (2:3.6.16-2) unstable; urgency=high
-
-  * Team upload.
-  * Make build-dep on libtevent-dev explicit.
-  * Fix waf-as-source.patch to make sure unpacking works in recent build
-    environment. Closes: #716932 
-
- -- Ivo De Decker <ivo.dedecker@ugent.be>  Tue, 16 Jul 2013 22:01:04 +0200
-
-samba (2:3.6.16-1) unstable; urgency=low
-
-  * Team upload.
-
-  [ Steve Langasek ]
-  * Drop support for running smbd from inetd; this is not well-supported
-    upstream, and can't correctly handle all of the long-running services
-    that are needed as part of modern samba.  Closes: #707622.
-
-  [ Ivo De Decker ]
-  * New upstream release
-
- -- Ivo De Decker <ivo.dedecker@ugent.be>  Wed, 19 Jun 2013 21:05:07 +0200
+ -- Steve Langasek <vorlon@debian.org>  Mon, 13 May 2013 11:57:53 -0700
 
 samba (2:3.6.15-1) unstable; urgency=high
 
