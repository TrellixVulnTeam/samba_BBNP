--- conflicted
+++ resolved
@@ -1,14 +1,3 @@
-<<<<<<< HEAD
-samba (2:4.1.7+dfsg-2~bpo70+1) wheezy-backports; urgency=medium
-
-  * Rebuild for wheezy-backports.
-  * Revert workaround for #745233. It's not relevant for backports, and the
-    newer version of libgmp isn't in wheezy.
-  * Remove build-dep on heimdal-dev, as libcups2-dev depends on libkrb5-dev in
-    wheezy, which conflicts with heimdal-dev.
-
- -- Ivo De Decker <ivo.dedecker@ugent.be>  Fri, 16 May 2014 23:26:56 +0200
-=======
 samba (2:4.1.9+dfsg-1) unstable; urgency=high
 
   * New upstream security release. Fixes:
@@ -35,7 +24,16 @@
     version. Closes: #750541, 750796
 
  -- Ivo De Decker <ivo.dedecker@ugent.be>  Sun, 08 Jun 2014 23:37:53 +0200
->>>>>>> 6a218bd7
+
+samba (2:4.1.7+dfsg-2~bpo70+1) wheezy-backports; urgency=medium
+
+  * Rebuild for wheezy-backports.
+  * Revert workaround for #745233. It's not relevant for backports, and the
+    newer version of libgmp isn't in wheezy.
+  * Remove build-dep on heimdal-dev, as libcups2-dev depends on libkrb5-dev in
+    wheezy, which conflicts with heimdal-dev.
+
+ -- Ivo De Decker <ivo.dedecker@ugent.be>  Fri, 16 May 2014 23:26:56 +0200
 
 samba (2:4.1.7+dfsg-2) unstable; urgency=medium
 
