<<<<<<< HEAD
samba (2:4.1.11+dfsg-1~bpo70+1) wheezy-backports; urgency=medium

  * Rebuild for wheezy-backports.
  * Restore build-dep on libgnutls-dev instead of libgnutls28-dev for
    wheezy-backports.
  * Update build-dep version for libldb-dev and libtdb-dev.

 -- Ivo De Decker <ivo.dedecker@ugent.be>  Wed, 20 Aug 2014 22:39:49 +0200
=======
samba (2:4.1.17+dfsg-1) unstable; urgency=high

  * New upstream release. Fixes:
  - CVE-2014-8143: Elevation of privilege to Active Directory Domain
                   Controller. Closes: #776993
  - CVE-2015-0240: Unexpected code execution in smbd. Closes: #779033
  * Refresh patch add-so-version-to-private-libraries.
  * Add new smbtorture test rpc.schannel_anon_setpw to detect the conditions
    leading to CVE-2015-0240.
  * Add breaks on qtsmbstatus-server (<< 2.2.1-3~). Closes: #775041
  * Build-depend on reverted ldb version (with increased epoch).

 -- Ivo De Decker <ivodd@debian.org>  Mon, 23 Feb 2015 20:20:21 +0100

samba (2:4.1.13+dfsg-4) unstable; urgency=medium

  * Revert previous patch, since ldb has an active module version check.
    Instead, just depend on ldb 1.1.18. Closes: #771991

 -- Jelmer Vernooij <jelmer@debian.org>  Wed, 10 Dec 2014 18:13:42 +0000

samba (2:4.1.13+dfsg-3) unstable; urgency=medium

  * Update debian/rules to allow support for multiple upstream ldb
    versions, when verified. Closes: #771991

 -- Jelmer Vernooij <jelmer@debian.org>  Thu, 04 Dec 2014 21:03:54 +0100

samba (2:4.1.13+dfsg-2) unstable; urgency=medium

  * Mask /etc/init.d/samba init script for systemd. This should make systemd
    ignore the samba init script. Thanks to Michael Biebl for the suggestion.
    Closes: #740942
  * Disable samba init script on upgrade from wheezy to jessie.
    Thanks again to Michael Biebl for the report.
    Closes: #766690

 -- Ivo De Decker <ivodd@debian.org>  Sat, 25 Oct 2014 00:49:12 +0200

samba (2:4.1.13+dfsg-1) unstable; urgency=medium

  * New upstream release.
  * Bump standards version to 3.9.6 (no changes).

 -- Ivo De Decker <ivodd@debian.org>  Tue, 21 Oct 2014 20:22:19 +0200

samba (2:4.1.11+dfsg-2) unstable; urgency=medium

  * Updated Italian translation. Thanks Luca Monducci. Closes: #760743
  * Use HTTP in watch file, as ftp.samba.org is not working reliably for
    me.
  * Use Excluded-Files in debian/copyright for DFSG-nonfree files.
  * Update Dutch translation. Thanks Frans Spiesschaert. Closes: #763650

 -- Jelmer Vernooij <jelmer@debian.org>  Sun, 07 Sep 2014 20:52:27 +0200
>>>>>>> e244bab1

samba (2:4.1.11+dfsg-1) unstable; urgency=high

  * New upstream release. Fixes:
   + CVE-2014-3560: Remote code execution in nmbd. Closes: #756759

 -- Jelmer Vernooij <jelmer@debian.org>  Sun, 03 Aug 2014 03:47:07 +0200

samba (2:4.1.9+dfsg-2) unstable; urgency=medium

  [ Jelmer Vernooij ]
  * Depend on libgnutls28-dev rather than libgnutls-dev. Closes: #753146
  * Remove outdated-autotools-helper-file overrides for config.guess and
    config.sub; files are no longer present upstream.
  * Add branch to Vcs-Git header.
  * samba.smbd.upstart: Remove leftover code for RUN_MODE=inetd, which
    was already removed elsewhere.
  * Move dsdb-module library from samba-dsdb-modules to samba-libs, to
    prevent circular dependencies between samba-dsdb-modules and samba-
    libs. This is necessary since dsdb-module is now used by the dcerpc-
    server library.

  [ Debconf translations ]
  * New Brazilian Portugese translation from Adriano Rafael Gomes.
    Closes: #752719

 -- Jelmer Vernooij <jelmer@debian.org>  Sun, 29 Jun 2014 19:43:52 +0200

samba (2:4.1.9+dfsg-1~bpo70+1) wheezy-backports; urgency=medium

  * Rebuild for wheezy-backports.

 -- Ivo De Decker <ivo.dedecker@ugent.be>  Mon, 23 Jun 2014 19:53:08 +0200

samba (2:4.1.9+dfsg-1) unstable; urgency=high

  * New upstream security release. Fixes:
    - CVE-2014-0244: nmbd denial of service
    - CVE-2014-3493: smbd denial of service: server crash/memory corruption

 -- Ivo De Decker <ivo.dedecker@ugent.be>  Mon, 23 Jun 2014 18:33:27 +0200

samba (2:4.1.8+dfsg-1) unstable; urgency=medium

  [ Jelmer Vernooij ]
  * Remove smbd and nmbd from required-start and required-stop in
    samba.init. Closes: #739887

  [ Ivo De Decker ]
  * Remove workaround for #745233.
  * New upstream release. Fixes:
    - CVE-2014-0239: dns: Don't reply to replies. Closes: #749845
    - CVE-2014-0178: Malformed FSCTL_SRV_ENUMERATE_SNAPSHOTS response.
  * Use the upstream version of the smb.conf.5 manpage, instead of building
    it. This is an ugly temporary workaround because xsltproc crashes on some
    architectures when building this manpage (due to #750593).
    This fixes the FTBFS, and should make samba installable with the new ldb
    version. Closes: #750541, 750796

 -- Ivo De Decker <ivo.dedecker@ugent.be>  Sun, 08 Jun 2014 23:37:53 +0200

samba (2:4.1.7+dfsg-2~bpo70+1) wheezy-backports; urgency=medium

  * Rebuild for wheezy-backports.
  * Revert workaround for #745233. It's not relevant for backports, and the
    newer version of libgmp isn't in wheezy.
  * Remove build-dep on heimdal-dev, as libcups2-dev depends on libkrb5-dev in
    wheezy, which conflicts with heimdal-dev.

 -- Ivo De Decker <ivo.dedecker@ugent.be>  Fri, 16 May 2014 23:26:56 +0200

samba (2:4.1.7+dfsg-2) unstable; urgency=medium

  * Build-depend on heimdal-dev instead of libkrb5-dev.
  * Add versioned build-dep on libgmp10 for now, which should be pulled in by
    libhogweed2, to be able to build in outdated build environments (like on
    most buildds). This is a workaround for #745233.

 -- Ivo De Decker <ivo.dedecker@ugent.be>  Sun, 20 Apr 2014 13:44:39 +0200

samba (2:4.1.7+dfsg-1) unstable; urgency=medium

  * New upstream release.
  * Remove readline63.patch, integrated upstream.
  * Add build-dep on libkrb5-dev, no longer pulled in by libcups2-dev.
  * Don't try to delete Parse/Yapp/Driver.pm, which is no longer installed.

 -- Ivo De Decker <ivo.dedecker@ugent.be>  Sat, 19 Apr 2014 13:39:09 +0200

samba (2:4.1.6+dfsg-1~bpo70+1) wheezy-backports; urgency=medium

  * Rebuild for wheezy-backports.

 -- Ivo De Decker <ivo.dedecker@ugent.be>  Wed, 19 Mar 2014 21:40:55 +0100

samba (2:4.1.6+dfsg-1) unstable; urgency=high

  * New upstream security release. Fixes:
    - CVE-2013-4496: password lockout not enforced for SAMR password changes
    - CVE-2013-6442: smbcacls can remove a file or directory ACL by mistake
  * Backport fix for readline 6.3 from master

 -- Ivo De Decker <ivo.dedecker@ugent.be>  Sat, 15 Mar 2014 12:13:59 +0100

samba (2:4.1.5+dfsg-1~bpo70+1) wheezy-backports; urgency=medium

  * Rebuild for wheezy-backports.
  * Replace dependency on newer Heimdal HDB API with dependency
    on libhdb9-heimdal before the API change.
  * Revert build-dep on the newer ctdb version.

 -- Ivo De Decker <ivo.dedecker@ugent.be>  Sat, 01 Mar 2014 17:10:19 +0100

samba (2:4.1.5+dfsg-1) unstable; urgency=medium

  [ Jelmer Vernooij ]
  * Fix watch file.

  [ Ivo De Decker ]
  * New upstream release.
  * Remove the part of patch 26_heimdal_compat integrated upstream.

 -- Ivo De Decker <ivo.dedecker@ugent.be>  Sat, 22 Feb 2014 23:17:59 +0100

samba (2:4.1.4+dfsg-3) unstable; urgency=medium

  * Move samba.dckeytab module to samba package, as it relies on hdb.
    Closes: #736405, #736430

 -- Jelmer Vernooij <jelmer@debian.org>  Fri, 24 Jan 2014 23:35:14 +0000

samba (2:4.1.4+dfsg-2) unstable; urgency=medium

  [ Jelmer Vernooij ]
  * Depend on newer version of ctdb, as Samba won't build against older
    versions without --enable-old-ctdb.
  * Bump standards version to 3.9.5 (no changes).
  * Move libpac, db_glue and hdb module from samba-libs to samba package
    to reduce size and dependency set of libs package.
  * Fix compatibility with newer versions of the Heimdal HDB API.
    + Update 26_heimdal_compat: Fix initialization of HDB plugin. Thanks Jeff
      Clark. Closes: #732342
    + Add dependency on specific version of the Heimdal HDB API.
      Closes: #732344

  [ Steve Langasek ]
  * dhcp3-client is superseded by dhcp-client; update the references in
    the package.  Closes: #736070.
  * Move the dhcp client hook from /etc/dhcp3 to /etc/dhcp.
    Closes: #649100.
  * debian/bin/xsltproc: don't use $FAKETIME as the variable name in our
    wrapper script, this seems to make faketime unhappy.

 -- Jelmer Vernooij <jelmer@debian.org>  Sat, 18 Jan 2014 20:26:35 +0000

samba (2:4.1.4+dfsg-1) unstable; urgency=medium

  * New upstream release.
  * Update version of talloc build-deps to 2.0.8.
  * python-samba: add depends on python-ntdb.

 -- Ivo De Decker <ivo.dedecker@ugent.be>  Sat, 18 Jan 2014 14:07:15 +0100

samba (2:4.1.3+dfsg-2~bpo70+1) wheezy-backports; urgency=medium

  * Rebuild for wheezy-backports.
  * Update version of talloc build-deps to 2.0.8.
    In sid, the version is newer, so this issue doesn't show up.

 -- Ivo De Decker <ivo.dedecker@ugent.be>  Sat, 04 Jan 2014 13:42:16 +0100

samba (2:4.1.3+dfsg-2) unstable; urgency=medium

  * Add debug symbols for all binaries to samba-dbg. Closes: #732493
  * Add lintian overrides for empty prerm scripts.

 -- Ivo De Decker <ivo.dedecker@ugent.be>  Fri, 27 Dec 2013 12:39:54 +0100

samba (2:4.1.3+dfsg-1) experimental; urgency=low

  [ Jelmer Vernooij ]
  * New upstream release.
   + Drop 0002-lib-replace-Allow-OS-vendor-to-assert-that-getpass-i.patch:
     upstream no longer uses getpass.
  * Add source dependency on libntdb1, and stop passing --disable-ntdb,
    which has been removed.
  * Remove handling for SWAT, which is no longer shipped upstream.
  * Split VFS modules out from samba-libs into a separate binary
    package.
  * Move service and process_model modules from the samba-libs to the
    samba package. Prevents dependencies on libkdc2-heimdal and
    libhdb9-heimdal.

  [ Ivo De Decker ]
  * Add build-dep on python-ntdb.
  * Add build-dep on libncurses5-dev.
  * Add depends on python-ntdb to samba.
  * New upstream release.

 -- Ivo De Decker <ivo.dedecker@ugent.be>  Mon, 09 Dec 2013 23:24:27 +0100

samba (2:4.0.13+dfsg-2) UNRELEASED; urgency=low

  [ Steve Langasek ]
  * Check for alternative's presence before calling update-alternatives
    --remove-all, instead of silently ignoring all errors from
    update-alternatives.

  [ Debconf translations ]
  * Spanish (Javier Fernández-Sanguino).  Closes: #731800

 -- Steve Langasek <vorlon@debian.org>  Mon, 09 Dec 2013 11:13:59 -0800

samba (2:4.0.13+dfsg-1~bpo70+1) wheezy-backports; urgency=medium

  * Rebuild for wheezy-backports.

 -- Ivo De Decker <ivo.dedecker@ugent.be>  Mon, 16 Dec 2013 22:57:24 +0100

samba (2:4.0.13+dfsg-1) unstable; urgency=high

  [ Steve Langasek ]
  * Move update-alternatives upgrade removal handling to the postinst, where
    it belongs.  Closes: #730090.
  * Really remove all references to encrypted passwords: the
    samba-common.config script still included references, which could cause
    upgrade failures in some cases.  Closes: #729167.

  [ Ivo De Decker ]
  * New upstream security release. Fixes:
    - CVE-2013-4408: DCE-RPC fragment length field is incorrectly checked
    - CVE-2012-6150: pam_winbind login without require_membership_of
                     restrictions
  * Add empty prerm scripts for samba and samba-common-bin.prerm, to allow
    upgrades from earlier versions with broken prerm script (bug introduced in
    2:4.0.10+dfsg-3)
  * Don't fail in postinst when removing old alternatives fails.

  [ Jelmer Vernooij ]
  * Fix invocations of 'update-alternatives --remove-all'. Closes: #731192

 -- Ivo De Decker <ivo.dedecker@ugent.be>  Mon, 09 Dec 2013 18:34:07 +0100

samba (2:4.0.12+dfsg-1) unstable; urgency=low

  [ Ivo De Decker ]
  * New upstream release.

  [ Debconf translations ]
  * Thai (Theppitak Karoonboonyanan).  Closes: #728525
  * Norwegian Bokmål (Bjørn Steensrud).  Closes: #729070
  * German (Holger Wansing).  Closes: #729210

  [ Jelmer Vernooij ]
  * Add 26_heimdal_compat: Fix compatibility with newer versions of
    Heimdal.

 -- Ivo De Decker <ivo.dedecker@ugent.be>  Sun, 24 Nov 2013 07:48:20 +0100

samba (2:4.0.11+dfsg-1) unstable; urgency=high

  * New upstream security release. Fixes:
    - CVE-2013-4475: ACLs are not checked on opening an alternate data stream
                     on a file or directory
    - CVE-2013-4476: Private key in key.pem world readable
  * Move world-readable private key file on upgrade to allow
    auto-regeneration.
  * Add check in samba-ad-dc init script for wrong permission on private key
    file that would prevent samba to start.
  * Update samba-libs.lintian-overrides for moved libtorture0.

 -- Ivo De Decker <ivo.dedecker@ugent.be>  Mon, 11 Nov 2013 15:42:40 +0100

samba (2:4.0.10+dfsg-4) unstable; urgency=low

  [ Christian Perrier ]
  * Mark one debconf string as non-translatable

  [ Debconf translations ]
  * French updated (Christian Perrier).
  * Swedish (Martin Bagge / brother).  Closes: #727186
  * Hebrew (Omer Zak).
  * Japanese (Kenshi Muto).  Closes: #727218
  * Indonesian (Al Qalit).  Closes: #727543
  * Russian (Yuri Kozlov).  Closes: #727612
  * Esperanto (Felipe Castro).  Closes: #727619
  * Polish (Michał Kułach).  Closes: #727646
  * Danish (Joe Hansen).  Closes: #727764
  * Czech (Miroslav Kure).  Closes: #728100
  * Basque (Iñaki Larrañaga Murgoitio).  Closes: #728315

  [ Jelmer Vernooij ]
  * Move libtorture0 to samba-testsuite to reduce size of samba-libs and
    prevent dependency on libsubunit0.

  [ Ivo De Decker ]
  * Handle move of tdb files to private dir in samba-libs.preinst.
    Closes: #726472
  * Also do the tdb move in libpam-smbpass.preinst, to avoid breaking the pam
    module if the upgrade fails.

 -- Ivo De Decker <ivo.dedecker@ugent.be>  Sat, 02 Nov 2013 11:27:25 +0100

samba (2:4.0.10+dfsg-3) unstable; urgency=low

  [ Ivo De Decker ]
  * Remove Sesse from uploaders. Thanks for your work on samba4.
  * Include /etc/pam.d/samba in samba-common. It got lost somewhere in the
    samba4 merge. Closes: #726183
  * Remove unused alternatives links on upgrade in samba-common-bin.prerm.
  * Add support for 'status' in samba-ad-dc init script.
  * Fix umask in make_shlibs to avoid lintian error
    control-file-has-bad-permissions.
  * Enable verbose build log.
  * Run xsltproc under faketime to get the same date for manpages on different
    architectures in Multi-Arch: same packages. Closes: #726314
  * Restore build-dep on libcups2-dev, which got lost in the samba4 merge.
    This should restore the cups printing functionality. Closes: #726726
  * Add wrapper for cups-config to filter out
    -L/usr/lib/${DEB_HOST_MULTIARCH}, to work around build-failure.
  * Also add other build-deps which were present in samba 2:3.6.19-1.
  * if the same tdb file is present in /var/lib/samba and
    /var/lib/samba/private, abort the upgrade to work around #726472 for now.
  * Document swat removal. Closes: #726751

  [ Steve Langasek ]
  * Don't fail on errors from testparm in the samba init script.
    Closes: #726326
  * debian/patches/bug_221618_precise-64bit-prototype.patch: adjust the LFS
    handling to work independently of header include order.  Closes: #727065.

 -- Ivo De Decker <ivo.dedecker@ugent.be>  Tue, 22 Oct 2013 08:10:31 +0200

samba (2:4.0.10+dfsg-2) unstable; urgency=low

  * First upload the unified samba 4.x package to unstable.
    Thanks to everyone who worked on these packages all these years.
  * Remove Noël from uploaders. Thanks for your work on the samba packages
  * Add myself to uploaders.

 -- Ivo De Decker <ivo.dedecker@ugent.be>  Sat, 12 Oct 2013 11:05:55 +0200

samba (2:4.0.10+dfsg-1) experimental; urgency=low

  * Team upload.

  [ Ivo De Decker ]
  * Update vcs urls to point to samba instead of samba4.
  * New upstream release.
  * Limit build-dep on libaio-dev to linux architectures.
  * Merge init script changes from 3.6 packages.

  [ Steve Langasek ]
  * Don't put useless symlinks to nss modules in the libnss-winbind package.
  * Add lintian overrides for another set of wrong lintian errors for the
    NSS modules.

 -- Ivo De Decker <ivo.dedecker@ugent.be>  Thu, 10 Oct 2013 21:56:08 +0200

samba (2:4.0.9+dfsg-1) experimental; urgency=low

  * Team upload.

  [ Steve Langasek ]
  * The samba-ad-dc upstart job should be installed unconditionally, not just
    in Ubuntu.
  * Don't exclude our private libraries from the shlibs generation.
  * Port debian/autodeps.py to python3 and build-depend on python3 so we can
    invoke it correctly from debian/rules.

  [ Jelmer Vernooij ]
  * Bump standards version to 3.9.4 (no changes).
  * Suggest libwireshark-dev for libparse-pidl-perl, as it is necessary
    to build wireshark dissectors generated by pidl.
  * samba-ad-dc: Drop suggests for removed packages swat2 and samba-gtk.
  * samba: Remove inetd servers from suggests; inetd support was dropped
    in 3.6.16-1.
  * Fix database errors during upgrade. Closes: #700768
  * Integrate libraries in samba-libs

  [ Ivo De Decker ]
  * New upstream release.
  * Merge contents of samba-ad-dc into samba.
  * Remove systemd support for now, as it is broken. Closes: #719477
  * Add lintian override for samba-libs: package-name-doesnt-match-sonames.
  * Add missing depends for dev packages.
  * Generate correct shlibs for both public and private libs.

  [ Jeroen Dekkers ]
  * Drop 10_messaging_subsystem patch.
  * Add patch to not install smbclient4 and nmblookup4 and remove
    samba4-clients binary package.

 -- Ivo De Decker <ivo.dedecker@ugent.be>  Sun, 22 Sep 2013 17:19:44 +0200

samba (2:4.0.8+dfsg-1) experimental; urgency=low

  [ Christian Perrier ]
  * Remove all mention of "Samba 4" and "experimental version of Samba"
    in packages' description.  Samba version 4 is now production-ready.

  [ Andrew Bartlett ]
  * Update build-dependencies on Samba libraries using autodeps.py
  * New upstream security release. Closes: #718781
    Fixes CVE-2013-4124: Denial of service - CPU loop and memory allocation

  [ Ivo De Decker ]
  * New upstream release
  * refresh patches for new upstream version
  * remove patches integrated upstream
  * Update build-dependencies for new upstream version
  * Add replaces for python-samba for packages that take over files from it.
    Closes: #719212 

 -- Ivo De Decker <ivo.dedecker@ugent.be>  Sun, 11 Aug 2013 23:45:16 +0200

samba (2:4.0.6+dfsg-1) experimental; urgency=low

  * Team upload.

  [ Andrew Bartlett ]
  * Converted to full AD DC package on the basis of the 3.6 package
    - Samba now can be an Active Directory Domain controller
    - The samba4-* packages are replaced by this package.
    - This package now uses the s3fs file server by default, not the ntvfs
      file server used in the samba4 packages.
  * Provides a new library based package
    - Upstream's new build system uses libraries extensively, so new
      packages reflect that.
    - This provides the libraries that Openchange and other projects depend on
  * Move binary files out of /var/lib/samba to /var/lib/samba/private,
    where they belong according to upstream Samba:
    - schannel_store.tdb
    - idmap2.tdb
    - passdb.tdb
    - secrets.tdb
  * Remove most of the samba4 references, except for binaries ending in 4
  * Removed debconf support for encrypted passwords
  * Samba 3.x users upgrading can either upgrade to an AD DC or continue
    using Samba without major changes.

  [ Christian Perrier ]
  * Move libnss_winbind.so.2 and libnss_wins.so.2 to /lib as in 3.6.*
  * Use the same set of configure arguments than 3.6.15 (except those
    eventually specific to version 4 and above)
  * Add libctdb-dev to build dependencies as we're building with cluster
    support just like 3.6 packages
  * Re-introduce mksmbpasswd for compatibility with 3.* packages

  [ Ivo De Decker ]
  * Specify all paths using configure options, so that we can finally get rid
    of the fhs patch. Closes: #705449

  [ Steve Langasek ]
  * Make samba-common Conflicts: swat, which is now obsolete and no longer
    built from samba 4.0; the old versions of swat in the archive are
    incompatible with smb.conf from samba 4.0, so force them off the system
    to avoid configuration corruption.

 -- Ivo De Decker <ivo.dedecker@ugent.be>  Thu, 20 Jun 2013 21:51:49 +0200

samba4 (4.0.3+dfsg1-0.1) experimental; urgency=low

  [ Andrew Bartlett ]
  * Non-maintainer upload.
  * New upstream relese: 4.0.3
   + Fixes CVE-2013-0172 Samba 4.0.0 as an AD DC may provide authenticated users
     with write access to LDAP directory objects
   + Fixes many other ACL related issues in the AD DC
   + Drop 08_waf_python_config as it is now upstream.
  * Fix the forced use of NTVFS by setting the required options in the smb.conf
    at configure time.
  * Add depenencies to ensure python-samba requires exactly this binary version
    of our core libraries. Closes: #700348

 -- Andrew Bartlett <abartlet@samba.org>  Sat, 16 Feb 2013 17:06:34 +0100

samba4 (4.0.0+dfsg1-1) experimental; urgency=low

  [ Martin Pitt ]
  * debian/tests/control: Fix dependency: python-samba4 does not exist, it's
    python-samba. Closes: #695854

  [ Jelmer Vernooij ]
  * New upstream release: 4.0.0!
   + Add 08_waf_python_config to cope with python-config no longer
     being a script.
  * Add 25_heimdal_api_changes, to update Samba to work with the
    current Heimdal in Sid. Patch from
    Samuel Cabrero Alamán <scabrero@zentyal.com>. Closes: #686227
  * Add 11_force_ntvfs: Force the use of NTVFS, until the version of smbd in
    the archive is new enough. Closes: #694697
  * Drop dependency on libsmbclient; instead, build private copy.

 -- Jelmer Vernooij <jelmer@debian.org>  Thu, 13 Dec 2012 16:27:20 +0100

samba4 (4.0.0~rc6+dfsg1-1) experimental; urgency=low

  * New upstream release.
   + Drop 08_heimdal_config_h and 11_system_heimdal, now applied upstream.

 -- Jelmer Vernooij <jelmer@debian.org>  Tue, 04 Dec 2012 14:39:40 +0100

samba4 (4.0.0~rc5+dfsg1-1) experimental; urgency=low

  * New upstream release.
  * Add autopkgtest header. Closes: #692671
  * Use Multi-Arch for winbind4.

 -- Jelmer Vernooij <jelmer@debian.org>  Thu, 08 Nov 2012 15:13:43 +0100

samba4 (4.0.0~rc4+dfsg1-1) experimental; urgency=low

  * New upstream release.
   + Bump minimum ldb version to 1.1.13.
  * Switch to Git as VCS.
  * Remove DM-Upload-Allowed field.
  * Depend on heimdal-multidev rather than heimdal-dev.
   + Add 11_system_heimdal to support building with system heimdal.

 -- Jelmer Vernooij <jelmer@debian.org>  Sun, 28 Oct 2012 16:21:43 +0100

samba4 (4.0.0~rc3+dfsg1-1) experimental; urgency=low

  * New upstream release.

 -- Jelmer Vernooij <jelmer@debian.org>  Tue, 16 Oct 2012 14:53:19 +0200

samba4 (4.0.0~rc2+dfsg1-2) experimental; urgency=low

  * Depend on at least ldb 1.1.12. Closes: #689594
  * Suggest ntp daemon for ntpsignd integration.
  * Support specifying 'none' as server role to disable provision.
    Closes: #690138
  * Prompt user for administrator password. Closes: #690139
  * Bump debconf level of server role to 'high'.

 -- Jelmer Vernooij <jelmer@debian.org>  Thu, 04 Oct 2012 13:22:40 +0200

samba4 (4.0.0~rc2+dfsg1-1) experimental; urgency=low

  * New upstream release.

 -- Jelmer Vernooij <jelmer@debian.org>  Tue, 25 Sep 2012 03:34:08 +0200

samba4 (4.0.0~beta2+dfsg1-3) unstable; urgency=low

  * Fix setup when no domain is set. Closes: #681048

 -- Jelmer Vernooij <jelmer@debian.org>  Sun, 05 Aug 2012 16:52:02 +0200

samba4 (4.0.0~beta2+dfsg1-2) unstable; urgency=low

  * Use ntvfs while debian ships an old version of Samba 3. Closes: #679678
  * Don't attempt to add shares to the configuration if it doesn't
    exist. Closes: #681050

 -- Jelmer Vernooij <jelmer@debian.org>  Tue, 10 Jul 2012 11:52:44 +0200

samba4 (4.0.0~beta2+dfsg1-1) unstable; urgency=low

  * New upstream release.
  * Update Slovak translation. Thanks Ivan Masár. Closes: #677906
  * Add build dependency on libacl1-dev.

 -- Jelmer Vernooij <jelmer@debian.org>  Mon, 18 Jun 2012 00:49:12 +0200

samba4 (4.0.0~beta1+dfsg1-3) unstable; urgency=high

  * Prevent adding share with invalid name when used in domain controller mode.

 -- Jelmer Vernooij <jelmer@debian.org>  Sun, 17 Jun 2012 17:00:00 +0200

samba4 (4.0.0~beta1+dfsg1-2) unstable; urgency=low

  * Create leading directories in addshare script. Closes: #677643
  * Use attr/attributes.h on GNU/kFreeBSD. Fixes finding of ATTR_ROOT.

 -- Jelmer Vernooij <jelmer@debian.org>  Sat, 16 Jun 2012 01:42:10 +0200

samba4 (4.0.0~beta1+dfsg1-1) unstable; urgency=medium

  * New upstream release.
  * Add 08_heimdal_config_h: Fixes compatibility with newer versions of
    Heimdal. Closes: #674918
  * Use standard spelling of domain controller in debconf templates.
    Closes: #670413
  * Switch to debhelper 9.
  * samba4-clients: Drop conflicts with smbclient; upstream has renamed
    the Samba4-specific smbclient and nmblookup binaries.

 -- Jelmer Vernooij <jelmer@debian.org>  Wed, 30 May 2012 18:42:06 +0200

samba4 (4.0.0~alpha20+dfsg1-1) unstable; urgency=medium

  * New upstream release.
   + No longer installs libkdc-policy.so. LP: #887537

 -- Jelmer Vernooij <jelmer@debian.org>  Tue, 01 May 2012 15:02:19 +0200

samba4 (4.0.0~alpha19+dfsg1-7) unstable; urgency=low

  * Only update smb.conf if it exists. Closes: #670560
  * Automatically add shares required for active directory controllers if they
    don't exist. Closes: #670558

 -- Jelmer Vernooij <jelmer@debian.org>  Thu, 26 Apr 2012 19:59:26 +0200

samba4 (4.0.0~alpha19+dfsg1-6) unstable; urgency=low

  * Rebuild against ldb 1.1.6.

 -- Jelmer Vernooij <jelmer@debian.org>  Fri, 20 Apr 2012 12:47:15 +0200

samba4 (4.0.0~alpha19+dfsg1-5) unstable; urgency=low

  * Use dbcheck when upgrading from recent versions of Samba4, as it's
    both more reliable and quicker than upgradeprovision.
  * Move samba-dsdb-modules from Recommends to Depends, as LDAP server
    support has been dropped. Closes: #669331

 -- Jelmer Vernooij <jelmer@debian.org>  Thu, 19 Apr 2012 17:33:33 +0200

samba4 (4.0.0~alpha19+dfsg1-4) unstable; urgency=low

  * Fix pattern matching line in setoption.py. Thanks Hleb Valoshka.
    Closes: #669015
  * setoption.py: Preserve mode on smb.conf file.

 -- Jelmer Vernooij <jelmer@debian.org>  Mon, 16 Apr 2012 17:33:07 +0200

samba4 (4.0.0~alpha19+dfsg1-3) unstable; urgency=low

  * Convert setoption.pl to Python to avoid dependency on perl-modules.
    Closes: #668800

 -- Jelmer Vernooij <jelmer@debian.org>  Sun, 15 Apr 2012 15:50:57 +0200

samba4 (4.0.0~alpha19+dfsg1-2) unstable; urgency=low

  * Correctly import server role and realm from existing smb.conf file.
    LP: #936891 LP: #832465 Closes: #659775
  * Force correct realm during upgradeprovision. LP: #728864

 -- Jelmer Vernooij <jelmer@debian.org>  Fri, 13 Apr 2012 16:47:37 +0200

samba4 (4.0.0~alpha19+dfsg1-1) unstable; urgency=low

  * New upstream release.
   + Drop patches applied upstream: 06_upgradedns, 08_smb2_deps.
   + Cope with missing sysvol folders during provision upgrade. LP: #930370
   + Depend on tdb 1.2.10.
   + Depend on ldb 1.1.5.
   + Fixes CVE-2012-1182: PIDL based autogenerated code allows overwriting
     beyond of allocated array.
  * Fix replaces: samba-common field in samba4-common-bin.
  * Update Catalan debconf translation. Thanks, Jordi Mallach.
    Closes: #663737

 -- Jelmer Vernooij <jelmer@debian.org>  Wed, 11 Apr 2012 16:58:39 +0200

samba4 (4.0.0~alpha18.dfsg1-4) unstable; urgency=low

  * Add patch 08_smb2_deps: Remove (unnecessary) dependencies on various
    private Samba 3 libraries, for which proper package Depends: lines were
    missing.  Closes: #665295
  * Add dependency on tdb-tools. This will be removed once upstream
    removes the use of tdbbackup in provision. Closes: #664658

 -- Jelmer Vernooij <jelmer@debian.org>  Wed, 28 Mar 2012 16:20:21 +0200

samba4 (4.0.0~alpha18.dfsg1-3) unstable; urgency=low

  * Fix compatibility with newer versions of Heimdal. Fixes FTBFS.
    Closes: #664820

 -- Jelmer Vernooij <jelmer@debian.org>  Wed, 21 Mar 2012 14:11:29 +0100

samba4 (4.0.0~alpha18.dfsg1-2) unstable; urgency=low

  * Add Replaces: python-samba to libsmbclient-raw0 as some
    private libraries have moved. Thanks Axel Beckert. Closes: #663641

 -- Jelmer Vernooij <jelmer@debian.org>  Tue, 13 Mar 2012 16:39:12 +0100

samba4 (4.0.0~alpha18.dfsg1-1) unstable; urgency=low

  [ Jelmer Vernooij ]
  * New upstream release.
   + Depend on newer versions of ldb.
   + Depend on tevent >= 0.9.15.
   + Sanitizes NetBIOS names. LP: #938592
   + Re-adds support for 'security = domain' parsing. LP: #916556
  * Fix typo in recommendations of samba4: samba4-dsdb-modules ->
    samba-dsdb-modules.
  * Recommend attr package for Samba4.
  * Create util.h -> samba_util.h symlink for backwards compatibility.
  * Add dependency on libbsd-dev, used for strlcat and strlcpy.
  * Extracts waf source code. Closes: #654500

  [ Debconf translations ]
  * Russian (Yuri Kozlov).  Closes: #651583
  * Portuguese (Miguel Figueiredo).  Closes: #653557
  * German (Holger Wansing).  Closes: #653714
  * Norwegian Bokmål (Bjørn Steensrud).  Closes: #654284
  * Spanish (Javier Fernández-Sanguino).  Closes: #656403
  * Danish (Joe Hansen).  Closes: #656785
  * Dutch (Jeroen Schot).  Closes: #657469
  * Hebrew (Omer Zak).
  * Polish (Michał Kułach).  Closes: #659570
  * Czech (Miroslav Kure).  Closes: #659573
  * Turkish (İsmail BAYDAN).  Closes: #659575
  * Japanese (Kenshi Muto).  Closes: #659978
  * Esperanto (Felipe Castro)

  [ Jelmer Vernooij ]
  * Rename upgradedns to less generic samba_upgradedns.
  * Bump standards version to 3.9.3 (no changes).
  * Use DEP-5 for copyright file.
  * Indonesian (Mahyuddin Susanto).  Closes: #660031
  * Italian (Luca Monducci).  Closes: #660150
  * Use samba-tool to retrieve configuration options from debconf.
    LP: #936891, Closes: #659775
  * Add really basic autopkgtest test.
  * Fix bundled libraries for samba.samba3 python module. LP: #889869

 -- Jelmer Vernooij <jelmer@debian.org>  Mon, 12 Mar 2012 19:01:00 +0100

samba4 (4.0.0~alpha17.dfsg2-1) unstable; urgency=low

  * Remove more non-free IETF files. Closes: #547280
  * Rebuild for newer version of ldb.

 -- Jelmer Vernooij <jelmer@debian.org>  Sat, 03 Dec 2011 01:41:49 +0100

samba4 (4.0.0~alpha17.dfsg1-3) unstable; urgency=low

  * Install libmemcache.so, libutil_str.so and various other private libraries
    required by the samba3 module in python-samba. LP: #889864, LP: #889869

 -- Jelmer Vernooij <jelmer@debian.org>  Sun, 13 Nov 2011 17:03:29 +0100

samba4 (4.0.0~alpha17.dfsg1-2) unstable; urgency=low

  * Include upstart file to eliminate delta with Ubuntu.

 -- Jelmer Vernooij <jelmer@debian.org>  Fri, 11 Nov 2011 16:13:58 +0100

samba4 (4.0.0~alpha17.dfsg1-1) unstable; urgency=low

  * Strip non-free IETF RFC files. Closes: #547280
  * Rebuild against newer ldb. Closes: #648326
  * Updated Swedish debconf translation. Thanks Martin Bagge.
    Closes: #644942
  * Updated French debconf translation. Thanks Christian Perrier.
    Closes: #644465

 -- Jelmer Vernooij <jelmer@debian.org>  Fri, 11 Nov 2011 03:16:37 +0100

samba4 (4.0.0~alpha17-3) unstable; urgency=low

  * Upload to unstable. Closes: #642905
  * Use default python version rather than 2.7.

 -- Jelmer Vernooij <jelmer@debian.org>  Tue, 27 Sep 2011 00:11:31 +0200

samba4 (4.0.0~alpha17-2) experimental; urgency=low

  * In -dev package dependencies, depend on a specific version of other
    Samba dev packages.

 -- Jelmer Vernooij <jelmer@debian.org>  Sat, 24 Sep 2011 23:10:30 +0200

samba4 (4.0.0~alpha17-1) experimental; urgency=low

  * New upstream release.
  * Add libsmbclient-{raw0,dev} packages, required for winexe.
  * Add libsamba-credentials0 and libsamba-credentials-dev packages for
    new public library for credentials management.

 -- Jelmer Vernooij <jelmer@debian.org>  Sun, 18 Sep 2011 15:14:42 +0200

samba4 (4.0.0~alpha17~git20110807.dfsg1-1) experimental; urgency=low

  * New upstream snapshot.
  * Depend on newer version of ldb. Closes: #636961
  * Update Indonesian Debconf translation. Thanks Mahyuddin Susanto.
    Closes: #608552
  * Preserve server role set in smb.conf. LP: #815586

 -- Jelmer Vernooij <jelmer@debian.org>  Sun, 07 Aug 2011 23:37:37 +0200

samba4 (4.0.0~alpha17~git20110801.dfsg1-1) experimental; urgency=low

  * Improve outdated package descriptions. Closes: #486370
  * New upstream release.
  * Bump standards version to 3.9.2 (no changes).
  * Add new libsamdb-dev package, required by openchange which relies on the
    samdb.pc file.
   + No header files are shipped yet, but an upstream fix is pending.
  * Recommend bind9utils in samba4 package.
  * Remove complex dependency loop between library packages. Closes: #598842
   + Disable currently unfinished ldb share module.
   + Split dcerpc server libraries out into libdcerpc-server{0,-dev} to
     cut dependency loop.
   + New samba-dsdb-modules package with all DSDB related LDB modules.
  * Move libwinbind-client library to libgensec0. Closes: #623327
  * Add support for multi-arch.
  * Switch to new style debhelper.
  * Fix symbolic link for ldb modules. Closes: #632974

 -- Jelmer Vernooij <jelmer@debian.org>  Sun, 31 Jul 2011 20:16:03 +0200

samba4 (4.0.0~alpha15.dfsg1-1) experimental; urgency=low

  * New upstream snapshot.

 -- Jelmer Vernooij <jelmer@debian.org>  Fri, 22 Apr 2011 02:57:04 +0200

samba4 (4.0.0~alpha15~git20110410.dfsg1-1) experimental; urgency=low

  * New upstream snapshot.
   + Drop patch now applied upstream: 02_backupkey_private.diff
  * Switch to dh_python2. Closes: #617059

 -- Jelmer Vernooij <jelmer@debian.org>  Sat, 05 Mar 2011 14:44:25 +0100

samba4 (4.0.0~alpha15~git20110224.dfsg1-2) experimental; urgency=low

  * Depend on newer version of Heimdal which exposes more hx509 symbols.
    Fixes FTBFS.
  * Tighten libldb1 dependency for LDB modules.
  * Depend on newer version of pyldb.  Closes: #615631

 -- Jelmer Vernooij <jelmer@debian.org>  Mon, 28 Feb 2011 03:52:35 +0100

samba4 (4.0.0~alpha15~git20110224.dfsg1-1) experimental; urgency=low

  * New upstream release.
   + Avoids unnecessary setlocale call to "C". LP: #519025, #519025
  * Fix dependency on newer version of ldb. Closes: #614466
  * Add missing dependency on python-samba, required for testparm. LP: #641082
  * Use libwbclient. LP: #714344, Closes: #611214
  * Make sure /var/run/samba exists. LP: #646037

 -- Jelmer Vernooij <jelmer@debian.org>  Wed, 23 Feb 2011 00:35:59 +0100

samba4 (4.0.0~alpha15~git20110124.dfsg1-2) experimental; urgency=low

  * Build-depend on newer version of heimdal-multidev with fixed kdc.h.
  * Build-depend on versioned libkdc2-heimdal which includes kdc_log. Closes: #611112

 -- Jelmer Vernooij <jelmer@debian.org>  Tue, 25 Jan 2011 09:22:16 -0800

samba4 (4.0.0~alpha15~git20110124.dfsg1-1) experimental; urgency=low

  * New upstream snapshot.
   + Removes unresolved symbols from libraries.
     Closes: #596690, #599075, #602855.  LP: #658116, #592882, #646042
  * Add dependency on comerr-dev.
  * Update Spanish Debconf translation. Thanks Ricardo Fraile. Closes: #596075
  * Update Danish debconf translation. Thanks Joe Dalton. Closes:
    #598779
  * Re-remove non-free IETF RFCs, add test to prevent future regression.
    Closes: #547280
  * Depend on libreadline-dev rather than libreadline5-dev. Closes: #553846
  * Upgrade provision data between releases. Closes: #600117

 -- Jelmer Vernooij <jelmer@debian.org>  Fri, 15 Oct 2010 01:32:48 +0200

samba4 (4.0.0~alpha14~bzr13684.dfsg1-1) unstable; urgency=low

  * New upstream snapshot.
   + Depend on libsubunit-dev.
  * Support talloc 2.0.1.
  * Update dependency for ldb to be >= 0.9.14. Closes: #596745
  * Support parallel builds.

 -- Jelmer Vernooij <jelmer@debian.org>  Tue, 28 Sep 2010 09:46:54 +0200

samba4 (4.0.0~alpha13+git+bzr12785.dfsg1-1) experimental; urgency=low

  * Install provision scripts to /usr/share/samba/setup.
  * Move nsstest from samba4 to winbind4.
  * Support building against tdb 1.2.1.

 -- Jelmer Vernooij <jelmer@debian.org>  Fri, 10 Sep 2010 17:45:20 +0200

samba4 (4.0.0~alpha13+git+bzr12687.dfsg1-1) experimental; urgency=low

  * New upstream snapshot.
  * Mark as compatible with older versions of tdb (>= 1.2.2).

 -- Jelmer Vernooij <jelmer@debian.org>  Wed, 08 Sep 2010 03:30:03 +0200

samba4 (4.0.0~alpha13+git+bzr12670.dfsg1-1) experimental; urgency=low

  * Add missing dependency on pkg-config.
  * Require subunit >= 0.0.6, older versions have a broken tap2subunit.
  * Debconf translations:
    - Swedish (Martin Bagge).  Closes: #586819
  * New upstream snapshot.
    - Fixes symbols for LDB modules. Closes: #594763, #594771, #594773.
  * Require tdb 1.2.3. Closes: #595644

 -- Jelmer Vernooij <jelmer@debian.org>  Sun, 05 Sep 2010 17:34:46 +0200

samba4 (4.0.0~alpha13+git+bzr12292.dfsg1-1) experimental; urgency=low

  * New upstream snapshot.
   + Fixes provision to be able to find the data path again.
  * Depend on libreadline-dev rather than libreadline5-dev. Closes: #553846
  * Suggest swat2.
  * Migrate to Bazaar.
  * Bump standards version to 3.9.1 (no changes).

 -- Jelmer Vernooij <jelmer@debian.org>  Sun, 22 Aug 2010 02:38:51 +0200

samba4 (4.0.0~alpha13+git20100618.dfsg1-1) experimental; urgency=low

  [ Jelmer Vernooij ]
  * New upstream snapshot. Closes: #578009, #577880
   + Add dependency on python-dnspython.
   + Removes last Python string exception. Closes: #585327
   + Installs all display specifiers. Closes: #548911

  [ Christian Perrier ]
  * Debconf translations:
    - Swedish (Martin Bagge).  Closes: #552734
    - Russian (Yuri Kozlov).  Closes: #563346
    - Spanish (Omar Campagne).  Closes: #579099

 -- Jelmer Vernooij <jelmer@debian.org>  Sun, 28 Feb 2010 02:33:37 +0100

samba4 (4.0.0~alpha8+git20100227.dfsg1-1) experimental; urgency=low

  * Fix sections of libndr-standard0 and libndr0.
  * New upstream snapshot.

 -- Jelmer Vernooij <jelmer@debian.org>  Mon, 22 Feb 2010 11:19:07 +0100

samba4 (4.0.0~alpha8+git20100222.dfsg1-1) experimental; urgency=low

  [ Christian Perrier ]
  * Change "Provides:" in init script to avoid conflicting Provides
    with samba. Closes: #547209
  * Swedish debconf translation (Martin Bagge).  Closes: #552734

  [ Jelmer Vernooij ]
  * Depend on specific version of libldb. Closes: #562389
  * Build against system Heimdal and remove the copy of Heimdal from the 
    Samba 4 source tree, since it contains non-free IETF RFC/I-D.
    Closes: #547280
  * Bump standards version to 3.8.4.
  * Switch to dpkg-source 3.0 (quilt) format

 -- Jelmer Vernooij <jelmer@debian.org>  Wed, 03 Feb 2010 15:17:20 +0100

samba4 (4.0.0~alpha8+git20090912-1) unstable; urgency=low

  * Upload to unstable.
  * Fix nmblookup.1.gz filename for alternatives.
  * New upstream snapshot.
   + Add new binary packages libndr-standard0 and libndr-standard-dev.
  * Bump standards version to 3.8.3.
  * Remove unused patch system.

 -- Jelmer Vernooij <jelmer@debian.org>  Sat, 12 Sep 2009 13:28:33 +0200

samba4 (4.0.0~alpha8+git20090718-1) experimental; urgency=low

  * New upstream snapshot.
  * The server package now suggests a version of bind9 that supports 
    update-policy.

 -- Jelmer Vernooij <jelmer@debian.org>  Sat, 18 Jul 2009 17:34:30 +0200

samba4 (4.0.0~alpha8~git20090620-1) experimental; urgency=low

  * Support building against Python2.6.
  * Add missing dependency on tdb >= 1.1.3. (Closes: #517171)
  * Add missing dependencies on tdb-dev and libtalloc-dev to
    libldb-samba4-dev. (Closes: #525885)
  * Use newer version of tevent. (Closes: #531480, #533457, #533455)
  * New upstream snapshot.
  * Bump standards version to 3.8.2.
  * Reorganization to let Samba 3 and Samba 4 co-exist on the same system:
   + Depend on samba-common for smb.conf, /etc/samba/gdbcommands,
     /usr/share/samba/{panic-action,*.dat}.
   + Rename samba4-common to samba4-common-bin.
  * samba4-testsuite now recommends subunit, since it can output subunit
    streams.
  * Document license for Active Directory schemas.
  * Fix init script to run samba rather than smbd. (Closes: #522646)
  * Removed libldb-samba4-{dev,0}, now using libldb{-dev,0} since there
    are no longer any differences.

 -- Jelmer Vernooij <jelmer@debian.org>  Thu, 18 Jun 2009 00:19:44 +0200

samba4 (4.0.0~alpha7~20090225-1) experimental; urgency=low

  * Build-depend on pkg-config, as we no longer seem to pull that in 
    through any other dependencies. (Closes: #516882)

 -- Jelmer Vernooij <jelmer@debian.org>  Wed, 25 Feb 2009 04:04:36 +0100

samba4 (4.0.0~alpha7~20090223-1) experimental; urgency=low

  * Add build dependency on libpopt-dev, so the system libpopt is always used 
    rather than the one included by Samba.
  * Use the alternatives system for the smbstatus, nmblookup, net and testparm 
    binaries as well as various data files.
  * Make the samba4 and samba4-testsuite packages conflict with 
    samba-tools. (Closes: #506236)
  * Build against external libtevent.

 -- Jelmer Vernooij <jelmer@debian.org>  Sat, 21 Feb 2009 17:46:41 +0100

samba4 (4.0.0~alpha6-1) experimental; urgency=low

  * New upstream release.

 -- Jelmer Vernooij <jelmer@debian.org>  Tue, 20 Jan 2009 02:59:15 +0100

samba4 (4.0.0~alpha5+20090105-1) experimental; urgency=low

  * New upstream snapshot.

 -- Jelmer Vernooij <jelmer@debian.org>  Mon, 05 Jan 2009 21:08:53 +0100

samba4 (4.0.0~alpha5+20081126-1) experimental; urgency=low

  * New upstream snapshot.

 -- Jelmer Vernooij <jelmer@samba.org>  Wed, 26 Nov 2008 03:48:41 +0100

samba4 (4.0.0~alpha5+20081101-1) experimental; urgency=low

  * New upstream snapshot.

 -- Jelmer Vernooij <jelmer@samba.org>  Sat, 01 Nov 2008 14:40:09 +0100

samba4 (4.0.0~alpha5+20081031-1) experimental; urgency=low

  * New upstream snapshot.

 -- Jelmer Vernooij <jelmer@samba.org>  Fri, 31 Oct 2008 00:10:41 +0100

samba4 (4.0.0~alpha5+20081014-1) experimental; urgency=low

  * Fix typo in description. (Closes: 500811)
  * New upstream snapshot.

 -- Jelmer Vernooij <jelmer@samba.org>  Thu, 09 Oct 2008 18:41:59 +0200

samba4 (4.0.0~alpha5+20080930-1) experimental; urgency=low

  * New upstream snapshot.

 -- Jelmer Vernooij <jelmer@samba.org>  Tue, 30 Sep 2008 16:19:22 +0200

samba4 (4.0.0~alpha5+20080825-1) experimental; urgency=low

  * Add watch file.
  * Use policy-compliant sysconfdir and localstatedir. (Closes: #495944)

 -- Jelmer Vernooij <jelmer@samba.org>  Mon, 25 Aug 2008 17:42:44 +0200

samba4 (4.0.0~alpha4~20080727-1) experimental; urgency=low

  [ Steve Langasek ]
  * Add missing dependency on libparse-yapp-perl to libparse-pidl-perl.

  [ Jelmer Vernooij ]
  * Make samba4-common conflict with samba-common. (Closes: #492088)
  * New Slovak translation. (Closes: #487889)
  * New Thai translation from Theppitak Karoonboonyanan. (Closes: #486614)
  * New Vietnamese translation from Clytie Siddall. (Closes: #486618)
  * New Bulgarian translation from Damyan Ivanov. (Closes: #486626)
  * New Japanese translation from Kenshi Muto. (Closes: #486648)
  * New Galician translation from Jacobo Tarrio. (Closes: #486701)
  * New Turkish translation from Mehmet TURKER. (Closes: #487244)
  * New Czech translation from Miroslav Kure. (Closes: #487265)
  * New Arabic translation from Ossama Khayat. (Closes: #487322)
  * New German translation from Holger Wansing. (Closes: #487542)
  * New Italian translation from Luca Monducci. (Closes: #487720)
  * New Portugese translation from the Portuguese Translation Team. 
    (Closes: #487753)
  * New Korean translation from Sunjae Park. (Closes: #487894)
  * New Lithuanian translation from Gintautas Miliauskas. (Closes: #487895)
  * New Romanian translation from Eddy Petrișor. (Closes: #488874)

 -- Jelmer Vernooij <jelmer@samba.org>  Sun, 27 Jul 2008 15:38:41 +0200

samba4 (4.0.0~alpha4~20080617-1) experimental; urgency=low

  * Fixed maintainer email address.
  * New upstream snapshot.
  * Remove dependency on unpackaged libevents in ldb pkg-config file.

 -- Jelmer Vernooij <jelmer@samba.org>  Mon, 16 Jun 2008 21:29:43 +0200

samba4 (4.0.0~alpha4~20080616-1) experimental; urgency=low

  * Fix dependency of libsamba-hostconfig-dev on libsamba-hostconfig0.
  * Fix dependency of libldb-samba4-dev on libldb-samba4-0.
  * Remove tdb binaries as they're already packaged elsewhere. 
    (Closes: #485619, #486270)
  * New upstream snapshot.
  * New French translation from Christian Perrier. (Closes: #486072)

 -- Jelmer Vernooij <jelmer@samba.org>  Sat, 14 Jun 2008 20:39:13 +0200

samba4 (4.0.0~alpha4~20080522-1) experimental; urgency=low

  * New upstream snapshot. (Closes: #478328)

 -- Jelmer Vernooij <jelmer@samba.org>  Thu, 22 May 2008 02:25:05 +0200

samba4 (4.0.0~alpha4~20080403-1) experimental; urgency=low

  * Rename source package to samba4.

 -- Jelmer Vernooij <jelmer@samba.org>  Mon, 28 Jan 2008 17:23:58 +0100

samba (4.0.0~alpha3~20080120-1) experimental; urgency=low

  * New upstream snapshot.

 -- Jelmer Vernooij <jelmer@samba.org>  Sat, 19 Jan 2008 22:34:08 +0100

samba (4.0.0~alpha2~svn26294-1) experimental; urgency=low

  * New upstream snapshot.
  * Set Vcs-Svn field.

 -- Jelmer Vernooij <jelmer@samba.org>  Sat, 19 Jan 2008 22:32:28 +0100

samba (4.0.0~~tp5-1) experimental; urgency=low

  * New upstream release.
  * Set homepage field.

 -- Jelmer Vernooij <jelmer@samba.org>  Sun, 25 Nov 2007 16:28:02 +0000

samba (4.0.0~~svn22819-1) experimental; urgency=low

  * New upstream snapshot.

 -- Jelmer Vernooij <jelmer@samba.org>  Wed, 09 May 2007 15:28:50 +0200

samba (4.0.0~~svn19515-1) experimental; urgency=low

  * New upstream versions (svn snapshots of r19515).

 -- Jelmer Vernooij <jelmer@samba.org>  Mon, 30 Oct 2006 16:45:36 +0100

samba (3.9.1+4.0.0tp2-1) experimental; urgency=low

  * New upstream version (tech preview 2).

  [ Jelmer Vernooij ]
  * Remove setntacl utility (it doesn't do anything).
  * Include oLschema2ldif.1 in the ldb-tools package.
  * Enable shared library building.
  * Put ldb, tdb, gtksamba, talloc and gensec libraries into seperate binary packages.
  * Pass fewer options for paths to configure
  * Adapt to new paths from upstream

 -- Jelmer Vernooij <jelmer@samba.org>  Thu, 23 Mar 2006 01:13:32 +0100

samba (3.9.1+4.0.0tp1-1) experimental; urgency=low

  * New upstream version (tech preview 1).

  [ Steinar H. Gunderson ]
  * Forward-port panic-action script from the Samba 3 packaging.
    * Patch the smb.conf provisioning template (only used by swat in the
      Debian packaging) to use the panic-action script by default.
    * Patch the samba-common postinst to generate smb.conf files with the
      same setting.
  * Include ntlm_auth.1 and smbd.8 man pages in the samba package.
  * Make the samba dependency on samba-common versioned.
  * Install /usr/bin/setntacl manually; the upstream install target doesn't
    seem to do it anymore.
  * Ask for the realm (and give it to the upgrade script) when upgrading from
    Samba 3; it can't be easily autodetected. (Note that upgrade still seems
    to be broken for now.)

  [ Jelmer Vernooij ]
  * Remove gwsam utility.
  * Include gwcrontab.1 and gepdump.1 man pages in the samba-gtk-frontends
    package.
  * Remove ldbtest utility from ldb-tools package.

 -- Steinar H. Gunderson <sesse@debian.org>  Tue, 24 Jan 2006 16:01:59 +0100

samba4 (3.9.0-SVN-build-6710-1) unstable; urgency=low

  * Newer upstream version

 -- Jelmer Vernooij <jelmer@samba.org>  Thu, 12 May 2005 14:04:05 +0200

samba4 (3.9.0-SVN-build-655-1) unstable; urgency=low

  * Initial release.

 -- Jelmer Vernooij <jelmer@samba.org>  Thu, 13 May 2004 01:38:41 +0200

samba (3.9.0+SVN12946-1) experimental; urgency=low

  * New upstream version.
    * Fix upgrades from Samba 3 giving too few parameters to provision().
      (Closes: #348079)
  * Add sections to binary packages to match the archive:
    * libparse-pidl-perl: perl
    * samba-dev: devel
    * samba-gtk-frontends: x11
  * Adjust our export procedure we get the Subversion revision number in
    include/version.h (and thus in the build itself), and document how in
    README.building.
  * Remove "reload" option from the init script, since Samba 4 doesn't
    understand SIGHUP yet.

 -- Steinar H. Gunderson <sesse@debian.org>  Sun, 15 Jan 2006 13:43:43 +0100

samba (3.9.0+SVN12856-1) experimental; urgency=low

  * New upstream version.
  * Move testparm from samba into samba-common.
    * Make samba-common Architecture: any.
    * Make samba-common replace/conflict samba (<= 3.9.0+SVN12739-1).
  * Make samba-clients depend on samba-common.
  * Make samba-common depend on debconf.
  * Replace debconf dependencies with ${misc:Depends}, to automatically
    get the debconf-2.0 alternative right.
  * Include the newuser binary in samba-server package.
  * Add missing Build-Depends on: libgnutls-dev, libreadline5-dev,
    libpam0g-dev. All were causing silent build failures (ie. the package
    was simply built without the features).
  * Remove Build-Depends on libldap-dev.
  * Include NEWS file.

 -- Steinar H. Gunderson <sesse@debian.org>  Wed, 11 Jan 2006 22:08:32 +0100

samba (3.9.0+SVN12739-1) experimental; urgency=low

  * Move /usr/lib/samba/setup from samba-common to samba.
    * Make samba replace samba-common (<= 3.9.0+SVN12726-1)
  * Add a missing db_stop in samba.postinst, probably causing problems
    starting the daemon in some cases.
  * Add orphan files from /usr/bin (and relevant manpages) into their
    correct packages:
    * ldb-tools: ldbrename, ldbtest, oLschema2ldif.
    * samba: ntlm_auth.
    * samba-clients: getntacl.
    * samba-gtk-frontends: gwcrontab.
    * winregistry-tools: winreg.
    * samba3dump and tdbtorture remain orphans.
  * Add new executable /usr/bin/testparm to samba package.
    * Add /var/lib/samba directory to samba package; it's needed by
      testparm.
  * Rewrite configuration/bootstrapping to be able to install the client
    only and still get a usable smb.conf. The basic idea is:
    * samba-common looks for an smb.conf. If there is none, it asks for
      realm and domain and generates a skeleton smb.conf.
    * If samba notices an upgrade from Samba 3, it asks whether the user
      wants to upgrade. If not, it leaves everything alone (and broken).
    * Otherwise, samba asks whether the user wants to set up a PDC. If yes,
      it adds "server role = pdc" to smb.conf and provisions the server.
  * Removed unused file samba.conffiles.
  * Run dh_installdebconf on architecture-independent packages as well, now
    that samba-common has a config script.
  * Let samba-clients conflict/replace samba-common (<< 3.9.0), as they share
    /usr/bin/net.

 -- Steinar H. Gunderson <sesse@debian.org>  Fri,  6 Jan 2006 14:25:50 +0100

samba (3.9.0+SVN12726-1) experimental; urgency=low

  * First upload to Debian main.

  * Package renaming to get more in line with Samba 3 packaging:
    * Rename samba-server package to just samba, for consistency with the
      Samba 3 packaging.
      * Rename samba.samba.init to samba.init, now that the init script and the
        server package are called the same.
    * Rename samba-swat to swat, and add a dependency from swat to samba.

  * debian/rules changes:
    * Change SOURCEPATH to reflect that we now have the packaging in debian/,
      not packaging/debian/. This will have to be reverted whenever upstream
      syncs with us.
    * Removed debmake comment, it's hardly relevant any more.
    * Removed comment that there aren't any architecture-independent packages
      (because there are).
    * Remove redundant "package=samba" variable.
    * Do "make pch ; make all" instead of "make proto ; -make pch ; make all";
      some build system bug prevents us from just doing "make pch all", but
      since we're more or less guaranteed a recent gcc version, the pch target
      shouldn't fail, so we won't allow it to.
    * Remove autogen.sh call from configure; it should be done in the
      upstream tarball, not in maintainer scripts.

  * debian/control changes:
    * Copied Uploaders: line from Samba 3 packaging, adding myself.
    * Rename samba-client package to samba-clients.
    * Make samba-clients Replaces/Conflicts smbclient.
    * Build-depend on docbook-xml, not just docbook-xsl -- the documentation
      needs data from both to build.
    * Move the samba binary package to the top, so it's the one receiving
      the README.* files, among others.

  * Maintainer script changes:
    * Attempt to upgrade from Samba 3 if that's what the user tries to do.
      * Copy upgrade script into /usr/lib/samba/setup.
      * Check for upgrade from << 3.9.0 in config, and ask the user for upgrade
        if relevant.
      * Check for upgrade from << 3.9.0 in postinst, and upgrade if the user
        wished to.
    * Only provision in samba.postinst if we're doing a fresh install.
    * Support purging properly in postrm, both for samba and samba-common
      (adapted from the Samba 3 packaging).
    * Don't ask about an administrator password -- just let the provisioning
      scripts make up a random one.
      * Updated README.Debian to show the user how to change the password.
      * Make samba recommend ldb-tools.
    * Install README.building along with all the other documentation.
    * Don't try to ask about the "done" question, which we nuked in a previous
      release.

  * Updated debian/copyright.
    * Added Samba copyright holders.
    * Noted that talloc, ldb and tdb are under the LGPL.
    * Added copyright holders and licensing for the packaging itself.

  * Remove a few unused files in the packaging.
  * Change debhelper compatibility level to 5.
    * Update versioned depends accordingly.
  * Don't give --pidfile to start-stop-daemon when stopping -- current
    versions of Samba 4 won't die when the parent is killed.
  * Updated README.debian somewhat, and renamed to use a capital D.
  * Rewritten README.building, to reflect the magic that has to be done
    with the package in another repository.
  * Update po/POTFILES.in to reflect name change (from samba4-server ->
    samba-server -> samba).

 -- Steinar H. Gunderson <sesse@debian.org>  Thu,  5 Jan 2006 21:27:13 +0100

samba (3.9.0+SVN12395-1) unstable; urgency=low

  * New snapshot, drop 4 suffix

 -- Jelmer Vernooij <jelmer@samba.org>  Tue, 20 Dec 2005 13:38:26 +0100

samba4 (3.9.0+SVN12312-1) unstable; urgency=low

  * New upstream snapshot.

 -- Jelmer Vernooij <jelmer@samba.org>  Mon, 27 Jun 2005 11:25:57 +0200

samba (2:3.6.19-1~bpo70+1) wheezy-backports; urgency=low

  * Rebuild for wheezy-backports.

 -- Ivo De Decker <ivo.dedecker@ugent.be>  Sun, 06 Oct 2013 17:33:48 +0200

samba (2:3.6.19-1) unstable; urgency=low

  * Team upload.
  * New upstream release

 -- Ivo De Decker <ivo.dedecker@ugent.be>  Wed, 25 Sep 2013 20:01:48 +0200

samba (2:3.6.18-1~bpo70+1) wheezy-backports; urgency=low

  * Rebuild for wheezy-backports.

 -- Ivo De Decker <ivo.dedecker@ugent.be>  Sun, 01 Sep 2013 15:04:28 +0200

samba (2:3.6.18-1) unstable; urgency=low

  * Team upload.

  [ Steve Langasek ]
  * Split the samba init script into nmbd and smbd init scripts, for better
    alignment with how init systems other than sysvinit work.  This also
    drops the override of the arguments to update-rc.d in debian/rules,
    no longer needed in the post-insserv world.
  * Add upstart jobs from Ubuntu for smbd, nmbd, and winbind.

  [ Ivo De Decker ]
  * New upstream release

 -- Ivo De Decker <ivo.dedecker@ugent.be>  Tue, 20 Aug 2013 22:06:45 +0200

samba (2:3.6.17-1~bpo70+1) wheezy-backports; urgency=low

  * Rebuild for wheezy-backports.

 -- Ivo De Decker <ivo.dedecker@ugent.be>  Sun, 11 Aug 2013 17:24:44 +0200

samba (2:3.6.17-1) unstable; urgency=high

  * Team upload.
  * New upstream security release. Closes: #718781
    Fixes CVE-2013-4124: Denial of service - CPU loop and memory allocation

 -- Ivo De Decker <ivo.dedecker@ugent.be>  Mon, 05 Aug 2013 13:46:23 +0200

samba (2:3.6.16-2) unstable; urgency=high

  * Team upload.
  * Make build-dep on libtevent-dev explicit.
  * Fix waf-as-source.patch to make sure unpacking works in recent build
    environment. Closes: #716932 

 -- Ivo De Decker <ivo.dedecker@ugent.be>  Tue, 16 Jul 2013 22:01:04 +0200

samba (2:3.6.16-1~bpo70+1) wheezy-backports; urgency=low

  * Rebuild for wheezy-backports.
  * Make build-dep on libtevent-dev explicit.
    In sid, this is pulled in by ctdb. 

 -- Ivo De Decker <ivo.dedecker@ugent.be>  Thu, 11 Jul 2013 20:32:13 +0200

samba (2:3.6.16-1) unstable; urgency=low

  * Team upload.

  [ Steve Langasek ]
  * Drop support for running smbd from inetd; this is not well-supported
    upstream, and can't correctly handle all of the long-running services
    that are needed as part of modern samba.  Closes: #707622.

  [ Ivo De Decker ]
  * New upstream release

 -- Ivo De Decker <ivo.dedecker@ugent.be>  Wed, 19 Jun 2013 21:05:07 +0200

samba (2:3.6.15-1~bpo70+1) wheezy-backports; urgency=low

  * Rebuild for wheezy-backports.

 -- Ivo De Decker <ivo.dedecker@ugent.be>  Wed, 29 May 2013 20:36:54 +0200

samba (2:3.6.15-1) unstable; urgency=high

  * Team upload.
  * New upstream bugfix release. Closes: #707042
  * Update VCS URL's for new git repo. 
  * The recommends for the separate libnss-winbind and libpam-winbind
    packages needed for the upgrade of winbind from squeeze to wheezy are no
    longer needed. Lowering them to suggests.
    Closes: #706434, #674853

 -- Ivo De Decker <ivo.dedecker@ugent.be>  Thu, 09 May 2013 11:55:03 +0200

samba (2:3.6.14-1) unstable; urgency=low

  * Team upload.
  * New upstream release

 -- Ivo De Decker <ivo.dedecker@ugent.be>  Sat, 04 May 2013 22:02:15 +0200

samba (2:3.6.13-2) experimental; urgency=low

  * Team upload.
  * Move binary files out of /etc/samba to /var/lib/samba,
    where they belong according to the FHS:
    - schannel_store.tdb
    - idmap2.tdb
    - MACHINE.sid
    Closes: #454770

 -- Ivo De Decker <ivo.dedecker@ugent.be>  Sun, 21 Apr 2013 12:54:03 +0200

samba (2:3.6.13-1) experimental; urgency=low

  * Team upload.
  * New upstream release
  * samba: Suggests winbind. Closes: #689857

 -- Ivo De Decker <ivo.dedecker@ugent.be>  Mon, 18 Mar 2013 21:29:58 +0100

samba (2:3.6.12-1) experimental; urgency=low

  * Team upload.
  * Security update, fixing the following issues:
    - CVE-2013-0213: Clickjacking issue in SWAT
    - CVE-2013-0214: Potential XSRF in SWAT
  * New upstream release
  * Install pkgconfig file in libsmbclient-dev. Closes: #700643

 -- Ivo De Decker <ivo.dedecker@ugent.be>  Sun, 17 Feb 2013 22:25:34 +0100

samba (2:3.6.10-1) experimental; urgency=low

  * New upstream release

 -- Christian Perrier <bubulle@debian.org>  Sat, 15 Dec 2012 08:03:03 +0100

samba (2:3.6.9-1) experimental; urgency=low

  * New upstream release

 -- Christian Perrier <bubulle@debian.org>  Thu, 01 Nov 2012 08:17:29 +0100

samba (2:3.6.8-1) experimental; urgency=low

  * New upstream release.

 -- Christian Perrier <bubulle@debian.org>  Tue, 18 Sep 2012 07:13:41 +0200

samba (2:3.6.7-1) experimental; urgency=low

  * New upstream release.

 -- Christian Perrier <bubulle@debian.org>  Sat, 11 Aug 2012 21:37:38 +0200

samba (2:3.6.6-3) unstable; urgency=low

  [ Ansgar Burchardt ]
  * debian/rules: Use xz compression for binary packages.
    Closes: #683899

 -- Christian Perrier <bubulle@debian.org>  Sun, 05 Aug 2012 12:19:12 +0200

samba (2:3.6.6-2) unstable; urgency=low

  * Restore the DHCP hook.

 -- Steve Langasek <vorlon@debian.org>  Wed, 27 Jun 2012 09:31:15 -0700

samba (2:3.6.6-1) unstable; urgency=low

  [ Ivo De Decker ]
  * Only enable swat in inetd.conf on first install. Closes: #658245 
  * Minor lintian fixes. 
  * Remove DHCP hook. Closes: #652942, #629406, #649100
  * Don't reload smbd when running from inetd. Closes: #678741 
  * Don't start smbd when guest account doesn't exist. Closes: #653382
  * Only export public symbols in libsmbclient and libwbclient.

  [ Christian Perrier ]
  * New upstream version

 -- Christian Perrier <bubulle@debian.org>  Wed, 27 Jun 2012 06:03:17 +0200

samba (2:3.6.5-7) unstable; urgency=low

  * Allow installing smbclient package together with newer versions of
    samba4-clients, which no longer ship the smbclient and nmblookup
    binaries.

 -- Jelmer Vernooij <jelmer@debian.org>  Mon, 11 Jun 2012 13:19:24 +0200

samba (2:3.6.5-6) unstable; urgency=high

  [ Ivo De Decker ]
  * Update symbols file for linux-only symbols in libsmbclient. This should
    fix the FTBFS on kfreebsd and hurd. Closes: #676170
  * Enable ctdb for non-linux archs. 
  * Remove old if-up script during upgrade.

 -- Christian Perrier <bubulle@debian.org>  Wed, 06 Jun 2012 19:10:02 +0200

samba (2:3.6.5-5) unstable; urgency=low

  [ Christian Perrier ]
  * Make libpam-winbind depend on libnss-winbind.

  [ Ivo De Decker ]
  * Update symbols file for libsmbclient and libwbclient0
  * Add lintian overrides for examples in samba-doc
  * libpam-winbind: change Depends on libnss-winbind to Recommends
  * libnss-winbind: Suggests libpam-winbind
  * Update package description for winbind, libpam-winbind and libnss-winbind
    to better reflect their content
  * Backport vfs_shadow_copy2 from master, to allow shadow copy to work
    without wide links

  [ Luk Claes ]
  * Ship wbclient.pc file in multiarch safe directory (Closes: #674215).

  [ Sam Morris ]
  * Add libutil_drop_AI_ADDRCONFIG.patch  that allows running nmbd when
    no network interfaces have been assigned an address, therefore
    removing the need for an if-up script. Closes: #640668,#640508

 -- Christian Perrier <bubulle@debian.org>  Sun, 03 Jun 2012 20:00:56 +0200

samba (2:3.6.5-3) unstable; urgency=low

  [ Luk Claes ]
  * Ship wbclient.pc so cifs-utils can be built again (Closes: #672733).
  * Activate parallel building. Might need DEB_BUILD_OPTIONS as usual.

  [ Christian Perrier ]
  * Add Breaks and Replaces on libpam-winbind for newly created
    libnss-winbind. Thanks to Colin Watson for pointing this and shame
    on me for not properly checking the transition. Closes: #673122

 -- Christian Perrier <bubulle@debian.org>  Thu, 17 May 2012 10:34:38 +0200

samba (2:3.6.5-2) unstable; urgency=low

  * The yearly "SambaXP bug cleaning party" release. 11 years
    SambaXP, 20 years Samba and counting...
  * Make samba-common "Multi-Arch: foreign"
  * Adapt patch in upstream #7499 and stop nss_wins clobbering other
    daemon's logfiles. Closes: #598313
  * Add some mention about some use for the user information in Kerberos
    environments in the smbspool manpage. Closes: #387266
  * Drop link to no longer provided "Using Samba" documentation in
    HTML documentation summary file. Closes: #604768
  * Provide WHATSNEW.txt in samba-doc too as it is linked from the
    documentation summary file. Do not compress that file.
  * Fix link to WHATSNEW.txt in HTML documentation summary file. This
    is the second part of the fix for #604768
  * Use lp_state_dir() instead of get_dyn_STATEDIR() in
    fhs-filespaths.patch as the latter does indeed hardcode the
    location for passdb.tdb and secrets.tdb to /var/lib/samba
    (the compile-time option for state directory and NOT the configurable
    value). This is left to "state directory" instead of "private dir"
    at least as of now, because if doesn't change anything to the
    current behaviour, but allows the files' location to be configurable
    through "state directory" (and not "private dir").
    Closes: #249873
  * Disable useless smbtorture4 build. Thanks to Ivo De Decker for the patch.
    Closes: #670561
  * Add upstream commit that adds waf source to the buildtools/
    directory. As upstream will, one day or another, merge this, I
    prefer this over removing the waf binary and repack upstream
    tarball.
    Closes: #654499
  * Build-Conflict with python-ldb and python-ldb-dev to avoid build
    failures when some versions of these packages are locally installed.
    Closes: #657314
  * Rename fix-samba.ldip-syntax.patch to fix-samba.ldif-syntax.patch
  * Split NSS modules into a new libnss-winbind binary package.
    Closes: #646292
  * Add a NEWS.Debian entry about the libnss-winbind split and, while at
    it, add an entry for libpam-winbind too (as it will affect upgrades
    from squeeze).
  * Drop code that was moving files around in samba.postinst and
    winbind.postinst for pre-squeeze versions of the package.
  * Drop code that was modifying a deprecated "passdb backend" setting
    in smb.conf for pre-squeeze versions of the package (in 
    samba-common.config).
  * Add Should-Start dependency to winbind init script to guarantee
    that the samba init script is started before winbind if present.
    Closes: #638066
  * Provide a (basic) manpage to smbtorture(1). Closes: #528735
  * Turkish debconf translation update (Atila KOÇ).  Closes: #672447
  * Drop the code that generates an smbpasswd file from the system's
    user list. This adds very long delays on systems with many users,
    including those with external user backends. It also makes much
    less sense nowadays and the use of libpam-smbpass can easily
    fill most of the needs. Closes: #671926
  * Merged from Ubuntu:
    - Set 'usershare allow guests', so that usershare admins are 
      allowed to create public shares in addition to authenticated
      ones.
    - add map to guest = Bad user, maps bad username to guest access.
    This allows for anonymous user shares. Closes: #672497  

 -- Christian Perrier <bubulle@debian.org>  Sat, 12 May 2012 14:30:58 +0200

samba (2:3.6.5-1) unstable; urgency=low

  * New upstream release. Fixes CVE-2012-2111: Incorrect permission
    checks when granting/removing privileges can compromise file
    server security.
  * Build-Depend on debhelper >= 9~ (which is in unstable for a few
    months now)
  * Use "set -e" in maintainer scripts instead of passing -e in the
    shebang line
  * Update Standards to 3.9.3 (checked, no change)

 -- Christian Perrier <bubulle@debian.org>  Tue, 01 May 2012 08:07:39 +0200

samba (2:3.6.4-1) unstable; urgency=low

  [ Christian Perrier ]
  * Two changes in the previous version should indeed read:
    - samba.postinst: Avoid scary pdbedit warnings on first import.
    - samba-common.postinst: Add more informative error message for the case
      where smb.conf was manually deleted.
    Closes: #664509

  [ Jelmer Vernooij ]
  * New upstream release.
   + Fixes CVE-2012-1182: PIDL based autogenerated code allows overwriting
     beyond of allocated array.

 -- Jelmer Vernooij <jelmer@debian.org>  Wed, 11 Apr 2012 23:25:41 +0200

samba (2:3.6.3-2) unstable; urgency=low

  [ Christian Perrier ]
  * Fix example samba.ldif syntax. Closes: #659963
  * Set minimal version of tdb ot 1.2.6 in Build-Depends
    (thanks, backports!)
  * Lower priority of debconf question to medium after some pondering.
    After all, we have a sane default. Closes: #662801
  * Merge some Ubuntu patches:
    - samba.config: Avoid scary pdbedit warnings on first import.
    - samba.postinst: Add more informative error message for the case
      where smb.conf was manually deleted.

  [ Maarten Bezemer ]
  * Removed references to the testprns command from documentation
  * Added notes that the smbsh command is not available in this package
    Closes: #662243

  [ Debconf translations ]
  * Indonesian (Arief S Fitrianto).  Closes: #660312
  * Slovak (Ivan Masár).  Closes: #661125

  [ Steve Langasek ]
  * Use Debian copyright-format 1.0 in debian/copyright.

 -- Christian Perrier <bubulle@debian.org>  Mon, 12 Mar 2012 20:49:24 +0100

samba (2:3.6.3-1) unstable; urgency=low

  [ Christian Perrier ]
  * New upstream release
  * Fixes CVE-2012-0817:
    The Samba File Serving daemon (smbd) in Samba versions
    3.6.0 to 3.6.2 is affected by a memory leak that can
    cause a server denial of service.

  [ Debconf translations ] 
  * Polish (Michał Kułach).  Closes: #657770

 -- Christian Perrier <bubulle@debian.org>  Tue, 31 Jan 2012 22:09:39 +0100

samba (2:3.6.2-1) unstable; urgency=low

  * New upstream release
  * Drop bug_601406_fix-perl-path-in-example.patch (applied upstream)

 -- Christian Perrier <bubulle@debian.org>  Fri, 27 Jan 2012 21:38:52 +0100

samba (2:3.6.1-3) unstable; urgency=low

  [ Sam Hartman ]
  * Increase libkrb5-dev dependency to avoid depending on
    krb5_locate_kdc, Closes: #650541

  [ Steve Langasek ]
  * Fix the libpam-winbind description to more accurately identify the
    protocols being used by nss_wins.  Closes: #650091.

 -- Christian Perrier <bubulle@debian.org>  Thu, 01 Dec 2011 21:56:52 +0100

samba (2:3.6.1-2) unstable; urgency=low

  * Merge changes from 3.5.11~dfsg-4 and unreleased -5 in unstable branch
  * debian/patches/initialize_password_db-null-deref: Avoid null
    dereference in initialize_password_db().  Closes LP: #829221.
  * Mark samba-common Multi-Arch: foreign.

 -- Christian Perrier <bubulle@debian.org>  Sun, 27 Nov 2011 19:06:39 +0100

samba (2:3.6.1-1) experimental; urgency=low

  * New upstream release

 -- Christian Perrier <bubulle@debian.org>  Sat, 22 Oct 2011 10:56:17 +0200

samba (2:3.6.0-1) experimental; urgency=low

  * New upstream release
  * Resync with packaging changes in 3.5 branch between 3.5.8~dfsg1
    and 3.5.11~dfsg-1
  * Drop wbc_async.h from libwbclient-dev as, according to upstream's
    commit c0a7c9f99188ebb3cd27094b9364449bcc2f80d8, " its only user is
    smbtorture3"

 -- Christian Perrier <bubulle@debian.org>  Thu, 11 Aug 2011 09:14:53 +0200

samba (2:3.6.0~rc3-1) experimental; urgency=low

  * New upstream version

 -- Christian Perrier <bubulle@debian.org>  Fri, 29 Jul 2011 23:11:10 +0200

samba (2:3.6.0~rc2-1) experimental; urgency=low

  * New upstream version

 -- Christian Perrier <bubulle@debian.org>  Tue, 07 Jun 2011 23:09:41 +0200

samba (2:3.6.0~rc1-2) experimental; urgency=low

  * Use --with-nmbdsocketdir=/var/run/samba to have nmbd socket file
    in an existing directory. Closes: #628121

 -- Christian Perrier <bubulle@debian.org>  Fri, 27 May 2011 15:35:44 +0200

samba (2:3.6.0~rc1-1) experimental; urgency=low

  * New upstream release

 -- Christian Perrier <bubulle@debian.org>  Thu, 19 May 2011 22:26:08 +0200

samba (2:3.6.0~pre3-1) experimental; urgency=low

  [ Christian Perrier ]
  * New upstream release
  * add "#include "fcntl.h"" to idmap_tdb2.c to get it compiled
  * samba-doc-pdf: add Samba3-HOWTO.pdf from pre1 as it
    was forgotten upstream
  * libwbclient0.symbols: dropped several symbols related to
    asynchronous actions that weren't working anyway (according
    to Kai Blin at SambaXP)

  [ Mathieu Parent ]
  * Build against libctdb-dev (>= 1.10+git20110412) to have required control:
    CTDB_CONTROL_SCHEDULE_FOR_DELETION. 

 -- Christian Perrier <bubulle@debian.org>  Mon, 09 May 2011 11:29:52 +0200

samba (2:3.5.11~dfsg-4) unstable; urgency=low

  * Lintian override for libpam-winbind; it's not a shared library so doesn't
    really need the pre-depends on multiarch-support.
  * export DEB_BUILD_MAINT_OPTIONS := hardening=+bindnow, taken from Ubuntu.

 -- Steve Langasek <vorlon@debian.org>  Fri, 21 Oct 2011 16:01:29 -0700

samba (2:3.5.11~dfsg-3) unstable; urgency=low

  * Split winbind into separate packages, winbind and libpam-winbind,
    with the latter marked Multi-Arch: same and the former marked
    Multi-Arch: foreign, so that we can install multiple copies of the
    pam module and nss modules on the same system.

 -- Steve Langasek <vorlon@debian.org>  Fri, 21 Oct 2011 20:00:13 +0000

samba (2:3.5.11~dfsg-2) unstable; urgency=low

  * Don't export DEB_HOST_ARCH_OS in debian/rules, this is only used locally.
  * Use dh_links instead of manually creating directories and symlinks from
    debian/rules.
  * Switch from dh_movefiles to dh_install and adjust for debhelper compat
    level 7, in preparation for moving to dh(1).
  * Where possible, use dh_installman and dh_install's support for target
    directories instead of moving files around in debian/rules.
  * We don't need to mess with perms on usr/include/libsmbclient.h anymore
    in debian/rules, the upstream install target gets it right
  * Use debian/clean instead of removing left-behind files by hand in the
    clean target
  * Convert debian/rules to dh(1).
  * Don't run debconf-updatepo on clean; not worth the divergence in
    debian/rules anymore :)
  * Don't install debian/README.build in the package; this is really only
    relevant in the source.
  * Bump to debhelper compat level 9 and build libraries for multiarch.
  * Drop Makefile.internal from libsmbclient-dev examples so that we can mark
    libsmbclient-dev Multi-Arch: same.
  * Bump build-depends on debhelper to 8.9.4, so we ensure we have
    dpkg-buildflags by default and get full build hardening enabled out of
    the box - critical for a server like samba.
  * Use DH_ALWAYS_EXCLUDE instead of passing override options to
    dh_installexamples.
  * Pass --sourcedirectory=source3 to dh instead of having to pass it to each
    dh_auto_* command.
  * Ironically, this means that we have to manually disable dh_auto_test,
    which now finds the makefile targets but doesn't work unless we build an
    extra wrapper library into our binaries that we don't want.
  * Drop a few configure options from debian/rules that shadow the built-in
    defaults.
  * debian/libsmbclient.lintian-overrides: yes, we know the package name
    doesn't match the soname - and it never should until there's an ABI
    change.

 -- Steve Langasek <vorlon@debian.org>  Fri, 07 Oct 2011 21:36:43 -0700

samba (2:3.5.11~dfsg-1) unstable; urgency=low

  * New upstream release

 -- Christian Perrier <bubulle@debian.org>  Fri, 05 Aug 2011 20:12:01 +0200

samba (2:3.5.10~dfsg-1) unstable; urgency=low

  * New upstream release
  * Security update, fixing the following issues:
    - CVE-2011-2694: possible XSS attack in SWAT
    - CVE-2011-2522: Cross-Site Request Forgery vulnerability in SWAT

 -- Christian Perrier <bubulle@debian.org>  Thu, 28 Jul 2011 12:19:01 +0200

samba (2:3.5.9~dfsg-1) unstable; urgency=low

  * New upstream release
  * Add "--quiet" to start-stop-daemon call in reload target in init
    script. Closes: #572483
  * Add examples/LDAP in examples for the samba package. With this,
    samba.schema will be provided in some way in the package.
    This very partially addresses #190162
  * patches/bug_221618_precise-64bit-prototype.patch: precise
    64bits prototype in libsmbclient-dev. Closes: #221618
  * patches/no-unnecessary-cups.patch: dropped after upstream
    changes to printing code
  * Update Standards to 3.9.2 (checked, no change)
  * Add build-arch and build-indep targets in debian/rules

 -- Christian Perrier <bubulle@debian.org>  Sat, 18 Jun 2011 07:08:00 +0200

samba (2:3.5.8~dfsg-5) unstable; urgency=low

  * Fix "tdb2.so undefined symbol: dyn_get_STATEDIR" by fixing a typo
    in fhs-filespath.patch. Closes: #629183, LP: #789097

 -- Christian Perrier <bubulle@debian.org>  Sat, 04 Jun 2011 13:48:32 +0200

samba (2:3.5.8~dfsg-4) unstable; urgency=low

  [ Debconf translations ]
  * Spanish (Omar Campagne).  Closes: #627813
  * Swedish (Martin Bagge / brother).  Closes: #627849
  * Brazilian Portuguese (Adriano Rafael Gomes).  Closes: #627866

  [ Christian Perrier ]
  * bug_601406_fix-perl-path-in-example.patch:  fix path to perl
    binary in example file. Closes: #601406

 -- Christian Perrier <bubulle@debian.org>  Fri, 27 May 2011 12:23:05 +0200

samba (2:3.5.8~dfsg-3) unstable; urgency=low

  [ Debconf translations ]
  * Italian (Luca Monducci).  Closes: #626674
  * Dutch (Vincent Zweije).  Closes: #627519
  * Czech (Miroslav Kure).  Closes: #627442

 -- Christian Perrier <bubulle@debian.org>  Tue, 24 May 2011 22:40:04 +0200

samba (2:3.5.8~dfsg-2) unstable; urgency=low

  [ Jelmer Vernooij ]
  * Add libwbclient-dev package.
  * Build against external libtdb.
  * Bump standards version to 3.9.1 (no changes).

  [ Mathieu Parent ]
  * Builddep on libctdb-dev or ctdb < 1.10 

  [ Christian Perrier ]
  * Use db_settitle in debconf questions and make these
    titles translatable. Closes: #560318
  * Test the presence of testparm before trying to use it in init script
    Closes: #606320
  * Add cups to Should-{Start,Stop} in LSB headers of
    samba init script to guarantee that CUPS is started
    before samba. Closes: #619132
  * Drop libsmbclient-dev useless dependency on samba-common
    Closes: #597987

  [ Debconf translations ]
  * French (Christian Perrier)
  * Japanese (Kenshi Muto).  Closes: #626474
  * Galician (Miguel Anxo Bouzada).  Closes: #626477
  * Thai (Theppitak Karoonboonyanan).  Closes: #626487
  * Russian (Yuri Kozlov).  Closes: #626523
  * Danish (Joe Hansen).  Closes: #626531
  * Esperanto (Felipe Castro).  Closes: #626558
  * Hebrew (Eran Cohen).  Closes: #626638
  * Bokmål, (Bjørn Steensrud).
  * Italian (Luca Monducci).  Closes: #626674
  * Finnish (Tapio Lehtonen).  Closes: #626890
  * Portuguese (Miguel Figueiredo).  Closes: #627224
  * German (Holger Wansing).  Closes: #627354
  * Czech (Miroslav Kure).  Closes: #627442

 -- Christian Perrier <bubulle@sesostris.kheops.frmug.org>  Sun, 22 May 2011 21:15:21 +0200

samba (2:3.5.8~dfsg-1) unstable; urgency=low

  * New upstream release. This fixes the following bugs:
    - Winbind leaks gids with idmap ldap backend (upstrem #7777)
      Closes: #613624
    - printing from Windows 7 fails with 0x000003e6
      Closes: #617429
  * smb.conf(5) restored from samba 3.5.6 as a workaround to upstream
    #7997

 -- Christian Perrier <bubulle@debian.org>  Tue, 08 Mar 2011 22:38:32 +0100

samba (2:3.5.7~dfsg-1) unstable; urgency=low

  [ Christian Perrier ]
  * New upstream release
  * Security update, fixing the following issue:
    - CVE-2011-0719: denial of service by memory corruption
  * Use architecture wildcard "linux-any" in build dependencies
    Closes: #563372

 -- Christian Perrier <bubulle@debian.org>  Tue, 01 Mar 2011 20:59:34 +0100

samba (2:3.5.6~dfsg-5) unstable; urgency=low

  * Fix FTBFS on Hurd. Closes: #610678
  * Only try parsing dhcpd.conf is it's not empty,
    in dhclient-enter-hooks.d/samba.  Closes: #594088.

 -- Christian Perrier <bubulle@debian.org>  Sat, 05 Feb 2011 13:50:22 +0100

samba (2:3.5.6~dfsg-4) unstable; urgency=low

  * Fix pam_winbind file descriptor leak with a patch
    proposed in https://bugzilla.samba.org/show_bug.cgi?id=7265.
    Upstream claim is that #7265 is fixed in 3.5.6 but our bug submitter
    confirmed it is not while the patch applied here fixes the file
    descriptor leak.
    Closes: #574468

  [ Debconf translations ]  
  * Brazilian Portuguese (Adriano Rafael Gomes).  Closes: #607402

 -- Christian Perrier <bubulle@debian.org>  Sat, 15 Jan 2011 18:06:22 +0100

samba (2:3.5.6~dfsg-3) unstable; urgency=low

  [ Julien Cristau ]
  * Bump libwbclient0 shlibs to match the newest version in the symbols file.
  * Mark libwbclient0 as breaking other samba packages with versions older
    than 2:3.4.1, as they were linked against libtalloc1 instead of
    libtalloc2, and the combination causes crashes (closes: #593823).

 -- Christian Perrier <bubulle@debian.org>  Mon, 06 Dec 2010 20:14:04 +0100

samba (2:3.5.6~dfsg-2) unstable; urgency=low

  [ Steve Langasek ]
  * Fix debian/rules update-archs target to not add extra spaces on every
    invocation...

  [ Debconf translations ]  
  * Catalan (Jordi Mallach).  Closes: #601101
  * Japanese (Kenshi Muto).  Closes: #601364
  * Bulgarian (Damyan Ivanov).  Closes: #601366
  * Hebrew (Omer Zak).  Closes: #601633
  * Kurdish (Erdal Ronahî).  Closes: #601719
  * Dutch (Remco Rijnders).  Closes: #602220
  * Greek (Konstantinos Margaritis).

  [ Christian Perrier ]
  * Include upstream's patch for "gvfsd-smb (Gnome vfs) fails to copy
    files from a SMB share using SMB signing.". Backported from
    to be released 3.5.7 version
    Closes: #605729

 -- Christian Perrier <bubulle@debian.org>  Sat, 04 Dec 2010 07:44:22 +0100

samba (2:3.5.6~dfsg-1) unstable; urgency=low

  * New upstream release. Fixes the following Debian bug:
    - rpcclient readline segfault. Closes: #597203

 -- Christian Perrier <bubulle@debian.org>  Sun, 10 Oct 2010 09:59:37 +0200

samba (2:3.5.5~dfsg-1) unstable; urgency=high

  [ Christian Perrier ]
  * New upstream release. Security release fixing:
    - CVE-2019-3069: Buffer overrun vulnerability in sid_parse.
      Closes: #596891.
  * Fix comment in swat's postinst. It is not turned off by default
    Closes: #596040
  * Drop transition code from (pre-etch) 3.0.20b-3 version in swat postinst

  [ Steve Langasek ]
  * debian/control: winbind needs libpam-runtime (>= 1.0.1-6) for
    pam-auth-update.  Closes: #594325.

  [ Debconf translations ]  
  * Arabic (Ossama Khayat).  Closes: #596164

 -- Christian Perrier <bubulle@debian.org>  Tue, 14 Sep 2010 23:03:35 +0200

samba (2:3.5.4~dfsg-2) unstable; urgency=low

  * Release to unstable

  [ Debconf translations ]  
  * Danish (Joe Dalton).  Closes: #592789.
  * Galician (Jorge Barreiro).  Closes: #592809

  [ Steve Langasek ]
  * debian/patches/fhs-filespaths.patch, debian/samba.postinst,
    debian/winbind.postinst: move some files from /etc/samba to
    /var/lib/samba where they belong: MACHINE.SID, schannel_store.tdb,
    and idmap2.tdb.

 -- Christian Perrier <bubulle@debian.org>  Tue, 07 Sep 2010 17:47:32 +0200

samba (2:3.6.0~pre1-1) experimental; urgency=low

  * New upstream release

 -- Christian Perrier <bubulle@debian.org>  Wed, 04 Aug 2010 01:39:11 +0200

samba (2:3.5.4~dfsg-1) experimental; urgency=low

  * New upstream release

 -- Christian Perrier <bubulle@debian.org>  Tue, 29 Jun 2010 22:00:53 +0200

samba (2:3.5.3~dfsg-1) experimental; urgency=low

  * New upstream release. Fixes the following bugs:
    - smbclient segfaults when used against old samba "security = share"
      Closes: #574886
  * Drop duplicate build dependency on ctdb

 -- Christian Perrier <bubulle@debian.org>  Wed, 19 May 2010 22:07:49 +0200

samba (2:3.5.2~dfsg-2) experimental; urgency=low

  * Resync changes with changes in trunk between 3:3.4.4~dfsg-1 and
    2:3.4.7~dfsg-2

 -- Christian Perrier <bubulle@debian.org>  Tue, 04 May 2010 17:13:47 +0200

samba (2:3.5.2~dfsg-1) experimental; urgency=low

  * New upstream release
  * Bugs fixed upstream:
    - Fix parsing of the gecos field
      Closes: #460494

 -- Christian Perrier <bubulle@debian.org>  Thu, 08 Apr 2010 19:48:07 +0200

samba (2:3.5.1~dfsg-1) experimental; urgency=low

  * New upstream release. Security fix: all smbd processes inherited
    CAP_DAC_OVERRIDE capabilities, allowing all file system access to be
    allowed even when permissions should have denied access.

 -- Christian Perrier <bubulle@debian.org>  Tue, 09 Mar 2010 10:54:01 +0100

samba (2:3.5.0dfsg-1) experimental; urgency=low

  * New upstream release. Not using "3.5.0~dfsg" as version number
    because we used a "higher" version number in previous versions.

 -- Christian Perrier <bubulle@debian.org>  Tue, 02 Mar 2010 22:03:15 +0100

samba (2:3.5.0~rc3~dfsg-1) experimental; urgency=low

  * New upstream release candidate

 -- Christian Perrier <bubulle@debian.org>  Sat, 20 Feb 2010 08:36:57 +0100

samba (2:3.5.0~rc2~dfsg-1) experimental; urgency=low

  * New upstream pre-release
  * Use new --with-codepagedir option. Consequently drop
    codepages-location.patch
  * Drop "Using Samba" from the samba-doc file list as it was
    removed upstream.

 -- Christian Perrier <bubulle@debian.org>  Sun, 31 Jan 2010 11:53:48 +0100

samba (2:3.5.0~rc1~dfsg-1) experimental; urgency=low

  [ Christian Perrier ]
  * New upstream pre-release

 -- Christian Perrier <bubulle@debian.org>  Fri, 15 Jan 2010 23:31:01 +0100

samba (2:3.4.8~dfsg-2) unstable; urgency=low

  [ Steve Langasek ]
  * Drop the per-release smb.conf templates, only needed for upgrade paths
    that are no longer supported.
  * Call /etc/init.d/samba directly from the logrotate script instead of
    using invoke-rc.d, to address the irony that the only package I work on
    that *has* a logrotate script is inconsistent with my position in
    bug #445203.
  * Fix a bashism in the samba postinst that can cause the package
    installation to fail under dash.  LP: #576307.
  * Add symlink from /etc/dhcp/dhclient-enter-hooks.d to
    /etc/dhcp3/dhclient-enter-hooks.d for the hook location of the new
    isc-dhcp-client package.  Closes: #585056.

  [ Christian Perrier ]
  * Don't copy system accounts from /etc/passwd to
    /var/lib/samba/passdb.tdb. Closes: #502801
  * Update Standards to 3.9.0 (checked, no change)
  * Backport patch for upstream bug #7139 to fix "owner of file not
    available with kerberos"
    Closes: #586337   

 -- Steve Langasek <vorlon@debian.org>  Wed, 14 Jul 2010 11:59:28 -0700

samba (2:3.4.8~dfsg-1) unstable; urgency=low

  [ Christian Perrier ]
  * New upstream release
  * Bugs fixed upstream:
    - Fix writing with vfs_full_audit. Closes: #574011
  * Drop deprecated 'share modes' parameter from default smb.conf
    Closes: #580561
  * Enable PIE during configure. Closes: #509135
  * Avoid winbind's logrotate script to fail when there is no
    /var/run/samba directory. Closes: #569926
  * Add explanations about "passdb backend" default setting change
    Closes: #553904

  [ Debconf translations ]  
  * Spanish (Omar Campagne).  Closes: #579011

 -- Christian Perrier <bubulle@debian.org>  Wed, 12 May 2010 05:45:52 +0200

samba (2:3.4.7~dfsg-2) unstable; urgency=low

  [ Christian Perrier ]
  * Drop smbfs package (now provided by cifs-utils as a dummy transition
    package)

  [ Debconf translations ]
  * Portuguese (Miguel Figueiredo).  Closes: #575958

  [ Steve Langasek ]
  * winbind.prerm: don't forget to remove the PAM profile on package
    removal :/
  * Fix winbind.pam-config to not interfere with password changes for
    non-winbind accounts.  Closes: #573323, LP: #546874.
  * debian/samba.if-up, debian/rules: add an if-up.d script for samba to
    try to start nmbd, if it's not running because /etc/init.d/samba ran
    before the network was up at boot time.  Closes: #576415, LP: #462169.
  * debian/samba.if-up: allow "NetworkManager" as a recognized address
    family... it's obviously /not/ an address family, but it's what gets
    sent when using NM, so we'll cope for now.

 -- Christian Perrier <bubulle@debian.org>  Sat, 17 Apr 2010 07:49:49 +0200

samba (2:3.4.7~dfsg-1) unstable; urgency=low

  [ Steve Langasek ]
  * Add a PAM profile for pam_winbind.  Closes: #566890, LP: #282751.
  * Add the correct versioned build dependency on libtalloc-dev as
    we need 2.0.1 to build samba. Closes: #572603
  * Add avr32 to arches with a build dependency on ctdb. Closes: #572126

  [ Christian Perrier ] 
  * New upstream release. Security fix: all smbd processes inherited
    CAP_DAC_OVERRIDE capabilities, allowing all file system access to be
    allowed even when permissions should have denied access.

 -- Christian Perrier <bubulle@debian.org>  Tue, 09 Mar 2010 10:52:24 +0100

samba (2:3.4.6~dfsg-1) unstable; urgency=low

  * New upstream release

 -- Christian Perrier <bubulle@debian.org>  Fri, 26 Feb 2010 22:39:50 +0100

samba (2:3.4.5~dfsg-2) unstable; urgency=low

  [ Steve langasek ]
  * Revert the "bashisms" fix from version 2:3.3.0~rc2-4; "local foo=bar"
    is explicitly allowed by Policy now, and this change introduced a
    syntax error.  Closes: #566946.

  [ Christian Perrier ]
  * No longer maker (u)mount.cifs setuid root. Add a notice
    about this in the package's NEWS.Debian file
    Closes: #567554 
  * Use dh_lintian instead of manual install of lintian overrides
  * Updated Standards to 3.8.4 (checked, no change)

 -- Christian Perrier <bubulle@debian.org>  Sat, 13 Feb 2010 14:36:33 +0100

samba (2:3.4.5~dfsg-1) unstable; urgency=low

  * New upstream release. Bugs fixed by this release:
    - Memory leak in smbd. Closes: #538819, #558453
  * Declare a versioned dependency of winbind and samba on libwbclient0
    Closes: #550481
  * A few lintian fixes:
  * Drop /var/run/samba from samba-common. The directory is created
    by init scripts when needed.
  * No longer prepend a path to the mksmbpasswd call in samba.postinst.
    This prevents the local administrator to use a replacement version
    for some local reason.

 -- Christian Perrier <bubulle@debian.org>  Sat, 23 Jan 2010 12:16:42 +0100

samba (2:3.4.4~dfsg-1) unstable; urgency=low

  * New upstream version.
  * Drop all RFC files from upstream source, therefore using a "~dfsg"
    suffix to upstream version number.
  * Bugs fixed upstream:
    - fixed list of workgroup servers in libsmbclient. 
      Closes: #555462, #561148
    - fixed documentation of the credentials file format in
      mount.cifs(8). Closes: #552250

 -- Christian Perrier <bubulle@debian.org>  Thu, 14 Jan 2010 20:16:34 +0100

samba (2:3.4.3-2) unstable; urgency=low

  [ Christian Perrier ]
  * Switch to source format 3.0 (quilt)
  * Better adapt "add machine script" example to adduser
    Thanks to Heiko Schlittermann for the suggestion
    Closes: #555466

  [ Steve Langasek ]
  * The "I hate non-declarative alternatives" upload:
    - debian/samba{,-common}.prerm: don't call update-alternatives --remove
      on upgrade, /do/ call it on other invocations of the prerm script.  If
      these tools ever go away, the removal needs to be handled on upgrade by
      the maintainer scripts of the new package version.
    - debian/samba{,-common-bin}.postinst: call update-alternatives
      unconditionally, don't second-guess the maintainer script arguments.
    - debian/samba.postinst: call update-alternatives after the debconf
      handling, not before; debconf triggers a re-exec of the script so
      anything done before invoking debconf is wasted because it will be
      re-done, and if there's already a debconf frontend running when this
      is called, the not-redirected update-alternatives output will confuse
      it.  Closes: #558116.
    - debian/samba-common.prerm: move to samba-common-bin, this is the package
      that owns these binaries.

 -- Christian Perrier <bubulle@debian.org>  Thu, 17 Dec 2009 16:53:13 +0100

samba (2:3.4.3-1) unstable; urgency=low

  * New upstream release. This fixes the following bugs:
    - Do not attempt to update /etc/mtab if it is
      a symbolic link. Closes: #408394
  * Bump Standards-Version to 3.8.3 (checked)

 -- Christian Perrier <bubulle@debian.org>  Sat, 31 Oct 2009 14:32:07 +0100

samba (2:3.4.2-1) unstable; urgency=high

  * New upstream release. Security update.
  * CVE-2009-2813:
    Connecting to the home share of a user will use the root of the
    filesystem as the home directory if this user is misconfigured to
    have an empty home directory in /etc/passwd.
  * CVE-2009-2948:
    If mount.cifs is installed as a setuid program, a user can pass it
    a credential or password path to which he or she does not have
    access and then use the --verbose option to view the first line of
    that file.
  * CVE-2009-2906:
    Specially crafted SMB requests on authenticated SMB connections
    can send smbd into a 100% CPU loop, causing a DoS on the Samba
    server.

 -- Christian Perrier <bubulle@debian.org>  Sat, 03 Oct 2009 08:30:33 +0200

samba (2:3.4.1-2) unstable; urgency=low

  * ./configure --disable-avahi, to avoid accidentally picking up an avahi
    dependency when libavahi-common-dev is installed.

 -- Steve Langasek <vorlon@debian.org>  Sat, 26 Sep 2009 00:01:12 -0700

samba (2:3.4.1-1) unstable; urgency=low

  [ Christian Perrier ]
  * New upstream release. This fixes the following bugs:
    - smbd SIGSEGV when breaking oplocks. Thanks to Petr Vandrovec
      for the clever analysis and collaboration with upstream.
      Closes: #541171
    - Fix password change propagation with ldapsam. Closes: #505215
    - Source package contains non-free IETF RFC/I-D. Closes: #538034
  * Turn the build dependency on libreadline5-dev to libreadline-dev
    to make further binNMUs easier when libreadline soname changes
    Thanks to Matthias Klose for the suggestion

  [ Steve Langasek ]
  * Don't build talloctort when using --enable-external-talloc; and don't
    try to include talloctort in the samba-tools package, since we're
    building with --enable-external-talloc. :)  Closes: #546828.

 -- Steve Langasek <vorlon@debian.org>  Mon, 21 Sep 2009 22:20:22 -0700

samba (2:3.4.0-5) unstable; urgency=low

  * Move /etc/pam.d/samba back to samba-common, because it's shared with
    samba4.  Closes: #545764.

 -- Steve Langasek <vorlon@debian.org>  Tue, 08 Sep 2009 18:43:17 -0700

samba (2:3.4.0-4) unstable; urgency=low

  [ Steve Langasek ]
  * debian/samba.pamd: include common-session-noninteractive instead of
    common-session, to avoid pulling in modules specific to interactive
    logins such as pam_ck_connector.
  * debian/control: samba depends on libpam-runtime (>= 1.0.1-11) for the
    above.
  * rename debian/samba.pamd to debian/samba.pam and call dh_installpam
    from debian/rules install, bringing us a smidge closer to a stock
    debhelper build
  * don't call pyversions from debian/rules, this throws a useless error
    message during build.
  * fix up the list of files that need to be removed by hand in the clean
    target; the majority of these are now correctly handled upstream.
  * debian/rules: fix the update-arch target for the case of unversioned
    build-deps.
  * Pull avr32 into the list of supported Linux archs.  Closes: #543543.
  * Fix LSB header in winbind.init; thanks to Petter Reinholdtsen for the
    patch. Closes: #541367.

  [ Christian Perrier ]
  * Use DEP-3 for patches meta-information

  [ Steve Langasek ]
  * Change swat update-inetd call to use --remove only on purge,
    and --disable on removal.
  * Add missing build-dependency on pkg-config, needed to fix libtalloc
    detection
  * debian/patches/external-talloc-support.patch: fix the Makefile so it
    works when using external talloc instead of giving a missing-depend
    error.
  * debian/patches/autoconf.patch: resurrect this patch, needed for the
    above.
  * debian/rules: build with --without-libtalloc
    --enable-external-libtalloc, also needed to fix the build failure.

 -- Steve Langasek <vorlon@debian.org>  Mon, 07 Sep 2009 22:58:29 -0700

samba (2:3.4.0-3) unstable; urgency=low

  [ Steve Langasek ]
  * debian/control: samba-common-bin has no reason to depend on
    libpam-modules.

  [ Christian Perrier ]
  * Fix "invalid argument" when trying to copy a file from smb share
    Use an upstream patch that will be included in 3.4.1
    Closes: #536757

 -- Christian Perrier <bubulle@debian.org>  Fri, 21 Aug 2009 11:08:43 +0200

samba (2:3.4.0-2) unstable; urgency=low

  [ Debconf translations ]
  * German. Closes: #536433

  [ Steve Langasek ]
  * Enable the ldap idmap module; thanks to Aaron J. Zirbes.  Closes: #536786.

  [ Jelmer Vernooij ]
  * Properly rename smbstatus.1 for alternatives. Closes: #534772

 -- Christian Perrier <bubulle@debian.org>  Sun, 02 Aug 2009 12:20:51 +0200

samba (2:3.4.0-1) unstable; urgency=low

  [ Christian Perrier ]
  * New upstream release: first upload to unstable for 3.4
  * Correct dependencies for samba-common-bin. Closes: #534595

  [ Debconf translations ]
  * Czech. Closes: #534793
  * Russian. Closes: #534796

 -- Christian Perrier <bubulle@debian.org>  Tue, 07 Jul 2009 20:42:19 +0200

samba (2:3.4.0~rc1-1) experimental; urgency=low

  * New upstream version. That fixes the following bugs:
    - Remove pidfile on clean shutdown. Closes: #299433, #454112
  * Drop swat-de.patch that was applied upstream
  * Bump debhelper compatibility level to 6 and declare a versioned
    dependency on debhelper >= 6.0.0

 -- Christian Perrier <bubulle@debian.org>  Sat, 20 Jun 2009 18:43:20 +0200

samba (2:3.4.0~pre2-1) experimental; urgency=low

  [ Jelmer Vernooij ]
  * Split binaries out of samba-common into samba-common-bin.
    Closes: #524661

  [ Christian Perrier ]
  * New upstream version. That fixes the following bugs:
    - Do not limit the number of network interfaces. Closes: #428618
    - Fix Connect4 in samr.idl. Closes: #526229
  * "Using samba" is back.
  * Drop non-linux-ports.patch that was integrated upstream
  * Drop smbpasswd-syslog.patch that was integrated upstream
  * Drop smbclient-link.patch that was integrated upstream

  [ Debconf translations ]
  * Italian. Closes: #529350

 -- Christian Perrier <bubulle@debian.org>  Sat, 06 Jun 2009 11:45:35 +0200

samba (2:3.4.0~pre1-1) experimental; urgency=low

  * New upstream pre-release
  * "Using samba" is dropped from upstream source. Therefore, drop
    debian/samba-doc.doc-base.samba-using

 -- Christian Perrier <bubulle@debian.org>  Wed, 20 May 2009 18:50:35 +0200

samba (2:3.3.6-1) unstable; urgency=high

  * New upstream release. Security release.
  * CVE 2009-1886: Fix Formatstring vulnerability in smbclient
  * CVE 2009-1888: Fix uninitialized read of a data value

 -- Christian Perrier <bubulle@debian.org>  Fri, 26 Jun 2009 18:21:51 +0200

samba (2:3.3.5-1) unstable; urgency=low

  [ Steve Langasek ]
  * debian/patches/undefined-symbols.patch: fix up patch so that it's
    suitable for submission upstream.
  * debian/patches/proper-static-lib-linking.patch: apply the rules to
    vfstest, ldbrename, nss_wins, pam_winbind, pam_smbpass, and
    rpc_open_tcp.

  [ Debconf translations ]
  * Italian. Closes: #529350

  [ Christian Perrier ]
  * New upstream version
  * Lintian fixes:
    -  Declare versioned dependency on debhelper to fit what we have in
       debian/compat
    - samba.postinst: do not call mksmbpasswd with an absolute path
  * Upgrade Standard to 3.8.2 (checked, no change)
  * Upgrade debhelper compatibility level to 6

 -- Christian Perrier <bubulle@debian.org>  Sat, 20 Jun 2009 08:01:16 +0200

samba (2:3.3.4-2) unstable; urgency=low

  [ Christian Perrier ]
  * Do no compile with clustering support on non-Linux platforms
    Closes: #528382

  [ Debconf translations ]
  * Basque. Closes: #528757

 -- Christian Perrier <bubulle@debian.org>  Sat, 16 May 2009 17:31:09 +0200

samba (2:3.3.4-1) unstable; urgency=low

  [ Christian Perrier ]
  * New upstream release:
    - Fixed daily winbind crash when retrieving users from an ADS server
      Closes: #522907.
  * Add idmap_tdb2 module to winbind package
  * No longer shrink "dead" code from smbd, winbindd and vfstest as it prevents
    VFS modules to properly load. Closes: #524048.

  [ Debconf translations ]
  * Bengali added.

  [ Steve Langasek ]
  * Recommend logrotate instead of depending on it.  Closes: #504219.

 -- Christian Perrier <bubulle@debian.org>  Sat, 02 May 2009 10:06:16 +0200

samba (2:3.3.3-1) unstable; urgency=low

  * New upstream release:
    - Fix map readonly. Closes: #521225
    - Add missing whitespace in mount.cifs error message. Closes: #517021
    - Includes our patch to fix detection of GNU ld version. As a
      consequence, we dropped fix_wrong_gnu_ld_version_check.patch
    - Fix segfault in lookup_sid. Closes: #521408

 -- Christian Perrier <bubulle@debian.org>  Sat, 11 Apr 2009 10:12:23 +0200

samba (2:3.3.2-2) unstable; urgency=low

  [ Steve Langasek ]
  * libcap2-dev is only available on Linux, so make this build-dependency
    conditional.  Closes: #519911.

  [ Christian Perrier ]
  * Switch samba-dbg to "Section: debug"
  * Update debian/copyright for year 2009. Thanks to debian-devel
    for the reminder.
  * Dropping Adam Conrad from Uploaders
  * Dropping Eloy Paris from Uploaders with special thanks for his tremendous
    work maintaining the package between 1997 and 2004.

  [ Mathieu Parent ]
  * ensure clustering is enabled with --with-cluster-support=yes
  * build-depends on ctdb >= 1.0.73. Closes: #520202.
  * samba suggests ctdb

  [ Debconf translations ]
  * Esperanto updated.  Closes: #519237.

 -- Christian Perrier <bubulle@debian.org>  Sun, 29 Mar 2009 09:23:35 +0200

samba (2:3.3.2-1) unstable; urgency=low

  [ Christian Perrier ]
  * New upstream release. Closes: #519626
    - mounts with -o guest will now automatically try to connect anonymously.
      Closes: #423971.
    - fix for brokenness when using 'force group'.  Closes: #517760.
    - fix for saving files on Samba shares using MS Office 2007.
      LP: #337037.
  * Re-fix slave links for manual pages in samba-common. Closes: #517204.

  [ Steve Langasek ]
  * Add missing debhelper token to libpam-smbpass.prerm.

 -- Christian Perrier <bubulle@debian.org>  Sun, 15 Mar 2009 12:16:48 +0100

samba (2:3.3.1-1) unstable; urgency=low

  [ Christian Perrier ]
  * New upstream release. Closes: #516981
    Upstream fixes in that release:
    - Fixed various spelling errors/typos in manpages
      Closes: #516047
    - Fix renaming/deleting of files using Windows clients.
      Closes: #516160
    - Fix syntax error in mount.cifs(8). Closes: #454799
  * Use a slave alternative for smbstatus.1 even though that manpage
    is not provided by samba4

  [ Jelmer Vernooij ]
  * Fix slave links for manual pages in samba-common. Closes: #517204.

  [ Steve Langasek ]
  * Add Vcs-{Browser,Svn} fields to debian/control.
  * When populating the sambashare group, it's not an error if the user
    simply doesn't exist; test for this case and let the install continue
    instead of aborting.  LP: #206036.
  * debian/libpam-smbpass.pam-config, debian/libpam-smbpass.postinst,
    debian/libpam-smbpass.files, debian/rules: provide a config block
    for the new PAM framework, allowing this PAM module to
    auto-configure itself
  * debian/control: make libpam-smbpass depend on
    libpam-runtime (>= 1.0.1-2ubuntu1) for the above
  * debian/patches/fix_wrong_gnu_ld_version_check.patch: new patch to fix
    wrong detection of the GNU ld version, so that the symbol export scripts
    will be properly applied when building.
  * refresh debian/libsmbclient.symbols for 3.3.1.

 -- Steve Langasek <vorlon@debian.org>  Mon, 02 Mar 2009 00:30:35 -0800

samba (2:3.3.0-4) unstable; urgency=low

  [ Steve Langasek ]
  * Build-Depend on libcap2-dev.  Closes: #515851.
  * debian/patches/fhs-filespaths-debatable.patch: Add a missing prototype
    for cache_path, which causes nearly undiagnoseable crashes when building
    with -fPIE, because of a wrong return type!  LP: #330626.

  [ Debconf translations ]
  * Belarusian added.  Closes: #516052.
  * Traditional Chinese updated. Closes: #516594
  * Swedish updated.  Closes: #516681.

  [ Mathieu Parent ]
  * enable clustering by default (CTDB). Closes: #514050 

 -- Steve Langasek <vorlon@debian.org>  Tue, 24 Feb 2009 16:58:58 -0800

samba (2:3.3.0-3) unstable; urgency=low

  [ Steve Langasek ]
  * Re-add smb.conf fixes that were dropped in the 3.3.0 merge to unstable.
  * Make samba conflict with samba4, not with itself.

  [ Debconf translations ]
  * Vietnamese updated.  Closes: #515235.
  * Slovak updated.  Closes: #515240.

 -- Steve Langasek <vorlon@debian.org>  Mon, 16 Feb 2009 07:15:47 -0800

samba (2:3.3.0-2) unstable; urgency=low

  * Upload to unstable

 -- Christian Perrier <bubulle@debian.org>  Sat, 14 Feb 2009 13:38:14 +0100

samba (2:3.2.5-4) unstable; urgency=low

  * Fix segfault whan accessign some NAS devices running old versions of Samba
    Closes: #500129
  * Fix process crush when using gethostbyname_r in several threads
    Closes: #509101, #510450

 -- Christian Perrier <bubulle@debian.org>  Thu, 08 Jan 2009 05:59:17 +0100

samba (2:3.2.5-3) unstable; urgency=high

  * Security update
  * Fix Potential access to "/" in setups with registry shares enabled
    This fixes CVE-2009-0022, backported from 3.2.7
  * Fix links in HTML documentation index file.
    Closes: #508388
  * Drop spurious docs-xml/smbdotconf/parameters.global.xml.new
    file in the diff. Thanks to the release managers for spotting it

 -- Christian Perrier <bubulle@debian.org>  Sun, 21 Dec 2008 08:09:31 +0100

samba (2:3.2.5-2) unstable; urgency=low

  * Fix typo in bug number in a comment for the default smb.conf file
    Closes: #507620
  * Document the need to set appropriate permissions on the printer
    drivers directory, in the default smb.conf file. Also change
    the example group from ntadmin to lpadmin
    Closes: #459243
  * Add missing rfc2307.so and sfu*.so links that prevent using the
    'winbind nss info' feature properly
    Thans to Martin Dag Nilsson for reporting and Jelmer Jaarsma for
    the patch. Closes: #506109

 -- Christian Perrier <bubulle@debian.org>  Sat, 13 Dec 2008 13:56:07 +0100

samba (2:3.2.5-1) unstable; urgency=high

  * New upstream version. Security-only release.
    This addresses CVE-2008-4314: potentially leaking
    arbitrary memory contents to malicious clients.
  * Better document cases where using a "master" file for smb.conf
    is a bad idea. Closes: #483187
  * Insert example "add machine script" and "add group script" scripts
    in the default smb.conf. Closes: #349049
  * Move homepage URL to Homepage filed in debian/control

 -- Christian Perrier <bubulle@debian.org>  Thu, 27 Nov 2008 11:36:35 +0100

samba (2:3.3.0-1) experimental; urgency=low

  * New upstream release. Fixes the following bugs:
    - smb file deletion gvfs. Closes: #510564
    - smbclient du command does not recuse properly. Closes: #509258
    - mention possible workgroup field in credential files in mount.cifs(8)
      Closes: #400734
    - bashism in /usr/share/doc/samba-doc/examples/perfcounter/perfcountd.init
      Closes: #489656
    - describe '-g' option in smbclient man page. Closes: #510812
    - fix swat status table layout. Closes: #511275

  [ Jelmer Vernooij ]
  * Use alternatives for the smbstatus, nmblookup, net and 
    testparm binaries and various data files in samba-common 
    to allow installation of Samba 3 together with Samba 4. 
  * Add myself to uploaders.

  [ Christian Perrier ]
  * Add mbc_getOptionCaseSensitive@Base, smbc_setOptionCaseSensitive@Base,
    smbc_set_credentials@Base, smbc_urldecode@Base and smbc_urlencode@Base to
    libsmbclient's symbols file with 3.3.0 as version number
  * Also add 18 symbols to libwbclient0's symbols file with 3.3.0 as
    version number

 -- Christian Perrier <bubulle@debian.org>  Fri, 30 Jan 2009 21:41:49 +0100

samba (2:3.3.0~rc2-4) experimental; urgency=low

  [ Steve Langasek ]
  * Revert one of the template depersonalization changes from the -2 upload,
    because it loses important context

  [ Christian Perrier ]
  * Use double quotation marks in debconf templates
  * Add 'status" option to init scripts. Thansk to Dustin Kirkland for
    providing the patch. Closes: #488275
  * Move WHATSNEW.txt, README, Roadmap to samba-common. Closes: #491997
  * [Lintian] Add ${misc:Depends} to dependencies of binary packages
    that didn't have it already as we're using debhelper in the source
    package
  * [Lintian] Don't ignore errors in swat.postrm
  * [Lintian] Fix "local foo=bar" bashisms in samba-common.dhcp, samba.config
    and samba-common.config
  * smb.conf.5-undefined-configure.patch: fix syntax error in smb.conf(5)
    Closes: #512843

  [ Debconf translations ]
  * Asturian added. Closes: #511730

 -- Christian Perrier <bubulle@debian.org>  Sat, 24 Jan 2009 16:04:57 +0100

samba (2:3.3.0~rc2-3) experimental; urgency=low

  * Fix around the libsmbclient/libsmbclient-dev descriptions, which got
    swapped in the last upload.
  * Drop a boilerplate sentence from the samba-common, smbclient, swat, 
    samba-doc, samba-doc-pdf, samba-dbg, and libwbclient0 descriptions
    that's not relevant for these packages.
  * Hyphenate "command-line" in the smbclient short description.
  * Fix up the smbclient description, which got crossed with the smbfs one.
  * Fix the smbfs description, which was not actually fixed in the previous
    upload.  Really closes: #496206.
  * Further minor adjustments to the description of the swat package.
  * Fix various inaccuracies in the winbind package description.
  * Clarify in the description that samba-tools are extra, only useful for
    testing.

 -- Steve Langasek <vorlon@debian.org>  Tue, 30 Dec 2008 18:42:05 -0800

samba (2:3.3.0~rc2-2) experimental; urgency=low

  [ Steve Langasek ]
  * Handle clearing out netbios settings whenever the DHCP server has gone
    away.  Closes: #299618.

  [ Christian Perrier ]
  * Point the correct document about password encryption in debconf templates
    Corrected in translations as well. Closes: #502838
  * Reword debconf templates to avoid mentioning the local host as a "server".
    Closes: #171177
  * Use this opportunity for other minor rewording:
    - replace "SMB" by "SMB/CIFS"
    - more strongly discouraging the use of plain text passwords
    - unpersonnalization
  * Reword the libpam-smbpass package description
    Thanks to Justin B. Rye for the very useful suggestions
    Closes: #496196
  * Improve the package descriptions by rewording the description overhaul
    Also improve the specific information for samba and samba-dbg
    Thanks again to Justin B. Rye for the invaluable help
    Closes: #496200
  * Improve libsmbclient package description. Closes: #496197
  * Improve libwbclient0 package description. Closes: #496199
  * Improve samba-doc package description. Closes: #496202
  * Improve samba-tools package description. Closes: #496203
  * Improve samba-common package description. Closes: #496204
  * Improve smbclient package description. Closes: #496205
  * Improve smbfs package description. Closes: #496206
  * Improve swat package description. Closes: #496207
  * Improve winbind package description. Closes: #496208
  * Improve samba-doc-pdf package description. Closes: #496211
  * Update French debconf translation

 -- Christian Perrier <bubulle@debian.org>  Mon, 29 Dec 2008 11:50:04 +0100

samba (2:3.3.0~rc2-1) experimental; urgency=low

  * New upstream release

 -- Christian Perrier <bubulle@debian.org>  Wed, 17 Dec 2008 08:22:18 +0100

samba (2:3.3.0~rc1-2) experimental; urgency=low

  * Provide idmap_adex and idmap_hash in winbind.
    Thanks to Jelmer Jaarsma for reporting and providing a patch

 -- Christian Perrier <bubulle@debian.org>  Thu, 04 Dec 2008 19:59:23 +0100

samba (2:3.3.0~rc1-1) experimental; urgency=low

  * New upstream release

 -- Christian Perrier <bubulle@debian.org>  Fri, 28 Nov 2008 10:51:32 +0100

samba (2:3.3.0~pre2-1) experimental; urgency=low

  * New upstream release.

 -- Christian Perrier <bubulle@debian.org>  Fri, 07 Nov 2008 20:52:36 +0100

samba (2:3.2.4-1) unstable; urgency=low

  [ Steve Langasek ]
  * New upstream release.
    - debian/rules: we don't need to move cifs.upcall around, it's now
      installed to the right place upstream.
    - Fixed in this release:
      - typo in cifs.upcall.8. Closes: #501499

  [ Christian Perrier ]
  * Create /var/lib/samba in samba-common. Thanks to Thierry Carrez for
    the patch. Closes: #499359

 -- Christian Perrier <bubulle@debian.org>  Sat, 18 Oct 2008 08:20:31 +0200

samba (2:3.2.3-3) unstable; urgency=low

  [ Steve Langasek ]
  * Add missing manpage for cifs.upcall; thanks to Per Olofsson for pointing
    this out.  Closes: #497857.
  * Georgian debconf translation added. Closes: #498426
  * Polish debconf translation added. Thanks to Łukasz Paździora.

  [ Jelmer Vernooij ]
  * Add ldb-tools to Suggests: of samba. Closes: #488384

 -- Christian Perrier <bubulle@debian.org>  Fri, 03 Oct 2008 20:37:19 +0200

samba (2:3.2.3-2) unstable; urgency=low

  [ Christian Perrier ]
  * Fix FTBFS on GNU/kFreeBSD. Closes: #496880

 -- Steve Langasek <vorlon@debian.org>  Sat, 30 Aug 2008 00:46:07 -0700

samba (2:3.2.3-1) unstable; urgency=high

  * High-urgency upload for security fix
  * New upstream release
    - Fix "/usr/lib/cups/backend/smb does not try port 139 anymore by default"
      Closes: #491881
    - Fix the default permissions on ldb databases.  Addresses
      CVE-2008-3789; closes: #496073.
    - debian/rules, debian/smbfs.files: build with cifs.upcall,
      newly introduced to replace cifs.spnego
    - debian/rules: no more need to rename libsmbclient.so to
      libsmbclient.so.0, or libwbclient.so to libwbclient.so.0

  [ Noèl Köthe ]
  * fixing lintian warning "build-depends-on-1-revision"

 -- Steve Langasek <vorlon@debian.org>  Wed, 27 Aug 2008 10:19:59 -0700

samba (2:3.2.1-1) unstable; urgency=low

  [ Steve Langasek ]
  * Build-depend on keyutils only on the linux archs.  Closes: #493401.
  * New patch debian/patches/shrink-dead-code.patch: throw all .o files into
    a .a archive as a first pass before linking the final executables, so
    that the executables don't end up with quite so much unused code bloating
    the system.  Not applied to net or ntlm_auth, which have particularly
    hairy linking needs.  Partially addresses: bug #474543; no code was
    harmed in the making of this patch.
  * Build-depend on libcups2-dev | libcupsys2-dev, to facilitate backports.

  [ Christian Perrier ]
  * New upstream release
    - Fix trusted domain handling in Winbindd. Closes: #493752
    - Fix for print jobs that continued to show as active after printing
      had completed.  Closes: #494899.

 -- Steve Langasek <vorlon@debian.org>  Thu, 14 Aug 2008 16:13:24 -0700

samba (2:3.2.0-4) unstable; urgency=low

  * Brown paper bag bug: add a change to debian/patches/fhs-filespaths.patch
    that went missing somehow, causing samba to look for secrets.tdb in
    /etc/samba instead of /var/lib/samba where it's been for years.  No
    migration handling added, because this was only present in unstable for
    about a day.  Thanks to Rick Nelson for pointing this out.

 -- Steve Langasek <vorlon@debian.org>  Mon, 21 Jul 2008 17:39:48 -0700

samba (2:3.2.0-3) unstable; urgency=low

  * Upload to unstable.
  * debian/patches/proper-static-lib-linking.patch: fix SMB_LIBRARY macro
    and Makefile.in to properly avoid linking .a libraries into other .a
    libraries, since this bloats the libraries without providing any useful
    functionality.
  * Version the build-dependency on libtalloc-dev, to ensure we're building
    against a package with the right symbols.
  * Add debian/libsmbclient.symbols and debian/libwbclient0.symbols, to get
    more fine-grained versioned library dependencies
  * Bump the shlibs version for libsmbclient to 2:3.2.0, as new symbols
    have been added.
  * Re-add docs/registry to samba-doc, restored upstream
  * Move schannel_store.tdb out of /etc/samba to /var/lib/samba, where it
    belongs according to the FHS.  Closes: #454770.

 -- Steve Langasek <vorlon@debian.org>  Sun, 20 Jul 2008 15:38:10 -0700

samba (2:3.2.0-2) experimental; urgency=low

  * Fix up the copyright file to correctly document that we're now under
    GPLv3, not GPLv2.

 -- Steve Langasek <vorlon@debian.org>  Tue, 08 Jul 2008 12:21:47 -0700

samba (2:3.2.0-1) experimental; urgency=low

  [ Christian Perrier ]
  * New samba-tools package to provide all "torture" tools:
    smbtorture msgtest masktest locktest locktest2 nsstest vfstest
    pdbtest talloctort replacetort tdbtorture smbconftort
  * Upgrade Standard to 3.8.0 (checked)
  * Merged from unstable:
    * Drop "invalid users = root" from the default smb.conf file
      as it differs from upstream's behaviour and upstream is fairly
      noisy about this choice of ours. Closes: #462046
    * Drop commented "guest account = nobody". This is already upstream's
      default
    * Remove versioned Build-Depends when satisfied in etch (actually all
      versioning in Build-Depends)
    * Remove Conflicts with non-existing packages
    * Drop dpkg-dev and binutils from Build-Depends, since the versioned
      build-dep is no longer needed and these are both Build-Essential
    * Mini-policy for settings in smb.conf:
      - don't explicitly set settings to their default value
      - commented settings with the default value are commented with "#"
      - commented settings with a non-default value are commented with ";"
    * Apply this policy to "socket options". Closes: #476104
    * No longer gratuitously use /usr/lib/libsmbclient.so.0.1 but a more logical
      libsmbclient.so.0 as upstream doesn't assign versions
    * Add idmap_*(8) man pages (idea taken from SerNet packages)
    * Create the entire set of directories needed by clients for
      Point-and-Click printing (including old clients!) in
      /var/lib/samba/printers (idea taken from SerNet packages)
    * Update copyright and README.debian information for current and past
      maintainers. Remove redundant mention of Tridge (the copyright is enough)
    * Add doc-base files for samba-doc-pdf. Closes: #451685
    * add a soft dependency on slapd in init script to allow
      proper operation when dependency-based boot sequence is enabled.
      Thanks to Petter Reinholdtsen for reporting and providing a patch
      Closes: #478800
  * Rename libcupsys2-dev to libcups2-dev in build dependencies
  * Localize SWAT in German. Closes: #487681

  [ Debconf translations ]
  * Merged from unstable:
    * Kurdish. Closes: #480151
    * Romanian updated. Closes: #488709.

  [ Steve Langasek ]
  * New upstream release
  * Merged from unstable:
    * debian/patches/no-unnecessary-cups.patch: don't try to connect to a
      cups server when we know that no printers are configured.
      Closes: #479512.

  [ Jelmer Vernooij ]
  * Merged from unstable:
  * Fix bashism in smbtar. (Closes: #486056)

  [ Peter Eisentraut ]
  * Merged from unstable:
    * Removed myself from Uploaders

 -- Christian Perrier <bubulle@debian.org>  Sun, 06 Jul 2008 09:59:07 +0200

samba (2:3.2.0~rc2-1) experimental; urgency=low

  [ Christian Perrier ]
  * New upstream release

  [ Steve Langasek ]
  * Enable building of cifs.spnego for the smbfs package, adding a
    build-dependency on keyutils-dev, to allow kerberos-based authentication
    of cifs mounts.  Closes: #480663, LP: #236830.

 -- Christian Perrier <bubulle@debian.org>  Thu, 12 Jun 2008 17:17:38 +0200

samba (2:3.2.0~rc1-2) experimental; urgency=low

  * Reupload to experimental. Sigh.

 -- Christian Perrier <bubulle@debian.org>  Sat, 31 May 2008 11:08:14 +0200

samba (1:3.2.0~rc1-1) unstable; urgency=low

  * New upstream version
  * debian/samba-doc.doc-base.samba-using: index file is no named toc.html

 -- Christian Perrier <bubulle@debian.org>  Fri, 30 May 2008 20:22:57 +0200

samba (1:3.2.0~pre3-1) experimental; urgency=low

  * New upstream version
  * debian/patches/fix-manpage-htmlchars.patch: dropped as fixed upstream
  * docs/registry removed from samba-doc as missing from upstream tarball
    (upstream bug #5421)
  * debian/samba-doc.doc-base.samba-using: The index (and only) file
    is now book.html

 -- Christian Perrier <bubulle@debian.org>  Sat, 26 Apr 2008 08:20:21 +0200

samba (1:3.2.0~pre2-2) experimental; urgency=low

  [ Christian Perrier ]
  * Upload to experimental with an epoch as the earlier version
    accidentally went to unstable.

  [ Peter Eisentraut ]
  * Removed myself from Uploaders

 -- Christian Perrier <bubulle@debian.org>  Sun, 06 Apr 2008 20:38:35 +0200

samba (3.2.0~pre2-1) unstable; urgency=low

  * New upstream (pre-)release. It closes the following bugs:
    - typos in net.8. Closes: #460487, #460491
    - mention insmb.conf(5) that logging still occurs when
      "syslog only" is enabled and "syslog=0". Closes: #311300
    - bad link in HTML docs. Closes: #358479
    - enhance a useless and confusing debug message in pdb_ldap
      Closes: #448546
    - mention the correct default debug level in smbclient(1)
      Closes: #292371
    - no longer mention that "ip" parameter can use the host name
      in mount.cifs(8). Closes: #296057
    - wrong spelling of "its own" in source comments fixed
      Closes: #448686
    - fix "ldapsam_getgroup: Did not find group" debug message
      Closes: #448546
    - fix smbclient(1): useless use of cat. Closes: #429349

  [ Steve Langasek ]
  * debian/patches/fix-manpage-htmlchars.patch: patch all the manpages from
    3.2.0pre2, which ended up with html entity encodings embedded in them
    by mistake.  This patch is expected to go away again for 3.2.0pre3.
  * fix up the FHS patches for the new upstream release:
    - debian/patches/fhs-newpaths.patch has been merged upstream, drop it.
    - debian/patches/fhs-filespaths.patch has been mostly applied; only one
      path usage remains inconsistent, and a new .tdb has been added with
      the wrong path so fix this up here too.
    - debian/patches/fhs-filespaths-debatable.patch: updated for some new
      uses of lock_path() which we map to cache_path().
    - debian/patches/fhs-assignpaths.patch: patch source/m4/check_path.m4
      instead of source/configure.in.
  * debian/patches/smbstatus-locking.patch: merged upstream
  * debian/patches/smbpasswd-syslog.patch: updated to account for new
    calls to logging functions
  * Handle the new libraries available in samba 3.2: ship libwbclient as a
    shared library, link against the system libtalloc (adding a
    build-dependency on libtalloc-dev - which is actually sort of kludgy
    because this only works as long as the system libtalloc has the same
    soname as the one within the samba tree, this should be fixed to
    properly build against the system libtalloc), and suppress generation
    of the tdb and netapi libraries which aren't useful to us right now.

 -- Christian Perrier <bubulle@debian.org>  Wed, 05 Mar 2008 22:45:28 +0100

samba (2:3.0.31-1) unstable; urgency=medium

  * New upstream release

 -- Christian Perrier <bubulle@debian.org>  Sat, 12 Jul 2008 16:57:09 +0200

samba (2:3.0.30-4) unstable; urgency=low

  [ Christian Perrier ]
  * Rename libcupsys2-dev to libcups2-dev in build dependencies
  * Localize SWAT in German. Closes: #487681
  
  [ Jelmer Vernooij ]
  * Fix bashism in smbtar. (Closes: #486056)

  [ Jamie Strandboge ]
  * debian/patches/upstream_bug5517.patch: adjust cli_negprot() to properly
    calculate buffer sizes. This bug was introduced in the fix for
    CVE-2008-1105. Closes: #488688

  [ Debconf translations ]
  * Romanian updated. Closes: #488709.

 -- Christian Perrier <bubulle@debian.org>  Sun, 06 Jul 2008 11:43:53 +0200

samba (2:3.0.30-3) unstable; urgency=low

  [ Christian Perrier ]
  * add a soft dependency on slapd in init script to allow
    proper operation when dependency-based boot sequence is enabled.
    Thanks to Petter Reinholdtsen for reporting and providing a patch
    Closes: #478800

  [ Steve Langasek ]
  * debian/patches/no-unnecessary-cups.patch: don't try to connect to a cups
    server when we know that no printers are configured.  Closes: #479512.

 -- Christian Perrier <bubulle@debian.org>  Tue, 10 Jun 2008 21:03:51 +0200

samba (2:3.0.30-2) unstable; urgency=high

  * Brown paper bag releae with epoch increased after yet another
    accidental upload of 3.2.0 to unstable. Sigh and apologies to
    autobuilders.

 -- Christian Perrier <bubulle@debian.org>  Sat, 31 May 2008 12:08:50 +0200

samba (1:3.0.30-1) unstable; urgency=high

  * New upstream release: fix a heap overflow when parsing SMB responses in
    client code. (CVE-2008-1105). Closes: #483410

 -- Christian Perrier <bubulle@debian.org>  Wed, 28 May 2008 22:38:44 +0200

samba (1:3.0.29-1) unstable; urgency=low

  * New upstream release

 -- Christian Perrier <bubulle@debian.org>  Thu, 22 May 2008 07:31:55 +0200

samba (1:3.0.28a-3) unstable; urgency=low

  * The "bug hunting at SambaXP" release
  * Drop "invalid users = root" from the default smb.conf file
    as it differs from upstream's behaviour and upstream is fairly
    noisy about this choice of ours. Closes: #462046
  * Drop commented "guest account = nobody". This is already upstream's
    default
  * Remove versioned Build-Depends when satisfied in etch (actually all
    versioning in Build-Depends)
  * Remove Conflicts with non-existing packages
  * Drop dpkg-dev and binutils from Build-Depends, since the versioned
    build-dep is no longer needed and these are both Build-Essential
  * Mini-policy for settings in smb.conf:
    - don't explicitly set settings to their default value
    - commented settings with the default value are commented with "#"
    - commented settings with a non-default value are commented with ";"
  * Apply this policy to "socket options". Closes: #476104
  * No longer gratuitously use /usr/lib/libsmbclient.so.0.1 but a more logical
    libsmbclient.so.0 as upstream doesn't assign versions
  * Add idmap_*(8) man pages (idea taken from SerNet packages)
  * Create the entire set of directories needed by clients for
    Point-and-Click printing (including old clients!) in
    /var/lib/samba/printers (idea taken from SerNet packages)
  * Update copyright and README.debian information for current and past
    maintainers. Remove redundant mention of Tridge (the copyright is enough)
  * Add doc-base files for samba-doc-pdf. Closes: #451685
  * Kurdish debconf translation. Closes: #480151

 -- Christian Perrier <bubulle@debian.org>  Wed, 16 Apr 2008 23:14:46 +0200

samba (1:3.0.28a-2) unstable; urgency=low

  [ Peter Eisentraut ]
  * Removed myself from Uploaders

  [ Steve Langasek ]
  * debian/patches/manpage-encoding.patch: fix up the manpage synopses to
    not use embedded iso8859-1 non-break spaces, there is a roff escape
    sequence that we should use instead.  Closes: #470844.

  [ Christian Perrier ]
  * Reupload with an epoch to supersede an accidental upload of 3.2.0
    in unstable

 -- Christian Perrier <bubulle@debian.org>  Sat, 05 Apr 2008 11:59:23 +0200

samba (3.0.28a-1) unstable; urgency=low

  [ Christian Perrier ]
  * New upstream release. This fixes the following Debian bugs:
    - Prevent nmbd from shutting down when no network
      interfaces can be located. Closes: #433449
  * Debian patches dropped as applied upstream:
    - make-distclean.patch
    - linux-cifs-user-perms.patch
    - cifs-umount-same-user.patch
    - get_global_sam_sid-non-root.patch
    - chgpasswd.patch
    - cups.patch
  * Fix doc-base section from Apps/Net to Network
  * Fix copyright in debian/copyright
  * Updated Standards-Version to 3.7.3 (no changes needed)
  * [Lintian] No longer use -1 revision for the libacl-dev build
    dependency

  [ Steve Langasek ]
  * Merge smb.conf changes from Ubuntu:
    - correct an inconsistency inthe winbind enum comment
    - correct default and example settings to use the canonical names for all
      options, rather than historical synonyms
    - clarify the comment for 'max log size'.
    Thanks to Chuck Short and Richard Laager.
  * Add an additional sed command to samba-common.postinst to cleverly
    pick up any shares that have been appended to the default smb.conf 
    and exclude them from the ucf diff.

 -- Christian Perrier <bubulle@debian.org>  Fri, 14 Mar 2008 21:28:16 +0100

samba (3.0.28-4) unstable; urgency=low
 
  [ Steve Langasek ]
  * Brown paper bag: fix samba-common.files to list all of the smb.conf
    templates, not just the current one.  Closes: #470138.
  * Drop debian/patches/gcc42-arm-workaround.patch, which should have been
    dropped in the previous upload

 -- Steve Langasek <vorlon@debian.org>  Sun, 09 Mar 2008 04:09:26 -0700

samba (3.0.28-3) unstable; urgency=low

  * Drop the arm optimization workaround, as the compiler is now reported
    to be fixed.
  * Add missing eventlogadm(8) manpage.
  * Refresh the list of Linux architectures from type-handling, to pick up
    libacl-dev on armel.  Closes: #465121.
  * Convert handling of smb.conf to use ucf, so that we can sanely manage
    syntax changes going forward.
  * In the process, fix the dhcp handling to allow proper reconfiguration
    via debconf.

  [ Debconf translations ]
  * Indonesian added. Closes: #469976

 -- Steve Langasek <vorlon@debian.org>  Sat, 08 Mar 2008 17:11:16 -0800

samba (3.0.28-2) unstable; urgency=low

  [ Steve Langasek ]
  * Drop some further code in samba-common.postinst that's specific to
    pre-3.0 upgrades.
  * Make the mount.smbfs wrapper a bash script instead of a POSIX sh script,
    so we can use bash array variables and cope with arguments containing
    embedded spaces (such as share names).  Thanks to Julian Gilbey
    <jdg@debian.org> for the patch.  Closes: #457105.
  * debian/patches/gcc42-arm-workaround.patch: work around an arm compiler
    problem by building rpc_parse/parse_prs.o with -O0 on this architecture.
    Thanks to Martin Michlmayr for helping to pin down the problem file.
    Closes: #445566.
  * mount.smbfs: map the smbfs "guest" option to "guest,sec=none", which is
    a closer approximation of the semantics with cifs.

 -- Christian Perrier <bubulle@debian.org>  Sat, 05 Jan 2008 09:46:06 +0100

samba (3.0.28-1) unstable; urgency=high

  * New upstream release. Security fix
  * Fix a remote code execution vulnerability when running as a domain
    logon server (PDC or BDC).  (CVE-2007-6015)

 -- Christian Perrier <bubulle@debian.org>  Tue, 11 Dec 2007 00:12:11 +0530

samba (3.0.27a-2) unstable; urgency=low

  * debian/patches/disable-weak-auth.patch: disable plaintext authentication
    on the client, and lanman authentication on both client and server, by
    default since these are only needed for Win9x or Samba with encrypted
    passwords disabled and are potential password attack vectors.  This
    change is backported from Samba 3.2.  LP: #163194.
  * Don't build the userspace tools for the deprecated smbfs kernel driver
    anymore; instead, use a shell wrapper around mount.cifs that translates
    option names between the smbfs and cifs drivers.
    Closes: #169624, #256637, #265468, #289179, #305210, #410075;
    LP: #29413
  * debian/panic-action: detect when we're on an Ubuntu system and direct bug
    reporters to Launchpad instead of to the Debian BTS.  Closes: #452940.
  * debian/samba.init: call log_progress_msg separately for each daemon on
    stop rather than passing a second arg to log_daemon_msg, for greater
    compatibility with both Debian and Ubuntu LSB initscript implementations.
    Closes: #453350.
  * Drop smbldap-tools to Suggests:, consistent with the textbook meaning of
    recommends/suggests which is now implemented correctly in apt.
    Closes: #453144.
  * Get rid of the build-dependency on type-handling:
    - add a new target, "update-archs", to be invoked by hand to refresh
      the list of known Linux architectures for the libacl1-dev
      build-dep; this avoids the clean target making changes to
      debian/control
    - rework the sed line so that it works in-place on debian/control,
      so we can get rid of debian/control.in as well and just update
      debian/control directly
    Closes: #340570.

 -- Steve Langasek <vorlon@debian.org>  Tue, 04 Dec 2007 18:35:29 -0800

samba (3.0.27a-1) unstable; urgency=low

  [ Steve Langasek ]
  * New upstream release
    - fix regression with smbfs clients, introduced by the security fix in
      3.0.27.  Closes: #451839.
    - debian/patches/cifs-umount-trailing-slashes.patch: merged upstream.
  * Drop the deprecated "printer admin" example from the default smb.conf.
    Closes: #451273.
  * Add a *new* debian/patches/cups.patch to *enable* cups as the default
    printing system, because since the original introduction of this patch
    in Debian there was a regression upstream that caused cups to never be
    selected as the default print system.
  * Set the default value for the workgroup question to "WORKGROUP" in
    samba-common.templates, not just in the template smb.conf, so that the
    debconf question comes out right every time; and always treat this
    as a high-priority debconf question instead of selecting the
    priority based on whether there's an existing value, since there's
    now *always* an existing value but the value doesn't tell us
    anything meaningful about the user's preference.  Closes: #451271.
  * Drop some code from samba.postinst that only applies to upgrades from
    pre-3.0 (i.e., pre-sarge) packages

  [ Christian Perrier ]
  * Update the "built by" part of README.debian
  * Remove the very outdated parts of README.debian

 -- Steve Langasek <vorlon@debian.org>  Fri, 23 Nov 2007 13:04:52 -0800

samba (3.0.27-1) unstable; urgency=low

  * New upstream version
    - fixes a remote code execution vulnerability when running nmbd as a
      WINS server. (CVE-2007-5398; closes: #451385)
    - fixes a buffer overflow in nmbd when running as a domain controller
      during processing of GETDC logon server requests. (CVE-2007-4572)

  [ Steve Langasek ]
  * fhs.patch: net usershares should also be stored under /var/lib, not under
    /var/run.  No transition handling in maintainer scripts, since this
    feature is not activated by default.
  * get_global_sam_sid-non-root.patch: avoid calling get_global_sam_sid()
    from smbpasswd -L or pam_smbpass when running as non-root, to avoid a
    foreseeable panic.  Closes: #346547, #450738.
  * usershare.patch: enable "user shares" by default in the server with a
    default limit of 100, to support user shares on both upgrades and new
    installs with no need to munge config files.  Thanks to Mathias Gug
    <mathiaz@ubuntu.com> for the patch.  Closes: #443230.
  * On Ubuntu, support autopopulating the sambashare group using the existing
    members of the admin group; no equivalent handling is done on Debian,
    because there doesn't seem to be an appropriate template group we can use
    that wouldn't be considered a privilege escalation for those users.
  * Update Samba to explicitly use the C locale when doing password changes,
    to account for Linux-PAM's recently adopted i18n support.
    Closes: #451272.
  * Enforce creation of the pid directory (/var/run/samba) in the samba
    init script, for compatibility with systems that use a tmpfs for
    /var/run.  Closes: #451270.
  * debian/patches/cups.patch, debian/NEWS: drop the patch to force bsd
    as the default printing system, as CUPS is now the dominant/default
    printing system for Linux.

  [ Debconf translations ]
  * Hebrew added. Closes: #444054

  [ Christian Perrier ]
  * Split fhs.patch into 3 separate patches to make upstream integration
    easier:
    - fhs-newpaths.patch: introduce new paths
    - fhs-filespaths.patch: assign files to new paths
    - fhs-assignpaths.patch: assign paths to FHS-compatible locations
  * Compile with DNS update support. Thanks to Matthias Gug for
    reporting and contributions from Launchpad's #156686
    Closes: #449422

 -- Steve Langasek <vorlon@debian.org>  Thu, 15 Nov 2007 11:46:17 -0800

samba (3.2.0~pre1-1) experimental; urgency=low

  * New upstream (pre-)release

  [ Steve Langasek ]
  * fhs.patch: net usershares should also be stored under /var/lib, not under
    /var/run.  No transition handling in maintainer scripts, since this
    feature is not activated by default.
  * Update smbstatus-locking.patch to use db_open() instead of
    tdb_open(), per upstream recommendation.
  * Use talloc_strdup() and talloc_asprintf() instead of static strings in
    data_path(), state_path(), and cache_path(), as suggested by Volker
    Lendecke.

  [ Debconf translations ]
  * Hebrew added. Closes: #444054

  [ Christian Perrier ]
  * Split fhs.patch into 4 separate patches to make upstream integration
    easier:
    - fhs-newpaths.patch: introduce new paths
    - fhs-filespaths.patch: assign files to new paths
    - fhs-filespaths-debatable.patch: assign files to new paths (part that
      seems more difficult to be integrated upstream)
    - fhs-assignpaths.patch: assign paths to FHS-compatible locations

 -- Christian Perrier <bubulle@debian.org>  Sun, 21 Oct 2007 09:14:42 +0200

samba (3.0.26a-1) unstable; urgency=low

  * New upstream release.
  * Remove the samba-common/unsupported-passdb debconf template and
    the associated code in samba-common.postinst, that deals with pre-etch
    versions transition
  * Remove the samba/tdbsam template and the remaining line referencing
    it (for no need) in samba.postinst. That code was removed in 3.0.23c-2
    and was dealing with pre-3.0 transitions.

 -- Christian Perrier <bubulle@debian.org>  Sun, 16 Sep 2007 10:16:29 +0200

samba (3.0.26-1) unstable; urgency=high

  * New upstream release: security update for CVE-2007-4138: 
    incorrect primary group assignment for domain users using the rfc2307 or
    sfu winbind nss info plugin.

 -- Christian Perrier <bubulle@debian.org>  Tue, 11 Sep 2007 19:16:32 +0200

samba (3.0.25c-1) unstable; urgency=low

  [ Noèl Köthe ]
  * new upstream released from 2007-08-20
    - added smbfs deprecation information to help and manpage
      Closes: #360384
    - fixed winbind leaking file descriptors
      Closes: #410663
    - fixed smbpasswd fails with errorcode SUCCESS as normal user
      Closes: #155345

  [ Christian Perrier ]
  * Drop the (upstream unmaintained) python bindings (python-samba package)
  * swat: turn the dependency on samba-doc to a Recommends:
    Thanks to Peter Eisentraut for dealing with that issue and bringing it
    back. Closes: #391742

 -- Christian Perrier <bubulle@debian.org>  Sun, 26 Aug 2007 14:57:16 +0200

samba (3.0.25b-2) unstable; urgency=low

  [ Steve Langasek ]
  * Don't start nmbd if 'disable netbios' is set in the config.
    Closes: #429429.
  * missing_userspace_bugzilla999.patch: always use opt_gid and opt_uid,
    set to those of the invoking user, when called as non-root.
    Closes: #431661.
  * Fix up fhs.patch for some new FHS regressions:
    - make sure all references to winbindd_idmap.tdb look in /var/lib/samba
    - make sure all references to winbindd_cache.tdb look in /var/cache/samba
    - share_info.tdb belongs in /var/lib/samba; this is a regression
      introduced in 3.0.23-1, so fix up this path on samba upgrade
    - move the ADS "gpo" cache directory to /var/cache/samba
    - move idmap_cache.tdb to /var/cache/samba, and fix up the path on
      winbind upgrade
  * linux-cifs-user-perms.patch: also support setting a default uid and gid
    value when mount.cifs is called as non-root
  * cifs-umount-trailing-slashes.patch: canonicalize mount point names when
    umount.cifs is called, to avoid unnecessarily leaving entries behind in
    /etc/mtab if invoked with a trailing slash in the mount point name
  * cifs-umount-same-user.patch: the CIFS_IOC_CHECKMOUNT ioctl check
    in umount.cifs assumed that errors would return a value > 0, when in fact
    the return value on failure is -1.  Correct this assumption, which was
    allowing any user to unmount shares mounted by other users.
  * smbpasswd-syslog.patch: Fix pam_smbpass to no longer call openlog()
    and closelog(), since this will interfere with syslogging behavior
    of the calling application.  Closes: #434372.
  * swat should depend only on inet-superserver, not update-inetd, per
    Marco d'Itri.

  [ Christian Perrier ]
  * debian/panic-action: bail out if there's no "mail" command
    Patch from the Ubuntu samba packagers.
  * debian/smb.conf: use the comment from Ubuntu package for the "valid users"
    setting of [homes] as a basis for ours. Ubuntu's wording is better.

  [ Peter Eisentraut ]
  * Don't ignore errors from make distclean, as per lintian check

  [ Debconf translations ]
  * Gujarati updated. Closes: #436215

 -- Steve Langasek <vorlon@debian.org>  Fri, 17 Aug 2007 18:38:58 -0700

samba (3.0.25b-1) unstable; urgency=low

  * New upstream version
  * Bugs fixed upstream:
    - correct default mentioned for "store dos attribute" in smb.conf(5)
      Closes: #367379
    - fix typo in pdbedit.c. Closes: #421758
    - fixed crashes in idmap_rid. Closes: #428411
    - misleading documentation in smb.conf(5). Closes: #218477
    - don't crash when no eventlog names are defined in smb.conf
      Closes: #424683
    - typography errors in manpages. Closes: #427865, #418811
    - fix compilation and linking of pam_smbpass.so. Closes: #430755
  * Drop patches that have been applied upstream:
    - nmbd-signalling.patch

 -- Christian Perrier <bubulle@debian.org>  Wed, 27 Jun 2007 15:12:13 +0200

samba (3.0.25a-2) unstable; urgency=low

  [ Debconf translations ]
  * Danish updated. Closes: #426773

  [ Christian Perrier ]
  * Clean out some remaining cruft that is not deleted
    by "make clean". Taken from Ubuntu patches.
  * Add missing userspace patches to properly pass uid and gid with 2.6
    kernels. See #408033 and upstream's #999 for rationale
  * Drop smbmount-unix-caps.patch as workaraound for #310982 as the issue
    is fixed in 2.4 and 2.6 kernels (2.6 kernels need
    missing_userspace_bugzilla999.patch, though)
    Closes: #408033
  * Add the samba-common and winbind packages to samba-dbg to get
    debugging symbols for winbindd, net, etc.
  * Replace all occurrences of ${Source:Version} by ${$binary:Version} in
    dependencies. All these were Arch:any depending on Arch:any (the only
    Arch:any depending on Arch:all already used ${source:Version}

  [ Steve Langasek ]
  * Update samba.config to not override user preference on passdb.tdb
    creation after initial configuration.  Closes: #350926.
  * Drop the last vestiges of the unified samba.patch; this reverts the
    change for bug #112195 which it's been determined has no actual security
    benefits, and drops the fix for bug #106976 which is superseded
    upstream.

  [ Debconf translations ]
  * Vietnamese updated.  Closes: #426979.

 -- Christian Perrier <bubulle@debian.org>  Wed, 13 Jun 2007 15:47:06 +0200

samba (3.0.25a-1) unstable; urgency=low

  [ Christian Perrier ]
  * New upstream version
  * Bugs fixed upstream:
    - password expiration loog on samba domain controllers. Closes: #425083
    - no more login on samba servers that are members of samba domains
      Closes: #425680, #426002
    - users no longer have access according to their secondary groups
      on shares with "force group". Closes: #424629
  * Debian packaging fixes:
    - Enforce building with "--with-ads" and therefore fail
      when the build can't be done with kerberos support.
      Closes: #424637
    - debian/control: wrap long lines in packages' descriptions
    - uncomment out use of type-handling in the clean target, because
      type-handling has been fixed to support the new /usr/share/dpkg/ostable
    - avoid installing extra COPYING files in /usr/share/doc/* (one was
      installed along with the pcap2nbench example)
  * Merge Ubuntu changes:
    - use of PIDDIR instead of hardcoding it in samba.init and winbind.init
  * Patches to upstream source:
    - patches/fhs.patch: recreate winbindd_cache.tdb in the cache directory
      instead of the lock directory. Thanks to C. K. Jester-Young for the
      patch. Closes: #425640

  [ Steve Langasek ]
  * swat and samba depend on update-inetd instead of on netbase; swat also
    depends on "openbsd-inetd | inet-superserver", for samba this is only a
    Suggests.

 -- Christian Perrier <bubulle@debian.org>  Sun, 27 May 2007 09:30:02 +0200

samba (3.0.25-1) unstable; urgency=high

  * New upstream version including security fixes
  * Bugs fixed upstream:
    - nmbd no longer segfaults on bad interface line
      Closes: #265577, #386922, #359155, #366800
    - documentation issues about displaycharset. Closes: #350790
    - documentation makes it clear that case options such as
      "default case" can only be set on a per-share basis.
      Closes: #231229
    - all occurrences of "encypt" fixed in smb.conf(5)
      Closes: #408507
    - two typos on "account" fixed in source/passdb/pdb_ldap.c and
      source/utils/pdbedit.c. Closes: #402392
    - no longer panic when using the (deprecated) "only user" option
      in user level security. Closes: #388282
    - CVE-2007-2444 (User privilege elevation because of a local SID/Name
      translation bug)
    - CVE-2007-2446 (Multiple heap overflows allow remote code execution)
    - CVE-2007-2447 (Unescaped user input parameters are passed as
                     arguments to /bin/sh allowing for remote command
                     execution)

  [ Debconf translations ]
  * Marathi added. Closes: #416802
  * Esperanto added. Closes: #417795.
  * Basque updated. Closes: #418196.
  * Wolof updated. Closes: #421636

  [ Christian Perrier ]
  * /etc/dhcp3/dhclient-enter-hooks.d/samba tests for /etc/init.d/samba
    before running invoke-rc.d. Closes: #414841

  [ Steve Langasek ]
  * Comment out use of type-handling in the clean target, because
    type-handling is currently broken in unstable and clean shouldn't be
    editing debian/control anyway.

 -- Christian Perrier <bubulle@debian.org>  Mon, 14 May 2007 10:30:15 +0200

samba (3.0.24-6) unstable; urgency=high

  * Arrrgh, cut'n'paste error in the regexp in the last upload, so the bug
    is still present :/  Fix a missing ] in the regexp for passdb backend
    checking, really-closes: #415725.

 -- Steve Langasek <vorlon@debian.org>  Sat, 24 Mar 2007 03:32:46 -0700

samba (3.0.24-5) unstable; urgency=high

  * The "see what you get for trusting the quality of my packages,
    release team?  Release team, please unblock this package" release.
  * High-urgency brown-paper-upload for etch-targetted fix for
    regression introduced in the last version

  [ Steve Langasek ]
  * Fixed the regexp used for matching broken passdb backend settings,
    since we were getting false positives on *all* values. :/  The
    correct match should be: one or more non-space, non-comma
    characters, followed by a space or a comma, followed by zero or more
    spaces, followed by one or more non-space characters.  Closes: #415725.

  [ Debconf translations ]
  * Nepali
  * Korean; closes: #414883.
  * Russian
  * Arabic
  * Portuguese
  * Greek. Closes: #415122
  * Norwegian Nynorsk added.
  * Marathi added. Closes: #416802

 -- Steve Langasek <vorlon@debian.org>  Wed, 21 Mar 2007 13:49:46 -0700

samba (3.0.24-4) unstable; urgency=medium

  [ Steve Langasek ]
  * Documentation fix for a problem affecting upgrades from sarge: if
    passdb backend is still a comma- or space-separated list after any
    attempts at automatic fix-ups, throw a debconf error notifying the
    user that they'll need to fix this manually.  Closes: #408981.

  [ Debconf translations ]
  * French
  * Spanish
  * Galician; closes: #414605.
  * Swedish; closes: #414610.
  * Brazilian Portuguese; closes: #414603.
  * German; closes: #414630.
  * Norwegian Bokmål; closes: #414619.
  * Bulgarian; closes: #414624.
  * Romanian; closes: #414629.
  * Tagalog; closes: #414637.
  * Khmer; closes: #381833.
  * Thai; closes: #414664.
  * Slovak; closes: #414665.
  * Slovenian
  * Simplified Chinese; closes: #414671.
  * Japanese; closes: #414673.
  * Hungarian; closes: #414677.
  * Dzongkha; closes: #414680.
  * Estonian; closes: #414679.
  * Catalan
  * Malayalam; closes: #414728
  * Traditional Chinese; closes: #414730
  * Turkish
  * Italian; closes: #414708
  * Finnish; closes: #414736
  * Dutch; closes: #414741
  * Albanian; closes: #414778.
  * Czech; closes: #414793.

 -- Steve Langasek <vorlon@debian.org>  Tue, 13 Mar 2007 16:29:21 -0700

samba (3.0.24-3) unstable; urgency=low

  [ Christian Perrier ]
  * Merge some Ubuntu changes:
    - do not expose the Samba version anymore
    - default workgroup set to WORKGROUP (default workgroup of
      Windows workstations)
  * Fix FTBFS on GNU/kFreeBSD. Thanks to Petr Salinger for the patch
    Closes: #394830
  * Add commented "winbind enum*" settings in smb.conf
    This will point users to these important settings which changed
    their default behaviour between sarge and etch. Closes: #368251

  [ Steve Langasek ]
  * samba-common.dhcp: support creating /etc/samba/dhcp.conf the first
    time the script is called if the dhcp client was already running at
    the time of install, and manually reload samba to get the updated
    config files read.  Thanks to Bas Zoetekouw for the patch.
    Closes: #407408.
  * While we're at it, use atomic replace for /etc/samba/dhcp.conf just
    in case someone else reloads samba while the script is running.  Low
    impact, low-risk change.

 -- Steve Langasek <vorlon@debian.org>  Sun, 11 Mar 2007 23:34:10 -0700

samba (3.0.24-2) unstable; urgency=low

  * Re-upload with a proper .orig.tar.gz.

 -- Steve Langasek <vorlon@debian.org>  Mon,  5 Feb 2007 19:55:34 -0800

samba (3.0.24-1) unstable; urgency=high

  * New upstream release, security update
  * Fixes for the following security advisories:
    - Directly affecting Debian:
      - CVE-2007-0452 (Potential Denial of Service bug in smbd)
    - Not affecting Debian:
      - CVE-2007-0453 (Buffer overrun in NSS host lookup Winbind
        NSS library on Solaris)
      - CVE-2007-0454 (Format string bug in afsacl.so VFS plugin)
  * Correct paths for the documentation pointers in the default smb.conf
    file. Thanks to Ted Percival for his care reporting this. Closes: #408898

 -- Christian Perrier <bubulle@debian.org>  Mon,  5 Feb 2007 05:27:07 +0100

samba (3.0.23d-4) unstable; urgency=low

  * Debconf translation updates:
    - Slovenian added.

 -- Christian Perrier <bubulle@debian.org>  Wed,  3 Jan 2007 08:43:50 +0100

samba (3.0.23d-3) unstable; urgency=low

  * Debconf translation updates:
    - Malayalam added. Closes: #403107
    - Tamil added. Closes: #403353

 -- Christian Perrier <bubulle@debian.org>  Mon,  1 Jan 2007 10:17:18 +0100

samba (3.0.23d-2) unstable; urgency=low

  * Build-Conflicts: libfam-dev to avoid problems accessing shares
    when using GAMIN. Closes: #400617
  * Lintian fixes:
    - Run debconf-updatepo in the clean target to ensure up-to-date PO
      and POT files
    - debian/patches/no_unbreakable_spaces_in_man.patch:
      Replace all non-breakable spaces by regular spaces in man pages.
      They are encoded in ISO-8859-1 which is not recommended in man pages.
      This should be submitted upstream.
    - reformat too long lines in package description

 -- Christian Perrier <bubulle@debian.org>  Sun,  3 Dec 2006 09:39:29 +0100

samba (3.0.23d-1) unstable; urgency=low

  * new upstream release (2006-11-15)

  [ Noèl Köthe ]
  * updated documentation.patch for 3.0.23d
  * updated non-linux-ports.patch for 3.0.23d
  * updated adapt_machine_creation_script.patch for 3.0.23d
  * updated autoconf.patch for 3.0.23d

  [ Debconf translations ]
  * Added Bosnian. Closes: #396634
  * Added Bulgarian. Closes: #397773

 -- Noèl Köthe <noel@debian.org>  Thu, 16 Nov 2006 13:55:26 +0100

samba (3.0.23c-4) unstable; urgency=low

  [ Debconf translations ]
  * Added Greek.
  * Added Gujarati. Closes: #394430
  * Added Korean. Closes: #394509
  * Added Nepali.
  * Updated Czech (typo fixed).
  * Added Wolof. Closes: #396079

 -- Christian Perrier <bubulle@debian.org>  Sun,  5 Nov 2006 09:42:40 +0100

samba (3.0.23c-3) unstable; urgency=low

  [ Debconf translations ]
  * Updated Catalan; thanks to Guillem Jover for his help
  * Updated Russian.
  * Updated Spanish. Add a missing word and correct the copyright header
  * Updated Vietnamese. Closes: #394164
  * Added Albanian. Closes: #393777
  * Added Chinese (Traditional).
  * Added Thai.

 -- Christian Perrier <bubulle@debian.org>  Sat, 21 Oct 2006 10:44:11 +0200

samba (3.0.23c-2) unstable; urgency=low

  [ Debconf translations ]
  * Updated Swedish. Closes: #386510.
  * Updated Japanese. Closes: #386534.
  * Updated Italian. Closes: #386691.
  * Updated Romanian. Closes: #388254.
  * Updated German. Closes: #389072.
  * Updated Brazilian Portuguese. Closes: #389097.
  * Updated Basque. Closes: #389722.
  * Updated Turkish. Closes: #390887
  * Updated Danish. Closes: #390878
  * Updated German. Closes: #390813
  * Updated Simplified Chinese. Closes: #390959
  * Updated Arabic.
  * Updated Spanish. Closes: #391735
  * Updated Dutch. Closes: #392082
  * Added Slovak. Closes: #386847.
  * Added Finnish. Closes: #390150.
  * Added Estonian. Closes: #391102.
  * Added Norwegian Bokmål. Closes: #391692
  * Added Hungarian. Closes: #391746

  [ Steve Langasek ]
  * Change the Maintainer field at last to the mailing list... gives
    our spam rules some testing, in response to popular demand :)
  * Check for update-inetd on purge before trying to invoke it;
    closes: #388606.

  [ Peter Eisentraut ]
  * Make swat binNMU-safe by using ${source:Version} for dependency on
    samba-doc
  * Make samba-common owner of /var/{cache,log,run}/samba, let samba and
    winbind only delete files they know they're exclusive owners of.
    Closes: #370718.
  * Use python-central to manage installation of python-samba.
    Closes: #386499.  (patch by Patrick Winnertz)
  * Use upstream makefile to install Python module.
  * Build-Depend on python-dev instead of python-all-dev.
  * Removed old upgrade support.
  * Remove possibly leftover comma from "passdb backend" setting in
    smb.conf on upgrade. Closes: ##383307.
  * Added libpam-smbpass logcheck file by martin f krafft.
    Closes: #391487, #391916.

  [ Christian Perrier ]
  * Add LSB info to the init script

 -- Christian Perrier <bubulle@debian.org>  Thu, 12 Oct 2006 18:31:46 +0200 

samba (3.0.23c-1) unstable; urgency=low

  [ Christian Perrier ]
  * New upstream version
  * Split out samba/run_mode with "__Choices".
 
  [ Noèl Köthe ]
  * corrected samba override disparity:
    samba-dbg_3.0.23b-2_i386.deb: package says priority is optional, override says extra.

  [ Debconf translations ]
  * Updated Galician. Closes: #383001.
  * Updated Danish. Closes: #383025.
  * Added Tagalog. Closes: #383039, #383252.
  * Updated Khmer.
  * Updated Arabic.
  * Updated Dzongkha. Closes: #383125.
  * Updated Vietnamese. Closes: #383126.
  * Updated Czech. Closes: #384760.

  [ Peter Eisentraut ]
  * Preseed configure result for method to detect interfaces in
    debian/config.cache; the test might otherwise fail if there are no
    interfaces configured at build time. Closes: #382429.
  * Refined panic-action script text. Closes: #382500.

 -- Noèl Köthe <noel@debian.org>  Mon, 04 Sep 2006 12:10:28 +0200

samba (3.0.23b-2) unstable; urgency=low

  [ Debconf translations ]
  * Updated Romanian. Closes: #382358
  * Updated Dzongkha. Closes: #382448, #382948
  * Updated Basque. Closes: #382456
  * Added Simplified Chinese. Closes: #382489

  [ Peter Eisentraut ]
  * Remove no longer functioning "guest" value from "passdb backend"
    setting in smb.conf on upgrade. Closes: #382296

  [ Steve Langasek ]
  * Drop code and debconf questions specific to upgrades from samba <= 2.2.
  * Reword some debconf translations as discussed on the list.
  * Rerun debconf-updatepo.
  * Switch debian/ca.po to UTF-8.
  * Restore some reverted strings for Galician, Czech, Brazilian Portuguese,
    Spanish, French, Italian, Catalan, Portuguese, Russian, and Japanese.
  * Update translations for Brazilian Portuguese, Spanish, French, Italian,
    Catalan, and Portuguese.

 -- Peter Eisentraut <petere@debian.org>  Mon, 14 Aug 2006 19:04:31 +0200

samba (3.0.23b-1) unstable; urgency=low

  * New upstream release

  [ Debconf translations ]
  * Updated Galician. Closes: #381988

 -- Noèl Köthe <noel@debian.org>  Tue, 08 Aug 2006 22:28:00 +0200

samba (3.0.23a-1) unstable; urgency=medium

  * New upstream release

  * Fixes the following Debian bugs:
    - winbind: panic()s when started outside of a domain context.
      Closes: #337070
    - Make smbclient -L use RPC to list shares, fall back to RAP.
      Closes: #168732
    - Potential hang in nmbd. Upstream bug #3779. Closes: #367472
    - Typos in "ldap group suffix" in smb.conf(5) (upstream #3780).
      Closes: #367507
    - Erroneous permissions checks after 3.0.10 -> 3.0.14a
      (upstream #2591). Closes: #307626
    - Anonymous memory exhaustion DoS (CVE-2006-3403). Closes: #378070
    - ImportError exception raised when trying to import samba.smb
      (upstream #3567). Closes: #350050
    - Changed references from pam_pwdb to pam_unix (upstream #3225).
      Closes: #206672
    - SWAT segfault (upstream #3702). Closes: #363523

  [ Adam Conrad ]
  * Fix typo in smb.conf that causes all samba apps to whine.
    Closes: #369782
  * Add myself to Uploaders, on the off chance that I might upload.

  [ Debconf translations ]
  * Add Galician translation of debconf templates. Closes: #361204, #369403
  * Add Basque translation of debconf templates. Closes: #375104
  * Add Romanian translation of debconf templates. Closes: #379246
  * Add Khmer translation of debconf templates. Closes: #381833
  * Add Dzongkha translation of debconf templates.
  * Updated Russian. Closes: #369375
  * Updated Czech. Closes: #369408
  * Updated Japanese. Closes: #369457
  * Updated Italian. Closes: #369587
  * Updated Swedish. Closes: #369730
  * Updated Dutch. Closes: #376515
  * Updated Vietnamese. Closes: #381557
  * Updated French.
  * Updated Brazilian.
  * Updated Portuguese. Closes: #372632
  * Updated Arabic.

  [ Christian Perrier ]
  * Add dependency on procps for samba, as ps is used in init scripts.
    Thanks to Bastian Blank for reporting. Closes: #365618
  * Rewrite debconf templates to be compliant with 6.5.2 of the Developer's
    Reference
  * Add support for /etc/default/winbind. Closes: #262313, #374411
    Thanks to Guido Guenther for the old patch and to Jérôme Warnier
    for reminding us about it.
  * Compile with --with-cifsmount which is now needed to properly compile
    mount.cifs and umount.cifs. See samba bug #3799

  [ Peter Eisentraut ]
  * Use debian/compat instead of DH_COMPAT
  * Updated Standards-Version to 3.7.2 (no changes needed)
  * Replaced libsmbclient shlibs file by dh_makeshlibs call, so the
    required ldconfig calls appear in the maintainer scripts
  * Adjusted debian/rules to get 3.0.23rc1 to build
  * Updated to debhelper level 5
  * Rearranged dh_strip calls so that build succeeds with
    DEB_BUILD_OPTIONS=nostrip. Closes: #288995
  * Create /var/spool/samba and use it as default printer spool.
    Closes: #275241
  * Made winbind init script more careful about returning proper exit code
  * Added winbindd_priv group as owner of winbindd_privileged directory.
    Closes: #307257
  * Python transition preparations: renamed package to python-samba,
    removed hardcoded references to Python version 2.3. Closes: #380939
  * Removed unwanted swat debconf warning
  * Put localized swat messages into /usr/share/samba, where swat looks for
    them. Closes: #376991

 -- Peter Eisentraut <petere@debian.org>  Mon,  7 Aug 2006 23:00:49 +0200

samba (3.0.22-1) unstable; urgency=medium

  [ Steve Langasek ]
  * New upstream release
    - CAN-2006-1059: fixes an information leak in logfiles of systems using
      winbind with log level >= 5.
  * Fix a typo in the default smb.conf (closes: #354495).

  [ Noèl Köthe ]
  * replacing SMB with SMB/CIFS in the descriptions like
    named on the samba.org webpage. Closes: #356335

 -- Steve Langasek <vorlon@debian.org>  Sun, 12 Mar 2006 22:40:28 +0100

samba (3.0.21c-1) unstable; urgency=low

  * New upstream release
  * add a few logon-related parameters as good and safe
    examples for *DC-type settings. Closes: #349051
  * add an example "add user script". Closes: #349050
  * drop outdated information from the smbfs package description
    Closes: #352828

 -- Christian Perrier <bubulle@debian.org>  Sat, 25 Feb 2006 11:58:45 +0100

samba (3.0.21b-1) unstable; urgency=low

  * The "Tridge" release: celebrates the 2005 Free Software Award winner

  * New upstream release

  * Upstream bugs fixed by the new upstream release:
    - Support changing expired passwords in
      pam_winbindd. Closes: #258302
    - vfs_full_audit fixes for multiple connections. Closes: #348419
    - crashes of smbd in security=server mode
      Closes: #346045, #346069, #350598, #351448

  [ Peter Eisentraut ]
  * Put correct paths for Debian installations into the man pages, and
    remove outdated swat setup instructions therein. Closes: #321005
  * Fix lintian overrides and install them into the right packages.
  * Remove swat inetd registration in remove, not purge. Closes: #313214
  * Add findsmb script. Closes: #231806
  * Fix sonames of libnss_win{bind,s}.so. Closes: #333290
  * Remove autoconf build dependency.
  * Remove remnants of old patch system.
  * Install smbumount setgid root. Closes: #253437
  * Add watch file.
  * Activate kernel oplocks. Closes: #218511
  * Disable PIE compilation. Closes: #346416

  [ Christian Perrier ]
  * activate building of idmap_rid. Closes: #284681.
    Thanks to Ubuntu patches
  * activate building of idmap_ad. Closes: #341814
  * modify the long description of the libsmbclient-dev package to
    avoid repeating the long description. Thanks, linda.

  [ Steve Langasek ]
  * Also enable setresuid()/setresgid() on alpha and sparc now that support
    for Linux 2.2 is dropped.

 -- Christian Perrier <bubulle@debian.org>  Mon,  6 Feb 2006 07:02:20 +0100

samba (3.0.21a-4) unstable; urgency=low

  [ Peter Eisentraut ]
  * Add umount.cifs. Closes: #340967
  * Really make mount.cifs and umount.cifs suid root. Closes: #340966

  [ Christian Perrier ]
  * Add "bind interfaces only" and "interfaces" options (commented)
    to the default smb.conf file. Closes: #349043

  [ Steve Langasek ]
  * Add missing changes to source/include/config.h.in into the
    autoconf.patch, so that samba looks for files in /var/lib/samba like it's
    supposed to instead of in /var/run/samba!  Closes: #349372, #349464.

 -- Steve Langasek <vorlon@debian.org>  Mon, 23 Jan 2006 00:59:20 -0800

samba (3.0.21a-3) unstable; urgency=low

  * Add Build-Depends on quilt (>= 0.40 as we use quilt.make)

 -- Christian Perrier <bubulle@debian.org>  Sat, 21 Jan 2006 23:02:32 +0100

samba (3.0.21a-2) unstable; urgency=low

  [ Christian Perrier ]
  * Switch to quilt for patches management. Refresh all patches so
    that they apply cleanly. Closes: #345557
  * debian/patches/adapt_machine_creation_script.patch:
    - adapt example machine creation script to Debian. Closes: #346234
  * winbind.dirs:
    - added /var/run/samba. Closes: #347585

  [ Peter Eisentraut ]
  * swat.links:
    - file added. Closes: #346001

  [ Noèl Köthe ]
  * fixed typo in panic-script. Closes: #348410

  [ Steve Langasek ]
  * debian/patches/autoconf.patch:
    - move changes to autogenerated files into their own patch now that we've
      lost the script that was calling autogen.sh for us; this also helps
      make debian/rules clean just a little bit cleaner.
  * debian/patches/fhs.patch:
    - fix new references to registry.tdb (closes: #348874).
    - also move account_policy.tdb, perfcount, and eventlog into /var/lib/samba
      where they belong

 -- Christian Perrier <bubulle@debian.org>  Fri, 20 Jan 2006 14:20:35 +0100

samba (3.0.21a-1) unstable; urgency=low

  [ Christian Perrier ]
  * *Really* make samba-doc suggest samba-doc-pdf. This change finally
    did not make it in the previous release.

  [ Noèl Köthe ]
  * new upstream release 3.0.21a
    - removed smbsh.1 from debian/rules
    - added new smbclient programm smbget (with conflict/replace
      to existing Debian smbget package)
    - added libsmbclient.7 to libsmbclient package
    - added umount.cifs.8 to smbfs package
    - added pam_winbind.7 to winbind package
    - added new /usr/bin/eventlogadm to samba package which is
      documented here http://www.samba.org/~jerry/Samba-EventLog-HOWTO.txt
    - fixed "cd command fails in smbclient". Closes: #307535
    - fixed "file descriptor leak". Closes: #339564
    - fixed "smbclient(1) doesn't list same options as
      smbclient usage statement". Closes: #154184
    - fixed "typo in smbmount.8". Closes: #260673
    - fixed "smbmount manual page doesn't have a link to
      smbumount". Closes: #297535
    - fixed "smb.conf man page references non-existent
      BROWSING.txt file". Closes: #316458
    - fixed "smb.conf - improve topic: hosts deny (S)". Closes: #273480
    - fixed "fails to manage groups containing spaces". Closes: #299592
    - corrected nonpic-libsmbclient.patch to apply
    - corrected fhs.patch to apply
  * added myself to Uploaders
  * Rewording of the panic action script. Closes: #335051
  * added missing swat translation to swat package

 -- Noèl Köthe <noel@debian.org>  Sun, 01 Jan 2006 12:45:33 +0100

samba (3.0.20b-4) unstable; urgency=low

  [ Christian Perrier ]
  * Remove the smbldap-tools-* directory from the examples of samba-doc
    as these tools exist as an independent package. Closes: #341934
  * Swedish debconf translation update. Closes: #342022
  * Preserve the local admin settings for run_mode in /etc/default/samba
    when upgrading. Closes: #234038, #267988, #269735
  * Winbind also must depend on lsb-base. Closes: #343379
  * Enable swat in inetd when installing it and remove it when
    uninstalling. Closes: #87905, #230936, #268429

  [ Peter Eisentraut ]
  * Added separate samba-doc-pdf package, suggested by samba-doc.
    Closes: #281971
  * Removed duplicate documentation in swat package, symlinked to
    samba-doc; swat now depends on samba-doc. Closes: #233447

 -- Christian Perrier <bubulle@debian.org>  Tue, 20 Dec 2005 17:08:20 +0100

samba (3.0.20b-3) unstable; urgency=low

  [ Steve Langasek ]
  * Drop the FHS transition code from the samba postinst, since it's
    not needed for upgrades from sarge (and most of it not for upgrades
    from woody).

  [ Noèl Köthe ]
  * libpam-smbpass dependency on samba-common
    Closes: #297923
  * Updated swedish debconf translation. Closes: #335784
  * Added Recommends: smbldap-tools. Closes: #227675

  [ Peter Eisentraut ]
  * Added doc-base support. Closes: #55580
  * Fixed dh_installexamples call so the debian/*.examples files are
    actually used.
  * Patched libpam-smbpass README to refer to examples directory.
    Closes: #215771

  [ Christian Perrier ]
  * Add a working passwd chat line to the default smb.conf file
    Closes: #269746
  * Add the profiles binary and man page to the shipped files. Closes: #225494
  * Add a dependency on samba-common for winbind and force versions to match
    Closes: #273007, #264855
  * Add /var/log/samba to winbind directories. Closes: #340833
  * Lintian cleaning:
    - Add a few lintian overrides to avoid lintian complaining
      for things done on purpose or just because it makes wrong assumptions
    - Corrected FSF address in debian/copyright
    - Make swat depend on netbase as it uses update-inetd in its postinst
      script
    - Correct shebang lines in config scripts
    - Remove an extra copy of the GPL in smbldap-tool examples in samba-doc
    - Minor correction in libsmbclient-dev description to avoid strictly
      repeating the short description in the long description
    - Call confmodule in swat.postinst as this is the only way to guarantee
      that the config script is run in all cases

 -- Christian Perrier <bubulle@debian.org>  Sat,  3 Dec 2005 07:30:40 +0100

samba (3.0.20b-2) unstable; urgency=low

  * Don't build with -gstabs any more; -g no longer gives a problematic
    size hit, and -gstabs is no longer supported on ia64.

 -- Steve Langasek <vorlon@debian.org>  Wed, 19 Oct 2005 19:02:44 -0700

samba (3.0.20b-1) unstable; urgency=low

  * Christian Perrier:
    - Debconf translations:
      - Added Vietnamese. Closes: #317876
      - Updated German. Closes: #322907
  * Steve Langasek:
    - Use ${misc:Depends} in debian/control instead of depending on
      debconf directly, allowing use of cdebconf as an alternative.
      Closes: #332088.
  * Noèl Köthe
    - corrected libsmbclient priority to optional. Closes: #310045
    - corrected the path of ServerType.html in smb.conf. Closes: #296500
    - updated Standards-Version to 3.6.2 (no changes needed)
    - added homepage to description
    - switched init scripts (samba and winbind) to lsb-functions
      (took patches from ubuntu)
    - added Swedish. Closes: #331437
    - removed outdated "guest" value in "passdb backend" in default smb.conf
      Closes: #289519
    - moved smbpasswd(5) to samba-common where the binary and smbpasswd(8)
      is; Replaces: all previous versions of samba.  Closes: #253603
    - new upstream release 3.0.20b (from 2005-10-13). Closes: #324515
      - support for Windows Vista. Closes: #323489
      - Mac OS Tiger Problem fixed. Closes: #309836
      - BUG 2688: re-implement support for the -P (--port) option.
        Closes: #307746
      - "man smb.conf" warnings fixed. Closes: #266320
      - testprns removed by upstream so removed in samba.files
      - corrected docs/*.pdf names (samba-doc.docs)
      - corrected diagnosis.html path (samba.docs)
      - removing patches which are included upstream:
        dos7-xcopy-always-copies-files.patch
           (* BUG 2622: Remove DPTR_MASK as it makes no sense.)
        hide-special-file-fix.patch
           (* Hide dot files and directory logic fixes.)
        rap-printing-bigendian.patch
           (* BUG 1998: Correct byte ordering bug when storing
              16-bit RAP print job ids.)
        smbclient-vfat-loop.patch
        smbclient-vfat-loop2.patch
           (* BUG 2698: Fix infinite listing loop in smbclient
              caused by an invalid character set conversion.)
      - fixed the following patches which didn't applied cleanly
        fhs.patch
        non-linux-ports.patch

 -- Steve Langasek <vorlon@debian.org>  Tue, 18 Oct 2005 19:02:21 -0700

samba (3.0.14a-6) unstable; urgency=low

  * Use DEB_HOST_ARCH_OS instead of DEB_HOST_GNU_SYSTEM to detect
    Linux in debian/rules, for compatibility with dpkg-dev >= 1.13.9;
    add a versioned build-depend accordingly.  Closes: #315955
  * Switch to libreadline5.

 -- Steve Langasek <vorlon@debian.org>  Fri,  1 Jul 2005 00:13:12 -0700

samba (3.0.14a-5) unstable; urgency=low

  * Fix libsmbclient.a to be built as non-PIC instead of PIC.
    Closes: #279243.

 -- Steve Langasek <vorlon@debian.org>  Wed,  8 Jun 2005 05:46:52 -0700

samba (3.0.14a-4) unstable; urgency=high

  * Last-minute upload for sarge, because I don't listen to anything
    that RM guy says
  * Patch smbmount to strip CAP_UNIX out of the capabilities passed to
    the kernel when uid, gid, dmask, or fmask options have been
    specified; this keeps the mount permissions from changing out from
    under the user when upgrading to a server (or to a kernel) that 
    supports unix extensions.  Closes: #310982.
  * Second patch to smbclient search continuation logic, from upstream:
    preserve the original UCS2 filename to guard against lossy
    conversions, and break out if we find ourselves looping.
    Closes: #311157.
  * Upstream fix to make print job cancellations work on big-endian
    systems when talking to RAP-style clients (i.e., smbclient).
    Closes: #311213.
  * Add build-dependency on libpopt-dev, so that we consistently use the
    system popt lib instead of the bundled one.

 -- Steve Langasek <vorlon@debian.org>  Thu,  2 Jun 2005 07:02:46 -0700

samba (3.0.14a-3) unstable; urgency=high

  * Urgency set to high for a bug that makes smbclient/libsmbclient
    /almost/ mostly unusable
  * Fix smbclient's search continuation logic so that it works correctly
    against 2K servers offering VFAT-hosted shares; many thanks to
    Jeremy Allison for the timely upstream fix.  Closes: #309798.
  * Update pt_BR debconf translation.  Thanks to Andre Luis Lopes
    <andrelop@debian.org>. (closes: #308510)
  * Add Russian debconf translation, thanks to Yuriy Talakan
    <yt@amur.elektra.ru>. (closes: #310063)

 -- Steve Langasek <vorlon@debian.org>  Thu, 26 May 2005 23:37:57 -0700

samba (3.0.14a-2) unstable; urgency=low

  * Point the sense of the file_is_special() check right way around;
    thanks to Matthijs Mohlmann for catching this.  Closes: #305747.
  * debian/patches/dos7-xcopy-always-copies-files.patch:
    Fix the MS-DOS 7 XCOPY copying files over and over bug
    Closes: #309003
  * Steve Langasek <vorlon@debian.org>:
    - Add Christian Perrier to Uploaders:.  Thanks, Christian :)

 -- Steve Langasek <vorlon@debian.org>  Sun,  8 May 2005 04:43:21 -0700

samba (3.0.14a-1) unstable; urgency=low

  * New upstream version
    - A more complete upstream fix for missing files in file listings,
      should really give us working (closes: #302771); drop
      xp-missing-files.patch, which has been superseded.
  * Use the right path when removing mount.cifs binary in the clean
    target.  Closes: #303318.

 -- Steve Langasek <vorlon@debian.org>  Mon, 18 Apr 2005 03:22:29 -0700

samba (3.0.11-1) unstable; urgency=high

  * New upstream version
    - Fixes duplicated entry in swat(8) manpage (closes: #292957).
    - Fix queue handling so that processes serving print clients don't
      spin off into infinity and clobber the system (closes: #274969).
    - Make sure we use C-locale toupper/tolower functions for case
      conversion, since Turkish pairing rules are incompatible
      (closes: #286174).
  * Fix logrotate script to exit true instead of false when nmbd.pid is
    missing (closes: #287263).
  * Added Portuguese debconf translation. Thanks to Miguel Figueiredo
    <elmig@debianpt.org>. (closes: #286375)
  * Added Italian debconf translation. Thanks to Luca Monducci
    <luca.mo@tiscali.it>. (closes: #284125)
  * Add support for building on the Debian BSD and Hurd ports; thanks to
    Robert Millan for the patch. (closes: #266693)
  * debian/patches/xp-missing-files.patch: import patch from upstream to
    fix missing entries in directory listings when talking to WinXP
    servers (closes: #297771).

 -- Steve Langasek <vorlon@debian.org>  Wed, 23 Mar 2005 00:13:16 -0800

samba (3.0.10-1) unstable; urgency=high

  * New upstream release.
    - CAN-2004-1154: integer overflow can lead to remote code execution
      by authenticated users; closes: #286023.
  * High-urgency upload for sarge-targetted RC bugfix.  
  * Sync the fhs.patch to samba 3.0.10.
  * Install mount.cifs suid root, to make user mounts possible
    (closes: #283819).
  * debian/patches/cups.patch: Change the default printing system, so we
    can compile in CUPS support without making it the default -- CUPS is
    not a reasonable default on Debian, at least for sarge.

 -- Steve Langasek <vorlon@debian.org>  Fri, 17 Dec 2004 11:56:01 -0800

samba (3.0.9-1) unstable; urgency=low

  * New upstream release
    - Fixes Win9x printing; closes: #283530, #282571, #283818.
    - Fixes a problem with setting dosmodes on filesystems without ACL
      support; closes: #283661.
    - Drop ldapsam_compat.patch, redundant now that a fix is integrated
      upstream

 -- Steve Langasek <vorlon@debian.org>  Thu,  2 Dec 2004 01:11:39 -0800

samba (3.0.8-2) unstable; urgency=low

  * Fix the module paths for python2.3-samba so that "import foo from samba"
    works, and include the __init__.py glue; closes: #222867).
  * Enable quota support; closes: #246839.
  * Fix missing symbols in libsmbclient (and libnss_wins), and add
    -Wl,-z,defs to the libsmbclient link options to prevent future
    instances of undefined symbols (closes: #281181).
  * Fix for the legacy ldapsam_compat backend; thanks to Fabien
    Chevalier for the patch (closes: #274155).

 -- Steve Langasek <vorlon@debian.org>  Mon, 15 Nov 2004 06:54:13 -0800

samba (3.0.8-1) unstable; urgency=high

  * New upstream package. Urgency set to "high" because of a potential
    Denial of Service vulnerability in previous 3.0.x releases
    (CAN-2004-0930). (Eloy)
  * Introduce new -dbg package, so we can make better sense out of the
    cleverly-supplied backtrace emails. (Vorlon)
  * Applied patch from Luke Mewburn <luke@mewburn.net> to fix missing
    lock_path() to state_path() change in the FHS patches. (Eloy)

 -- Eloy A. Paris <peloy@debian.org>  Mon,  8 Nov 2004 13:39:34 -0500

samba (3.0.7-2) unstable; urgency=high

  * High-urgency upload for sarge-targetted RC fixes.
  * Use autogen.sh in unpatch-source as well as in patch-source, to get
    rid of the autom4te.cache cruft.
  * debian/patches/make-distclean.patch: add some missing files to the
    distclean target in source/Makefile.in (mostly-fixes: #276203).
  * Change compile-time default of 'use sendfile' to 'no', since the
    current Samba implementation is broken (closes: #261917, #275741,
    #270175).
  * Add mount.cifs into the smbfs package; thanks to Igor Belyi for
    showing us just how simple this patch should be. ;)  Since cifs is
    the preferred kernel driver in 2.6, bugs related to smbfs and 2.6
    are considered closed unless someone can show that they exist with
    the cifs driver as well (closes: #249890, #269443, #227791, #236869,
    #260707, #261808, #270175).
  * Fix FHS migration code so that it only affects upgrades from old
    package versions, and doesn't cause us to mess with non-standard
    directories that may have been re-added by the admin
   (closes: #251858).

 -- Steve Langasek <vorlon@debian.org>  Tue, 26 Oct 2004 01:35:23 -0700

samba (3.0.7-1) unstable; urgency=high

  * New upstream release. This release fixes two possible denial of
    service conditions; one in nmbd and one in smbd. The CVE numbers
    for these vulnerabilities are:

    CAN-2004-0807 for the smbd DoS
    CAN-2004-0808 for the nmbd DoS

    Urgency is set to "high" because of these vulnerabilities; so this
    new release propagates to testing ASAP.

    Thanks to the Samba Team and the Debian Security Team for the
    heads up.
  * Remove post-3.0.6 patches that are now in 3.0.7.

 -- Eloy A. Paris <peloy@debian.org>  Mon, 13 Sep 2004 00:53:38 -0400

samba (3.0.6-4) unstable; urgency=low

  * Update LDAP schema (closes: #269797).
  * Applied a couple of upstream fixes that will be present in Samba 3.0.7.

 -- Eloy A. Paris <peloy@debian.org>  Tue,  7 Sep 2004 15:28:42 -0400

samba (3.0.6-3) unstable; urgency=low

  * Put libsmbclient where it belongs, in /usr/lib. (closes: #267704)

 -- Eloy A. Paris <peloy@debian.org>  Wed, 25 Aug 2004 01:58:37 -0400

samba (3.0.6-2) unstable; urgency=low

  * Added Danish debconf translation. Thanks to Claus Hindsgaul
    <claus_h@image.dk>. (closes: #232884)

 -- Eloy A. Paris <peloy@debian.org>  Mon, 23 Aug 2004 17:24:19 -0400

samba (3.0.6-1) unstable; urgency=low

  * New upstream version.
  * Incorporate Turkish debconf translation; thanks to Recai Oktas
    <roktas@omu.edu.tr>. (closes: #252031)
  * Update pt_BR debconf translation. Thanks to Andre Luis Lopes
    <andrelop@debian.org>. (closes: #208113)

 -- Eloy A. Paris <peloy@debian.org>  Mon, 23 Aug 2004 12:34:44 -0400

samba (3.0.5-2) unstable; urgency=high

  * Patches from Fabien Chevalier <fabien.chevalier@supelec.fr>
    to fix:
    + libnss_wins crashes other programs (closes: #252591)
    + Can't list share files/dirs, but can acces deeper files/dirs
      (closes: #264572)
    + Samba 3.0.5 Printserver doesn't work with WinXP SP2 (closes: #265871)
  * Urgency "high" to make it into testing as soon as possible since
    at least #265871 is pretty bad now that WinXP SP2 has been released.
    Thanks for the help Fabien! Both Vorlon and I have been very busy
    lately.

 -- Eloy A. Paris <peloy@debian.org>  Wed, 18 Aug 2004 13:25:41 -0400

samba (3.0.5-1) unstable; urgency=high

  * New upstream version. Urgency "high" because of potential buffer
    overflows. The security fixes are the only difference between
    3.0.4 and 3.0.5.

 -- Eloy A. Paris <peloy@debian.org>  Thu, 22 Jul 2004 08:07:36 -0400

samba (3.0.4-5) unstable; urgency=low

  * Doh! Build-depends on libcupsys2-dev (>=1.1.20final+cvs20040330-4),
    not an unversioned libcupsys2-dev. (closes: #250523)

 -- Eloy A. Paris <peloy@debian.org>  Tue, 25 May 2004 07:43:54 -0400

samba (3.0.4-4) unstable; urgency=low

  * Rebuilt with libcupsys2-gnutls10 for unstable.
    Closes: #250424, #250483, #250491, #250515, #250523, #250592, #250736
    Closes: #250742, #250733

 -- Eloy A. Paris <peloy@debian.org>  Mon, 24 May 2004 22:32:52 -0400

samba (3.0.4-3) unstable; urgency=low

  * Color me stupid; I uploaded an experimental version to unstable.

 -- Eloy A. Paris <peloy@debian.org>  Sat, 22 May 2004 00:40:58 -0400

samba (3.0.4-1) unstable; urgency=low

  Eloy:

  * New upstream version.
    Closes: #247640 (New upstream version available)
    Closes: #238905 (Printing crash fix)
    Closes: #247090 (panic in viewing printerqueue)

  Vorlon:

  * Incorporate Catalan debconf translations; thanks to
    Aleix Badia i Bosch <abadia@ica.es> and the Debian L10n Catalan Team.
    (closes: #236640)
  * Incorporate Czech debconf translations; thanks to
    Miroslav Kure <kurem@upcase.inf.upol.cz> (closes: #236274).
  * Update libsmbclient shlibs, due to an incompatibility with older
    versions that prevents gnome-vfs from working correctly
    (closes: #245869).

 -- Eloy A. Paris <peloy@debian.org>  Fri, 21 May 2004 11:42:19 -0400

samba (3.0.2a-1) unstable; urgency=low

  * New upstream version.

 -- Eloy A. Paris <peloy@debian.org>  Tue, 24 Feb 2004 10:30:47 -0500

samba (3.0.2-2) unstable; urgency=high

  * Apply patch from Urban Widmark <urban@teststation.com> to prevent
    users from mounting remote filesystems containing suid files
    (closes: 232327).  This represents an exploitable security hole on
    systems running Linux 2.6 kernels.

 -- Steve Langasek <vorlon@debian.org>  Thu, 12 Feb 2004 21:38:40 -0600

samba (3.0.2-1) unstable; urgency=high

  * New upstream release.
    - LaMont Jones: correct false failure LFS test that resulted
      in _GNU_SOURCE not being defined (thus resulting in strndup()
      not being defined) (closes: #226694)
    - Segfault fixes. (closes: #230012) (maybe more, but we need bug
      reporters to confirm.)

    Urgency "high" due to a password initialization bug that could grant
    an attacker unauthorized access to a user account created by the
    mksmbpasswd.sh shell script. See WHATSNEWS.txt for details and
    workarounds for those not wishing to upgrade (which is a bad idea
    anyway since this new release fixes lots of other bugs.)

 -- Eloy A. Paris <peloy@debian.org>  Sun,  8 Feb 2004 10:06:29 -0500

samba (3.0.1-2) unstable; urgency=low

  * Include ntlm_auth's man page.
  * Don't create directories outside of the source directory during
    package build time. (closes: #227221, #227238, #225862)
  * Don't include the "Using Samba" book in the swat package, just a
    symlink that points to the book included in the samba-doc package.

 -- Eloy A. Paris <peloy@debian.org>  Tue, 13 Jan 2004 13:48:13 -0500

samba (3.0.1-1) unstable; urgency=low

  * New upstream version (closes: #225565)
  * Add support in the dhcp hook for netbios scope, and handle better
    the case of multiple DHCP-using interfaces (closes: #224109).
  * Use "tail -n 1 ..." instead of "tail -1 ..." so POSIX-compliant
    tail works. Thanks to Paul Eggert <eggert@twinsun.com>.
  * Include /usr/bin/ntlm_auth in the winbind package.
  * Run configure with "--with-piddir=/var/run/samba" since the
    default got changed to /var/run in this new upstream version.

 -- Eloy A. Paris <peloy@debian.org>  Tue, 30 Dec 2003 16:21:31 -0500

samba (3.0.0final-1) unstable; urgency=low

  * It's here, it's here, it's here, Samba 3.0.0 is here!
  * Incorporate Japanese debconf translations; thanks to Kenshi Muto
    <kmuto@debian.org>. (closes: #209291)

 -- Eloy A. Paris <peloy@debian.org>  Thu, 25 Sep 2003 13:39:28 -0400

samba (3.0.0beta2+3.0.0rc4-1) unstable; urgency=low

  * New upstream version.

 -- Eloy A. Paris <peloy@debian.org>  Sat, 13 Sep 2003 08:47:56 -0400

samba (3.0.0beta2+3.0.0rc3-1) unstable; urgency=low

  * New upstream release. Last Release Candidate according to the
    Samba Team. Samba 3.0.0 is around the corner, in a week or so.
    - Fixes use of non-PIC code in nss shared libraries (closes: #208773)
    - 'unix password sync' option now runs the unix password program as
      root again (closes: #209739).
  * One-line patch to make packages buildable with distcc (closes: #210227)

 -- Eloy A. Paris <peloy@debian.org>  Tue,  9 Sep 2003 07:57:16 -0400

samba (3.0.0beta2+3.0.0rc2-1) unstable; urgency=low

  * New upstream release.
  * Link against libgnutls7 instead of libgnutls5. (closes: #208151)

 -- Eloy A. Paris <peloy@debian.org>  Tue,  2 Sep 2003 21:37:13 -0400

samba (3.0.0beta2+3.0.0rc1-1) unstable; urgency=low

  * New upstream version (skipped samba 3.0.0beta3 due to time
    constraints.) This ugly version number will go away when the final
    Samba 3.0.0 is released.
  * Drag new unpackaged tools into the packages: smbcquotas (smbclient),
    vfs modules (samba), smbtree(1) manpage (smbclient), tdbbackup(8)
    manpage (samba). (closes: #151158)
  * Switch to DH_COMPAT level 4:
    - no explicit conffile listings needed
    - the postinst for libsmbclient is now completely autogenerated
    - use the default init script handling (with support for
      invoke-rc.d) in debhelper, instead of the currently buggy upgrade
      path (closes: #185439)
    - add support for ${misc:Depends} in control for those packages with
      init scripts
  * Add versioned dependency on libpam-runtime and change
    /etc/pam.d/samba to use the new common PAM config blocks.
  * New python2.3-samba package (old python2.2-samba is no more.)
    (closes: #206171)

 -- Eloy A. Paris <peloy@debian.org>  Mon, 25 Aug 2003 17:05:14 -0400

samba (3.0.0beta2-1) unstable; urgency=low

  * New upstream release
    - The smb.conf(5) manpage documents config options again
      (closes: #197963).
    - Handling of winbind/idmap has been restructured; domain members
      should be able to map domain accounts to local accounts again
      (closes: #196815).
    - Use the locale charset for 'display charset' by default
      (closes: #194406).
    - Fix for segfault in smbclient when using the -b option
      (closes: #196833).
    - Handle an empty 'passdb backend' list gracefully (closes: #193946).
  * Don't set 'display charset' anymore on upgrade, since this is now
    grabbed from the locale by default -- a much better option.
  * Removed time.c.patch which is now in the upstream sources.
  * Update FHS patch for two new tdb files (netsamlogon_cache.tdb,
    privilege.tdb).
  * Remove python-linker.patch, since the Kerberos package has been
    fixed to no longer use rpath
  * Remove configure.patch: the hppa glibc bug this was added for is
    long since fixed, and upstream isn't interested in supporting this
    kludge.
  * Update references to missing documentation in sample smb.conf file
    (closes: #187632).
  * Fix handling of krb5 link line, building on a patch from Stefan
    Metzmacher <metze@metzemix.de>.
  * Add patch so smbclient's tar support works with popt
    (closes: #194921).

 -- Steve Langasek <vorlon@debian.org>  Wed,  2 Jul 2003 20:59:09 -0500

samba (3.0.0beta1-2) unstable; urgency=low

  * Update build-deps to libacl1-dev (>= 2.2.11-1), libacl1 (>= 2.2.11-1)
    to make sure we get the right shlib dependencies (closes: #193149).
  * Update the dhcp config hooks so they're suitable for sourcing (i.e.,
    don't call "exit") (closes: #196477).
  * Bring package into line with current policy by adding support for
    the DEB_BUILD_OPTIONS flag, and enabling debugging symbols (-gstabs)
    by default
  * Make sure libpam-smbpass is a self-contained DSO.
  * Fix a typo in samba-common.dhcp that caused us to spuriously rewrite
    the server list.
  * Fix python install script to ignore -Wl linker flags, as seen in the
    output from the latest krb5-config.
  * Add LDAP and Unicode information about upgrading from 2.2 to
    README.debian.
  * Remove dangerous and confusing browse options from the default 
    smb.conf (closes: #198804).
  * Reorder smb.conf options for clearer grouping, and clarify the
    comments.
  * Add a default [print$] share to the sample smb.conf, and create the
    necessary tree under /var/lib/samba/printers. (closes: #168173)
  * s/winbind/idmap/ in smb.conf, since the option names have changed.
  * Fix the patch for postexec handling, so that we chdir("/") at the
    right time.

 -- Steve Langasek <vorlon@debian.org>  Thu, 12 Jun 2003 15:02:00 -0500

samba (3.0.0beta1-1) unstable; urgency=low

  * New upstream version.
    - fix for empty browselist bug (closes: #194553)
    - fix for tab completion segfault in smbclient (closes: #194776)
    - Samba now works as a domain member again without segfaulting
      (closes: #194134, #194394, #194775)
    - WinXP machines can join a Samba-controlled domain again
      (closes: #195362)
  * Build-depend on python-dev >= 2.2 instead of on just python-dev
    (without version).
  * Added Vorlon'n patch to source/lib/time.c to fix #194075.
    (closes: #194075)

 -- Eloy A. Paris <peloy@debian.org>  Sun,  8 Jun 2003 22:26:43 -0400

samba (2.999+3.0.alpha24-3) unstable; urgency=low

  * Make sure Samba DSOs are compiled with -fPIC. (closes: #194324)
  * Rebuild against pristine Kerberos libs, to squelch warnings about
    versioned symbols. (closes: #194431, #194396)

 -- Steve Langasek <vorlon@debian.org>  Thu, 22 May 2003 15:32:00 -0500

samba (2.999+3.0.alpha24-2) unstable; urgency=low

  * Fixed description of the smbfs package. (closes: #194183)
  * Negate the sense of the unixsam check when upgrading. (closes: #194234)

 -- Steve Langasek <vorlon@debian.org>  Wed, 21 May 2003 12:21:53 -0400

samba (2.999+3.0.alpha24-1) unstable; urgency=low

  * New upstream version. (closes: #189354)

 -- Eloy A. Paris <peloy@debian.org>  Tue, 20 May 2003 13:55:57 -0400

samba (2.999+3.0.alpha23-5) unstable; urgency=low

  * Move the python package from section "net" to section "python".
  * Make sure we use PIC code for python on all platforms.
  * French translation of an additional debconf template, courtesy of
    Christian Perrier <bubulle@debian.org>. (closes: #188832)
  * Updated Brazilian Portuguese translation from André Luís Lopes
    <andrelop@ig.com.br>.
  * s/unixsam/guest/ everywhere, since the unixsam backend is now
    deprecated. (closes: #190095)
  * Create our temp config file as /etc/samba/smb.conf.dpkg-tmp; not
    only does using /tmp violate SELinux policies, it introduces the
    possibility of data loss during the final copy if /tmp is a separate
    filesystem. (closes: #189823)
  * Pull in fix for SWAT, so that logins work again
    (closes: #188255, #192077).
  * Move passdb.tdb into /var/lib/samba, since it's not user-editable.
  * Make sure with don't ship any .cvsignore files.
  * Don't ship examples for python2.2-samba and samba-doc in an
    "examples" directory inside another "examples" directory.

 -- Eloy A. Paris <peloy@debian.org>  Tue,  6 May 2003 12:05:46 -0400

samba (2.999+3.0.alpha23-4) unstable; urgency=low

  * Instead of s/LPT1:/LPT:/, we need to do s/LPT:/LPT1:/ -- now all
    non-RPC printing clients are working again.
  * Change shlibs to 0 instead of 0.1.  The library already in the
    archive is using this soname, and there are no packages depending
    on libsmbclient, so skip changing the package name for now.
    (closes: #188661)

 -- Steve Langasek <vorlon@debian.org>  Fri, 11 Apr 2003 14:42:00 -0500

samba (2.999+3.0.alpha23-3) unstable; urgency=low

  * Put the Samba Python modules in /usr/lib/python2.2/site-packages/,
    not in /usr/lib/python2.2/lib-dynload/.

 -- Eloy A. Paris <peloy@debian.org>  Wed,  9 Apr 2003 19:49:25 -0400

samba (2.999+3.0.alpha23-2) unstable; urgency=low

  * New package python2.2-samba that includes the Python modules
    included in the Samba sources. Feedback on these modules and the new
    package is welcome, as we (Debian Samba maintainers) don't use them.
    (closes: #170731, #173322)
  * Move libsmbclient-dev from section "devel" to "libdevel".
  * Fix panic action script to give a sensible error message instead of
    an empty backtrace when we don't have permission to attach to the
    process. (closes: #188164)
  * Fix libpam-smbpass so that it really does something. (closes: #178245)
  * Apply patch to fix printing-related segfaults. (closes: #188076)

 -- Eloy A. Paris <peloy@debian.org>  Sun,  6 Apr 2003 21:40:33 -0400

samba (2.999+3.0.alpha23-1) unstable; urgency=high

  * new upstream release, includes security fix for DSA-262
  * tweak the debconf templates to avoid references to specific
    front-ends (closes: #183718)

 -- Steve Langasek <vorlon@debian.org>  Sun,  9 Mar 2003 14:58:00 -0600

samba (2.999+3.0.alpha21-5) unstable; urgency=low

  * touch up the package descriptions a little bit (caps, punctuation)
  * remove addtosmbpass, which snuck back in when we weren't looking
  * reverse the position of the wins server tag, after looking more
    closely at the code (closes: #183061)
  * fix a glitch in the Spanish .po that rendered it invalid, plus a typo
  * updated Brazilian Portuguese templates (closes: #183295)
  * fix a typo in upstream manpage (s/shave/share/) (closes: #180546)
  * run sed before we run sed, to deal with crazybad special chars
    in the workgroup name (!) (closes: #176717)

 -- Steve Langasek <vorlon@debian.org>  Sat,  1 Mar 2003 15:14:00 -0600

samba (2.999+3.0.alpha21-4) unstable; urgency=low

  * add scripts to samba-common to grab the netbios-name-servers options
    if we're running a DHCP client (closes: #38413)
  * major rearrangement of build scripts: install target now operates on
    debian/tmp, not debian/samba, so we can see when new files are
    added and decide where to put them; several files that should have
    been in samba-common but were in samba (for the above reason) --
    smbcacls, -- have been moved, with a replaces: added.
  * Fix rc script so that whitespace is consistent between inetd and
    daemon modes (closes: #174677).
  * smbclient -M must always connect to port 139, because port 445
    doesn't support messaging and we can't do the port 135 stuff yet
    (closes: #175292, #167859).
  * Import the diff from upstream CVS, which has fixed a few bugs
    (closes: #178219, #177583, #181467, #181487, #181603, #175864).
    Remove a few patches of ours which are now superseded.
  * Add po-debconf support to the tree, for better i18n.
  * Install the libsmbclient.so symlink in the libsmbclient-dev package,
    per policy (closes: #181466).

 -- Steve Langasek <vorlon@debian.org>  Fri, 27 Dec 2002 00:37:00 -0600

samba (2.999+3.0.alpha21-3) unstable; urgency=low

  * Drop --with-ldapsam from the configure options, since this no longer
    means what we thought it did.  Revert patch for changing the 'passdb
    backend' defaults.
  * Add patch from CVS HEAD to fix pdbedit segfault; postinst script
    should work better now. (Closes: #173936)

 -- Steve Langasek <vorlon@debian.org>  Sun, 22 Dec 2002 13:29:00 -0600

samba (2.999+3.0.alpha21-2) unstable; urgency=low

  * add CONFIGDIR to the set of directories exported in the install
    target, so we don't try to write to /etc/ on the autobuilders.
  * Reset the default 'passdb backend' value to something sensible, so
    that we don't unnecessarily break upgrading systems (closes: #173731).

 -- Steve Langasek <vorlon@debian.org>  Fri, 20 Dec 2002 09:13:00 -0600

samba (2.999+3.0.alpha21-1) unstable; urgency=low

  * new upstream release, many patches now incorporated upstream

 -- Steve Langasek <vorlon@debian.org>  Mon, 16 Dec 2002 23:39:00 -0600

samba (2.999+3.0.alpha20-4) unstable; urgency=low

  * Remove obsolete comments about non-existant LDAP support in the
    Debian Samba packages. (Closes: #165035)
  * Apply patch for segfault in pam_smbpass when using the unixsam
    backend.
  * Drop support for nmbd in inetd, since it's not supported by
    upstream and is reported to cause problems (closes: #23243, #137726,
    165037).
  * Clarify example printing configs in smb.conf (closes: #168174).
  * Make sure nmbd still responds to SIGTERM if it has no interfaces to
    listen on (closes: #168079).
  * Fix to get samba working again on 64-bit archs, after a
    pointer<->int size mismatch bug.  Already fixed in upstream CVS.
  * Merge fix from CVS for broken libsmbclient.h references to internal
    structures (closes: #162956).
  * Add a default 'panic action' for Samba that will give us genuinely
    useful debugging information after a crash.
  * Fixed correct patch to example configurations in the libpam-smbpass
    packages (closes: #169350).
  * acl-dev is not in sid anymore; Build-Depend on libacl1-dev instead
    (closes: #169682).
  * Only ask the user for permission to edit if there's a chance of us
    damaging something.

 -- Steve Langasek <vorlon@debian.org>  Mon, 18 Nov 2002 19:53:00 -0500

samba (2.999+3.0.alpha20-3) unstable; urgency=low

  * Make sure smbstatus behavior is sane when Samba *has* been started,
    as well as when it has not (closes: #164179).  Thank to Robbert Kouprie
    <robbert@radium.jvb.tudelft.nl> for this patch.
  * Not using 'killall' in any of the maintainer scripts (the last one
    remaining was winbind.logrotate.) We now just use 'kill' to send
    a SIGHUP to a specific PID (which is stored in a file in
    /var/run/samba.)
  * Do not depend on procps because we're not using killall anymore.

 -- Eloy A. Paris <peloy@debian.org>  Tue, 15 Oct 2002 22:15:57 -0400

samba (2.999+3.0.alpha20-2) unstable; urgency=low

  * fix an off-by-one error in smbd/lanman.c, which should shut off the
    flood of log messages (closes: #157432)
  * add a --config-cache option to the configure invocation, since
    autoconf 2.5 doesn't load config.cache by default (closes: #163504)

 -- Steve Langasek <vorlon@debian.org>  Sat,  5 Oct 2002 01:40:00 -0500

samba (2.999+3.0.alpha20-1) unstable; urgency=low

  * new upstream release
    - non-primary groups appear to work again (closes: #161271)
  * the official beginning of the upstream 3.0 branch
  * exit without error from smbstatus when no connections have
    been seen yet (closes: #161489)

 -- Steve Langasek <vorlon@debian.org>  Wed,  2 Oct 2002 19:02:00 -0500

samba (2.999+3.0cvs20020906-1) unstable; urgency=low

  * CVS update
    - domain authentication works again (closes: #158698)
  * Factor out common code in samba-common.config
  * Handle character set settings in smb.conf on upgrade
    (closes: #153913, #158770)
  * Don't use killall in logrotate script; there are better ways
    (closes: #160076)
  * Ignore value of 'hostname lookups' for hosts allow/hosts deny
    (closes: #154376)

 -- Steve Langasek <vorlon@debian.org>  Sat,  7 Sep 2002 11:46:00 -0500

samba (2.999+3.0cvs20020829-1) unstable; urgency=low

  * CVS update.
  * Move the smb.conf manpage to the samba-common package (closes: #159572)

 -- Steve Langasek <vorlon@debian.org>  Thu, 29 Aug 2002 17:53:25 -0500

samba (2.999+3.0cvs20020827-1) unstable; urgency=low

  * CVS update. (Closes: #158508)
  * Part 1 of 3 of the library separation patch that Vorlon wrote has
    gone upstream - removed the patch from our patches/ directory.
  * Debconf note to warn users that their smb.conf will be re-written
    and changed if they use Swat to maintain it. (Closes: #158479)
  * Fixed typo in samba.prerm.

 -- Eloy A. Paris <peloy@debian.org>  Tue, 27 Aug 2002 15:23:23 -0400

samba (2.999+3.0cvs20020825-2) unstable; urgency=low

  * scale back the tdbsam migration support, because of undesirable
    side-effects; now always defaults to 'no'.
  * strip out hyperactive library dependencies that are only needed by
    smbd (closes: #155156).
  * nuke any broken registry.tdb files left by previous CVS snapshots.
  * support rolling back the smbpasswd->tdbsam conversion on downgrade,
    since many people are likely to need to downgrade for a while.
  * remove postrm handling of legacy directories, and add handling of
    current ones.

 -- Steve Langasek <vorlon@debian.org>  Sun, 28 Jul 2002 09:44:24 -0500

samba (2.999+3.0cvs20020825-1) unstable; urgency=low

  * CVS update. These packages are based on Samba 3.0alpha19 + any
    code commited after 3.0alpha19 was released.

 -- Eloy A. Paris <peloy@debian.org>  Sun, 25 Aug 2002 14:56:46 -0400

samba (2.999+3.0cvs20020723-1) unstable; urgency=medium

  * remove spurious line from samba.config
  * migrate from smbpasswd to tdbsam
  * re-add the pdbedit util and manpage
  * compile in ldapsam support (closes: #146935)
  * add PRIVATEDIR to the list of vars we override for the install
    target, so Samba doesn't try to create /etc/samba (closes: #153746).
  * fix makefile handling of LOGBASEDIR, so that logs always end up in
    the right place (closes: 153727).
  * Fixed bug in the FHS migration path that causes nmbd to read its
    state from one location, but write it out to another. (closes: #154210)
  * Make sure nmbd is always looking for wins.tdb in the same place.

 -- Steve Langasek <vorlon@debian.org>  Fri, 19 Jul 2002 21:38:54 -0500

samba (2.99.cvs.20020713-1) unstable; urgency=low

  * first attempt for 3.0pre.
  * only post a debconf note about moving logfiles if we're upgrading
    from a version that had the logfiles in the old location
    (closes: #152924).

 -- Steve Langasek <vorlon@debian.org>  Sat, 13 Jul 2002 12:54:25 -0500

samba (2.2.5-2) unstable; urgency=low

  * No longer ship make_printerdef, which is deprecated. (closes: #63059)
  * Clean up some empty directories from the samba package.
  * Add call to dh_installinit for winbind rc.x symlinks (closes: #151860).
  * Clean up per-package documentation lists, to reduce clutter
    (closes: #147638).
  * Make sure we don't ship pdbedit's man page since we are still using
    smbpasswd passwords. (closes: #152208)
  * move libnss_wins.so to libnss_wins.so.2, where glibc expects to find
    it (closes: #148586).
  * reorder postinst, so that installing samba-common from scratch loads
    the debconf answers properly (closes: #151985).
  * add lintian overrides for winbind, to eliminate some noise.
  * rename pam_smbpass changelog to comply with policy.

 -- Steve Langasek <vorlon@debian.org>  Sun, 23 Jun 2002 22:45:04 -0500

samba (2.2.5-1) unstable; urgency=low

  * New upstream release.

 -- Eloy A. Paris <peloy@debian.org>  Sun,  9 Jun 2002 15:49:21 -0400
 
samba (2.2.4+2.2.5pre1-1) experimental; urgency=low

  * Getting ready for Samba 2.2.5.
  * Remove patches/parse_spoolss.patch, now included upstream.
  * Fixed thinko WRT POSIX ACL support, which we "half-enabled" in
    2.2.4-1. We don't use POSIX ACL support ourselves, so we'd
    appreciate reports from those using this feature so we can
    be sure this works.
  * Fix the filename-matching algorithm used for smbtar's 'exclude'
    functionality. (closes: #131571)
  * Look for secrets.tdb in /var/lib/samba, and handle in the postinst.
    This is not really a config file, because users don't edit it.
    (closes: #147429)
  * Doxygen fix for libsmbclient.h, thanks to Tommi Komulainen
    <Tommi.Komulainen@iki.fi> for the patch. (closes: #144847)

 -- Eloy A. Paris <peloy@debian.org>  Tue, 28 May 2002 11:33:51 -0400

samba (2.2.4-1) unstable; urgency=low

  * New upstream release (closes: #144713)
  * Building with POSIX ACL support (closes: #137819)
  * Include samples, exclude INSTALL from libpam-smbpass (closes: #145055)
  * Compile with --with-automount, for NIS homedir support (closes: #123396)
  * Add a proper 'flags' field to the mount entry we write to /etc/mtab;
    fixes a display bug with mount (closes: #140397)
  * Added logic to /etc/init.d/samba so a help message is printed out
    when Samba is running from inetd _and_ we are not booting, i.e. the
    user called the init script manually. Thanks to Francesco
    Potorti <pot@gnu.org> for the suggestion on how to implement this.
    (Closes: #139807, #140204)
  * samba.postinst: added logic so we don't call /etc/init.d/samba if
    we are running from inetd (this prevents the stupid help message
    to be printed during package upgrades if we are running from inetd.)
  * samba.prerm: idem.
  * /etc/init.d/samba: delete stale PID files after nmbd and smbd are
    stopped. This prevents start-stop-daemon from printing an ugly
    error message when called from '/etc/init.d/samba stop'. I prefer
    this than running start-stop-daemon with --oknodo because
    start-stop-daemon might print other important error messages that with
    --oknodo it would otherwise not print. (Closes: #102187, #109301)
  * Patch from jerry@samba.org to fix parsing of spoolss structures.

 -- Eloy A. Paris <peloy@debian.org>  Thu, 23 May 2002 23:16:52 -0400

samba (2.2.3a-7) unstable; urgency=medium

  * More README.debian updates.
  * Neutralize the smb.conf 'lock dir' directive, which doesn't mean
    what the FHS says it should, and causes us no end of grief.
    (Closes: #122299)
  * LPRng-handling patch so that jobs printed to recent versions of
    LPRng show up properly as 'done' instead of 'paused' in the Windows
    print queue.  Thanks to Jaroslav Serdula <serdula_jaroslav@vse.sk>
    for this patch. (Closes: #139458)
  * Applied patch from Urban Widmark <urban@teststation.com>
    (smbfs upstream maintainer) to add a '-n' option to smbmount
    that does the same as mount's '-n'. (Closes: #139590)
  * Minor tweak to unpatch-source so we unpatch sources in the
    reverse order we patched them.
  * Don't depend on grep in samba.prerm to determine if Samba was
    running before the upgrade starts.
  * Tweak the wording of debconf templates.
  * Incorporate debconf translations for French, Spanish and Portuguese;
    thanks to Carlos Valdivia Yagüe <valyag@hotpop.com> (es),
    Andre Luis Lopes <andrelop@ig.com.br> (pt_BR), and Philippe
    Batailler and Denis Barbier <barbier@debian.org> (fr).
    (closes: #142657, #142659, #141551, #141699, #141682)
  * Fixed symlinks in the swat package so the point to /usr/share/doc/
    instead of /usr/doc/. Added note to the description of the
    swat packages that says that samba-doc must be installed for
    the on-line documentation to work. Thanks to Torne Wuff
    <torne@wolfpuppy.org.uk>. (Closes: #95437)
  * 'dh_installinit -n' gives us no initscript handling -- we need to
    handle all starting and stopping of daemons ourselves, which wasn't
    happening in the {pre,post}rm scripts.
  * Vary the priority of the debconf question "Do you want to generate
    /etc/samba/smbpassd?" depending on whether the file already exists.
    File exists -> priority 'medium', file does not exist -> priority
    'low'. Changed priorities of all other questions from 'high' to 'medium'.

 -- Steve Langasek <vorlon@debian.org>  Sat, 20 Apr 2002 17:48:27 -0400

samba (2.2.3a-6) unstable; urgency=low

  * Call db_stop as soon as we're done with debconf in the postinst, to
    avoid hanging bugs (closes: #137813)
  * Ony call 'update-inetd --add' on first installation, just as we only
    call 'update-inetd --remove' on package purge.
  * Bring our shipped smb.conf closer in line with the upstream
    defaults: don't twiddle the send/recv buffer sizes, since the Linux
    kernel already provides a much better default setting
     (closes: #80966, #80934, #137415, #133477)
  * Added libnss_wins.so to the winbind package (closes: #137201)
  * Updates to README.debian.

 -- Eloy A. Paris <peloy@debian.org>  Tue, 12 Mar 2002 10:57:40 -0500

samba (2.2.3a-5) unstable; urgency=low

  * Having multiple workgroup lines in your smb.conf, though wacky, is 
    perfectly valid.  Account for this in samba-common.config.
    (closes: #137157)

 -- Steve Langasek <vorlon@debian.org>  Sun, 10 Mar 2002 21:52:51 -0600

samba (2.2.3a-4) unstable; urgency=low

  * Fixed typo in samba.postinst. Cosmetic fixes there as well.
  * Fix to improper usage of /usr/bin/tr in samba-common config script
    (closes: #137744)

 -- Steve Langasek <vorlon@debian.org>  Sat,  9 Mar 2002 14:14:02 -0500

samba (2.2.3a-3) unstable; urgency=medium

  * Make sure /etc/init.d/samba is executable before calling it
    in the postinst. Quickly checked all other maintainer scripts
    to make sure we are not calling an init script if it is not
    executable. (closes: #137321)
  * Fix up maintainer scripts to detect if samba was not running before 
    an upgrade. (closes: #33520, #130534)
  * Make sure /etc/samba/ is included in the samba-common package.
    Closes: #137157

 -- Steve Langasek <vorlon@debian.org>  Fri,  8 Mar 2002 11:13:21 -0500

samba (2.2.3a-2) unstable; urgency=low

  * merge in debconf support:
    - Moved all smb.conf-related questions to samba-common (smb.conf
      is part of the samba-common package, not the samba package.)
    - smb.conf is not a samba-common conffile anymore since it is
      being managed by debconf. It is ABSOLUTELY necessary to make
      sure /etc/samba/smb.conf _NEVER_ gets overwritten by changes
      made via debconf. In other words, any changes made by the user
      should be honored by the debconf interface.
    - samba.postinst now moves old log files from /var/log/ to
      /var/log/samba/. There's a Debconf note that informs the user
      the log files are stored now in a new location.
    - debian/control:
      + Make samba depend on debconf.
    - New file debian/samba.templates.
    - New file debian/samba.config.
    - Re-worked debian/samba.postinst.
      + Got rid of all /etc/samba/debian_config sillyness.
    - remove /usr/sbin/sambaconfig; "dpkg-reconfigure samba" replaces 
      it.
    - Removed debian/samba.prerm.
    - Cleaned up /etc/init.d/samba.
      + Added infrastructure for debconf.
      + Got rid of all /etc/samba/debian_config sillyness.
      + Got rid of /etc/samba/smbpasswd conversion stuff for
        compatibility with versions of Samba < 2.0.0final-2.
    (closes: #127959, #34408, #113594)
  * make samba.postinst ignore the absence of /var/log/{s,n}mb*;
    makes for a clean upgrade path.
  * Building with MSDFS support (closes: #116793)

 -- Steve Langasek <vorlon@debian.org>  Tue,  5 Mar 2002 14:14:33 -0600

samba (2.2.3a-1) unstable; urgency=low

  * New upstream version (closes: #135001)
  * Potato builds were failing because debian/rules was not creating
    debian/winbind/etc/logrotate.d/. A user having problems creating
    Potato packages brought this to my attention. dh_installlogrotate
    takes care of creating the directory for us, that's why we didn't
    notice.
  * Removed code that converts /etc/samba/smbpasswd from an ancient
    format to the new format of Samba 2.0.0 and later.
    Closes: #134375 - samba: postinst failed due to missing
            /usr/bin/convert_smbpasswd.
  * Re-organized FHS migration code in samba.postinst. Make sure we
    don't fail when we move files that don't exist.
    Closes: #133813 - samba: Install failed.
  * Adding docs. to the libpam-smbpass package.
  * Remove man pages for findsmb because we are not providing this
    script.
    Closes: #134181 - findsmb referenced, but not included.
  * Removed replace.patch because it is now present upstream.
  * Added patch from Jerry Carter to fix a problem when saving
    document preferences for printing from NT clients.
  * The real winbindd daemon is a forked process so we can't use
    --make-pidfile when calling start-stop-daemon. Fixed 
    /etc/init.d/winbind to work around the issue. Thanks to 
    Lin Li <linl@xandros.com> for the patience and for reporting 
    the problems. Hopefully I got it right this time.

 -- Eloy A. Paris <peloy@debian.org>  Wed, 20 Feb 2002 18:39:03 -0500

samba (2.2.3-6) unstable; urgency=low

  * Make sure there are actual files in /var/state/samba before trying 
    to move them (Closes: #133534, #133510).
  * Fix up the 2.2.3 makefile so that pam_smbpass builds correctly 
    again.

 -- Steve Langasek <vorlon@debian.org>  Tue, 12 Feb 2002 09:19:29 -0600

samba (2.2.3-5) unstable; urgency=low

  * Whoops, missed a spot on the samba.postinst -- will fail badly if
    /var/state/samba/ no longer exists.  Better get this fix into the
    next upload. ;) (Closes: #133088)
  * Regenerate configure only if it is older than configure.in.
  * Fix smbd handling of network neighborhood lists, which was missed
    in the FHS conversion (Closes: #133091)

 -- Eloy A. Paris <peloy@debian.org>  Sat,  9 Feb 2002 16:37:57 -0500

samba (2.2.3-4) unstable; urgency=low

  * FHS cleanup; files in /var are now properly sorted according to
    their nature. (Closes: #102101)
  * Remove patches to source/configure, since we now call autoconf to
    regenerate this file cleanly.
  * lintian fixes:
      - Create winbind.conffiles and add /etc/logrotate.d/winbind and
        /etc/init.d/winbind to it.
      - Use a relative symlink for /usr/lib/cups/backend/smb.
      - Removal of a .cvsignore file in the samba-doc package.
  * winbind.init fixes:
      - Corrected name of the pid file (Steve)
      - Make start-stop-daemon create a pid file for winbindd since it
        does not create one on his own.
  * #DEBHELPER# is not needed in samba.postinst because we are adding
    manually everything that debhelper adds automatically. In fact,
    since we are calling update-rc.d without standard paramaters I
    think we can't use #DEBHELPER#.
  * Fix fatal syntax error in samba.prerm.

 -- Steve Langasek <vorlon@debian.org>  Thu,  7 Feb 2002 13:12:08 -0500

samba (2.2.3-3) unstable; urgency=low

  * work on lintian-cleanness in the package (wrong permissions,
    maintainer scripts in need of debhelpering)
  * /lib/security/pam_smbpass.so is now being included in the
    libpam-smbpass package only, and not in both the libpam-smbpass and
    samba packages (which was the case prior to 2.2.3-3.)
  * Instead of making our patch scripts executable in the rules file
    we run them through /bin/sh.
  * New 'winbind' package that has all the winbind stuff that was in the 
    samba package in 2.2.3-2 and before.
  * Added replace.patch: patch from Jeremy Allison to fix problems when
    replacing or overwriting files in a Samba share. Patch was sent to
    the samba mailing list.

 -- Eloy A. Paris <peloy@debian.org>  Tue,  5 Feb 2002 21:12:48 -0500

samba (2.2.3-2) unstable; urgency=low

  * add support to debian/scripts/{patch-source,unpatch-source} for
    automatic updating and cleaning of <version.h>. This was a request
    from the Samba Team: they wanted us to clearly mark our packages
    so it is always known a user is running Samba with (possibly)
    Debian-specific patches.
  * Change init.d killscript link to K19samba, so we stop before autofs 
    (closes: 117327)
  * Make our patch scripts executable in the rules file -- dpkg won't do 
    this for us (closes: #132415).

 -- Steve Langasek <vorlon@debian.org>  Mon,  4 Feb 2002 09:51:00 -0600

samba (2.2.3-1) unstable; urgency=low

  * New upstream release (closes: #131228).
  * Restructured build system that provides DBS-like separation of 
    patches
  * Fix typo in smbfs description (closes: #116209).
  * Use killall -q in logrotate.d script, to avoid spurious cron 
    emails (closes: #130100).

 -- Steve Langasek <vorlon@debian.org>  Sat,  2 Feb 2002 19:56:18 -0500

samba (2.2.2-12) unstable; urgency=high

  * (Steve) Patch for source/client/client.c.
    Closes: #86438 smbclient: Transfering several GB causes the average
            speed to be messed up.
  * Uploading with urgency=high to expedite the move from unstable
    to testing because of the security problem fixed in -11.

 -- Eloy A. Paris <peloy@debian.org>  Fri, 25 Jan 2002 22:31:12 -0500

samba (2.2.2-11) unstable; urgency=low

  * Building with --with-libsmbclient. We have created two new
    packages: libsmbclient and libsmbclient-dev. Hopefully this
    will help some people that want to add the capability of
    speaking SMB to their applications.
    Closes: #117132 - libsmbclient support library?
  * (Steve) Make swat do the right thing when reading (parsing)
    the saved preferences in smb.conf.
    Closes: #55617 swat mutilates the linpopup message command.
  * Updated README.Debian. Updated descriptions in debian/control.
  * Remembered to bump up version number in source/include/version.h
    (need to automate this or else I'll keep forgetting.)
  * (Steve) one liner for source/web/diagnose.c.
    Closes: #106976 - smbd/nmbd not running message with swat/linuxconf.
  * Added '|| true' to the post-rotate script so logrotate doesn't
    fail if either nmbd or smbd is not running.
    Closes: #127897 - /etc/logrotate.d/samba fails if there is no smbd process.
  * Fixed incorrect file locations in swat's man page and added a
    Debian-specific note to /usr/share/doc/swat/README.
    Closes: #71586 swat: needs documentation fixes for debian.
  * smbmount in the smbfs package does not have the setuid bit set.
    Apparently, smbmount uses libsmb without checking the environment.
    Thanks to Christian Jaeger <christian.jaeger@sl.ethz.ch> for
    finding the local root exploit.
  * Applied old patch from Jerry) Carter" <jerry@samba.org> to correct
    the following two problems in Samba 2.2.2:
    - %U and %G could not be used in services names
      in smb.conf.
    - %G would fail to be expanded in an "include = ..."
      line.

 -- Eloy A. Paris <peloy@debian.org>  Sat, 19 Jan 2002 21:35:26 -0500

samba (2.2.2-10) unstable; urgency=low

  * (Steve) Add missing manual pages.
    Closes: Bug#128928: missing manpages in smbfs.

 -- Eloy A. Paris <peloy@debian.org>  Sun, 13 Jan 2002 14:39:55 -0500

samba (2.2.2-9) unstable; urgency=low

  * (Steve) Fix broken URL's in HTML docs.
    Closes: Bug#17741: bad links in html docs (at last!!!)

 -- Eloy A. Paris <peloy@debian.org>  Fri, 11 Jan 2002 13:37:07 -0500

samba (2.2.2-8) unstable; urgency=low

  * Added "Replaces: samba (<= 2.2.2-5)" to the smbclient section in
    debian/control so rpcclient.1, which was in samba-2.2.2-5, does not
    cause problems now that it is part of smbclient (>= 2.2.2-6).  Closes:
    Closes: Bug#128684: error upgrading smbclient in sid.

 -- Eloy A. Paris <peloy@debian.org>  Fri, 11 Jan 2002 11:42:40 -0500

samba (2.2.2-7) unstable; urgency=low

  * (Steve) Patch to make behavior honor what the docs. say about "hosts allow"
    taking precedence over "hosts deny".
    Closes: Bug#49249: swat: error with host deny ?!

 -- Eloy A. Paris <peloy@debian.org>  Thu, 10 Jan 2002 12:36:58 -0500

samba (2.2.2-6) unstable; urgency=low

  * (Steve) Adds manpage for rpcclient to the proper file,
    removes smbtorture from the distro because this tool isn't intended for
    widespread consumption.
    Closes: #63057 - no manual page for smbtorture.
  * (Steve) Removed -gnu from the configure arguments (--build, --host) in
    debian/rules so config.sub is able to properly create the host and target
    tuples.

 -- Eloy A. Paris <peloy@debian.org>  Wed,  9 Jan 2002 14:39:51 -0500

samba (2.2.2-5) unstable; urgency=low

  * Fixes from vorlon:
  * Use /usr/bin/pager instead of more.
    Closes: #125603: smbclient violates pager policy.
  * Make /etc/logrotate.d/samba a conffile, send smbd and nmbd
    a SIGHUP to have the log files reopened, fixes to
    /etc/logrotate.d/samba.
    Closes: #127897: log file rotation.
    Closes: #118277: /etc/logrotate.d/samba not listed in conffiles.
  * s/covert/convert/.
    Closes: #121653 probable typo in install message.

 -- Eloy A. Paris <peloy@debian.org>  Sun,  6 Jan 2002 03:14:58 -0500

samba (2.2.2-4) unstable; urgency=low

  * Applied patch from Steve to work around problem in glibc that affects the
    HPPA architecure. The patch detects the error condition at configure time
    and compiles without LFS support if necessary.
    Closes: Bug#126763: samba completely broken on hppa.
  * Including unicode_map.1251.
    Closes: Bug#126719: samba-common: unicode_map.1251 missing.
  * Updated smbd daemon version to match Debian package version.
    Closes: Bug#127199: Package version and smbd daemon version don't match.

 -- Eloy A. Paris <peloy@debian.org>  Mon, 31 Dec 2001 14:32:47 -0500

samba (2.2.2-3) unstable; urgency=low

  * Added some spaces in package description in debian/control.
    Closes: #120730 - missing spaces in package description for nice
            alignment.
  * Spelling fixes.
    Closes: #125328, #125329, #125330, #125367, #125365, #125403.
  * Steve Langasek <vorlon@debian.org> is the co-maintainer of the Debian
    Samba packages!!! Added him to the uploaders field in debian/control.

 -- Eloy A. Paris <peloy@debian.org>  Tue, 18 Dec 2001 00:54:25 -0500

samba (2.2.2-2) unstable; urgency=low

  * Backed out changes to source/filename.c per Andrew Tridgell's request.
    This changes were introduced in 2.2.1a-7 as an attempt to fix #47493.
    Tridge found out that they break smbd.
  * Changed version number in source/includes/version.h so it is clear that
    this is a version of Samba packaged for Debian. This is another request from
    Tridge and will help the Samba Team to get bogus bug reports.
  * Added Samba-HOWTO-Collection.pdf and other README files to the
    /usr/share/doc/<package>/ directories.
  * Installing libnss_winbind.so and pam_winbind.so.
    Closes: #116790: nss and pam modules for winbind missing.
  * Removed user-emacs-settings from changelog.

 -- Eloy A. Paris <peloy@debian.org>  Mon, 29 Oct 2001 19:16:26 -0500

samba (2.2.2-1) unstable; urgency=low

  * New upstream version.
  * Temporary fix for #113763 (Steve Langasek)
  * Quick hack to avoid smbmount reveal password length. Please note
    that even with this hack there is a small window when password is
    completely visible with 'ps aux'. There are other methods that should
    be used to automate mounting of SMB shares.
    Closes: #112195: smbmount-2.2.x reveals password length.
  * Applied patch from Steve Langasek <vorlon@debian.org> to prevent
    forcing use of setresuid() in Sparc.
    Closes: #112779: samba build forces use of setresuid, which causes
                     smbd to fail on Sparc.

 -- Eloy A. Paris <peloy@debian.org>  Mon, 15 Oct 2001 10:26:10 -0400

samba (2.2.1a-9) unstable; urgency=low

  * Replaced $(LD) with $(CC) all the way through source/Makefile.
    Closes: #111036: ld shouldn't be used to link shlibs.
  * s/\/bin\/mail/\/usr\/bin\/mail/ in smb.conf's man page (HTML and
    sgml as well.)
    Closes: #110963: smb.conf: mail should be /usr/bin/mail.
  * Documented better smbclient's -W behavior. Patch from Steve
    Langasek.
    Closes: #53672: smbclient: -W flag is interpreted as domain, not
            workgroup.

 -- Eloy A. Paris <peloy@debian.org>  Tue,  4 Sep 2001 23:10:41 -0400

samba (2.2.1a-8) unstable; urgency=low

  * Set some reasonable default perms for the samba logdir (again,
    thanks to vorlon :-)
    Closes: #72529: insecure permissions on log files.

 -- Eloy A. Paris <peloy@debian.org>  Sun, 26 Aug 2001 15:40:47 -0400

samba (2.2.1a-7) unstable; urgency=low

  * Another attempt at fixing #47493. Patch from Steve Langasek
    <vorlon@netexpress.net>. Let's keep our fingers crossed Steve!

 -- Eloy A. Paris <peloy@debian.org>  Sun, 26 Aug 2001 13:37:06 -0400

samba (2.2.1a-6) unstable; urgency=low

  * Backed out fix to #47493 introduced in 2.2.1a-4 as it is causing
    smbd to die with signal 11 under some unidentified situations.
    Closes: #109774: Latest debian version breaks printer driver download.
    Closes: #109946: not all files appear in samba-exported directories.
  * Another patch from Steve Langasek. This one adds quotes around 
    printer names for print systems it's reasonable for Debian to
    support. Together with the patch in #29957 (see changelog for
    2.2.1a-4), this should take care of the problems with multi-word 
    printer names in Samba.

 -- Eloy A. Paris <peloy@debian.org>  Fri, 24 Aug 2001 21:12:27 -0400

samba (2.2.1a-5) unstable; urgency=low

  * Important changes that affect how Samba is built on Debian
    machines are implemented in this release. All of this changes
    were suggested by the energetic Steve Langasek <vorlon@debian.org>,
    and his arguments were so sound and reasonable that I decided
    to implement them. Here's Steve's original changelog:

       * Fix up the build system to avoid needing to run configure 
         as root to answer questions we already know the answers to.
       * In the process, make surprising progress towards being able to
         cross-compile the samba packages.

 -- Eloy A. Paris <peloy@debian.org>  Fri, 24 Aug 2001 01:08:06 -0400

samba (2.2.1a-4) unstable; urgency=low

  * Fixed typo in smbmount's mount page.
    Closes: #109317: smbfs: mistype in smbmount manpage.
  * Included symlink to smbspool to better support CUPS printing.
    Closes: #109509: include symlink for cups samba support.
  * Applied patch from Steve Langasek <vorlon@netexpress.net> to
    fix bug #29957.
    Closes: #29957: samba strips trailing " from strings in smb.conf.
  * First attempt at fixing #47493. Another patch from Steve "I want
    a bug-free Samba" Langasek.
    Closes: #47493: Samba doesn't handle ':' in dir names right.

 -- Eloy A. Paris <peloy@debian.org>  Tue, 21 Aug 2001 23:26:38 -0400

samba (2.2.1a-3) unstable; urgency=low

  * Steve Langasek <vorlon@netexpress.net> has been hard at work in
    the last few days looking at the long list of open bugs filed
    against the Samba packages. I don't know how to thank him. It's been
    a pleasure working with Steve, and all the fixes, patches, etc. in
    this release come from him. The bug list is greatly reduced thanks
    to Steve's efforts.
  * Steve's additions/modifications/patches/etc. are:
    - New package that (libpam-smbpass) provides pam_smbpass. Before, this
      was provided in another package but now the sources are part of
      the Samba sources so we can start providing it from here.
      Closes: #107043 - pam_smbpass now present in Samba source,
        should be built from there
    - Patch to source/smbd/service.c that allows admins to call
      /bin/umount from the root postexec of a Samba share.
      Closes: #40561 - samba pre/postexec commands do not work.
    - Clear TMPDIR before starting smbd in /etc/init.d/samba.
      Closes: #51295 - Problems with Samba and TMPDIR.
    - Correction to documentation of "guest only".
      Closes #38282 - "guest only" share still requires a password.
  * Applied patch from Santiago Vila <sanvila@unex.es> to convert
    /usr/sbin/mksmbpasswd from a shell script into a real awk script.
    Sorry it took so long, Santiago; I hadn't realized you even
    provided a patch :-)
    Closes: #77891 - mksmbpasswd could be a real awk script.
  * Updated description of the smbfs and smbclient packages. Also have
    each package recommend the other.
    Closes: #108650: Should suggest or recommend smbfs.

 -- Eloy A. Paris <peloy@debian.org>  Mon, 13 Aug 2001 22:21:55 -0400

samba (2.2.1a-2) unstable; urgency=low

  * Build-depends: depend on debhelper (>=2.0.103).
    Closes: #105795: Build-Depends are wrong.
  * Run samba's preinst and postinst scripts without -e so failed commands
    do not abort installation.
    Closes: #106384: postinstall crashes abnormally. (And really closes
      #104471.)

 -- Eloy A. Paris <peloy@debian.org>  Thu, 26 Jul 2001 00:30:37 -0400

samba (2.2.1a-1) unstable; urgency=low

  * New upstream version.
  * Make sure samba's postinst script exits with a zero status.
    Closes: #104471: Samba postinst problem.

 -- Eloy A. Paris <peloy@debian.org>  Thu, 12 Jul 2001 21:55:21 -0400

samba (2.2.1-1) unstable; urgency=low

  * New upstream version.
    Closes: #103339: config.guess and config.sub update required.
    Closes: #98518: Samba 2.2 can't act as PDC for NT4/W2K due to 
                    incompatibility with PAM.
    Closes: #97447: nmbd crashes due to bugs in DAVE 2.5.2.
    Closes: #95777: Samba 2.2 is unable to join or authenticate against 
                    Samba 2.2 PDC domain.
    Closes: #68842: samba should use PAM for password changing (I
                    haven't personally tried this one, but it's been
                    advertised this works.)
    Closes: #102506: PAM account checking fails.
    Closes: #102518: Complains about unknown paramter "obey pam
                     restrictions"
    Closes: #94774: Build failure on PARISC machines.
  * Moved away from /etc/cron.weekly/samba for log file rotation.
    Now using logrotate.
    Closes: #95548: typo in /etc/cron.weekly/samba.
    Closes: #74951: nmbd does not rename its log file.
  * Removed Debian-specific addtosmbpass.8 man page since this script
    is not longer provided upstream. Users should use the smbpasswd
    program instead.
  * Updated sample /etc/samba/smb.conf to reflect the recent changes
    affecting handling of PAM authentication. Also updated
    /etc/pam.d/samba.

 -- Eloy A. Paris <peloy@debian.org>  Wed, 11 Jul 2001 00:44:14 -0400

samba (2.2.0.final.a-1) unstable; urgency=high

  * New upstream version (contains security fix from DSA-065-1.)
    Closes: #97241: samba 2.2.0 fails to process hostnames in
      "hosts allow" config line.
  * Removed Debian-specific addtosmbpass.8 man page since this script
    is not longer provided upstream. Users should use the smbpasswd
    program instead.
    Closes: #98365: addtosmbpass is missing from 2.2.0.final-2.
  * Updated sample /etc/samba/smb.conf to reflect the recent changes
    affecting handling of PAM authentication. Also updated
    /etc/pam.d/samba.

 -- Eloy A. Paris <peloy@debian.org>  Sun, 24 Jun 2001 11:11:59 -0400

samba (2.2.0.final-2) unstable; urgency=low

  * Added libcupsys2-dev to Build-Depends.
  * Samba depends now (again) on netbase so update-inetd is always
    available for the Samba maintainer scripts.
    Closes: #86063: Fails to uninstall if inetd is not installed.
  * Updated source/config.{sub,guess} so ARM built doesn't fail.
    Closes: #94480: config.sub out of date; can't build on arm.
    Closes: #85801: config.sub/guess out of date.
  * Not using brace expansion, i.e. {foo,bar} in any of the maintainers
    scripts nor in debian/rules.
    Closes: #88007: samba postrm has is not POSIX sh compliant.

 -- Eloy A. Paris <peloy@debian.org>  Sat, 21 Apr 2001 17:27:18 -0400

samba (2.2.0.final-1) unstable; urgency=low

  * New upstream release. Lots of new things. See WHATSNEW.txt.
  * Goofy version number because of my stupidity when assigning version
    numbers to the CVS packages I have been uploading to experimental.
    Will be fixed when 2.2.1 is released. I've no doubts a 2.2.1 release
    will follow soon.

 -- Eloy A. Paris <peloy@debian.org>  Tue, 17 Apr 2001 22:58:14 -0400

samba (2.2.0.cvs20010416-1) experimental; urgency=low

  * CVS update.

 -- Eloy A. Paris <peloy@debian.org>  Mon, 16 Apr 2001 21:25:15 -0400

samba (2.2.0.cvs20010410-1) experimental; urgency=low

  * CVS update.
  * Added libreadline4-dev to Build-Depends.

 -- Eloy A. Paris <peloy@debian.org>  Tue, 10 Apr 2001 16:53:45 -0400

samba (2.2.0.cvs20010407-1) experimental; urgency=low

  * CVS update. Includes what is in 2.2.0alpha3.

 -- Eloy A. Paris <peloy@debian.org>  Sat,  7 Apr 2001 16:00:33 -0400

samba (2.2.0.cvs20010316-1) experimental; urgency=low

  * Started working on Samba 2.2.0. Using the SAMBA_2_2_0 branch
    from Samba CVS.
  * Not compiling rpctorture as it has compile errors. Change in
    debian/rules.
  * Removed Linux kernel 2.0.x and smbfs compatibility baggage. Now
    the smbfs does not support 2.0.x kernels; a kernel > 2.2.x is
    needed to use smbfs. Updated debian/control, debian/rules and
    README.Debian to reflect this change.
  * Added to swat a versioned dependency on samba (so a user is forced to
    install a new version of swat each time a new version of samba is
    installed.)

 -- Eloy A. Paris <peloy@debian.org>  Sun, 18 Mar 2001 14:21:14 -0500

samba (2.0.7-5) unstable; urgency=medium

  * Transition from suidmanager to dpkg-statoverride.

 -- Eloy A. Paris <peloy@debian.org>  Thu, 18 Jan 2001 23:51:56 -0500

samba (2.0.7-4) unstable; urgency=medium

  * Applied Urban Widmark <urban@teststation.com> fixes to smbmount. Urban
    is the maintainer of the smbfs in the kernel and of the userland
    utilities.
  * Links to HTML documents are correct now.
    Closes: #69439: swat: Broken help file symlinks
    Closes: #72615: samba-doc directory changed: removed htmldocs from path
    Closes: #75847: swat: Wrong symlink
    Closes: #66857: Wrong links to html documents.
    Closes: #77912: misplaced documentation symlinks for swat
  * Building Samba with CUPS support. For this I reverted the change to
    source/configure.in that I did in 2.0.7-3 and re-ran autoconf.
    Closes: #59038: samba: not compiled with cups support.
  * Fix against previous known/unknown user time difference patch to swat
    (make username / password lookups take the same time.) Remove CGI
    logging code in Swat.
    Closes: #76341 - Security holes in swat
  * Updated Build-depends.
  * Updated debian/copyright to refer to the correct location of the GPL.
  * debian/rules: changed DESTDIR to `pwd`/debian/samba (was
    `pwd`/debian/tmp.)
  * debian/rules: added '--sourcedir=debian/samba' to dh_movefiles (for some
    strange reason dh_installdirs is not creating debian/tmp/ so I needed
    to tweak everything to install stuff in debian/samba rather than in
    debian/tmp.)
  * debian/control: changed section of samba-docs to 'doc' (was 'docs')
  * Using relative symlinks in /usr/share/samba/swat/ (changed debian/rules
    and source/scripts/installswat.sh.)
  * Fixed (by tweaking debian/rules)
    /usr/bin/{smbmnt,smbumount-2.*,smbmount-2.*} to be suid.
  * Added "Provides: samba-client" to smbclient's section in control.
    Closes: #71143: smbclient: Smbclient should provide samba-client.
  * Fix for desired_access being zero in map_share_mode() (patch to
    source/smbd/nttrans.c.) Thanks to Gary Wilson
    <wilsong@sergievsky.cpmc.columbia.edu> for bringing this patch to my
    attention.
  * Hacked source/lib/util_sec.c so smbd works fine in both 2.0.x and
    2.2.x kernels even when the build is done in a system running
    a 2.2.x kernel.
    Closes: #78858: samba-common: samba2.0.7 needs kernel 2.2.x but
                    doesnt depend on it.
    Closes: #72758: README.Debian should comment on 2.0.x kernels.
    Closes: #56935: Samba 2.0.6 and Kernel 2.0.x.
    Closes: #58126: Samba 2.0.6 and Kernel 2.0.x -- more info.
    Closes: #60580: samba: failed to set gid.
    Closes: #64280: Samba panics, can't set gid.
    Closes: #66816: Must deal with brokenness under 2.0.x.
    Closes: #67682: potatoe samba 2.0.7-3 out of order, 2.0.5a-1 OK.
    Closes: #69735: PANIC: failed to set gid
    Closes: #66122: "smbclient -L localhost -U%" returns with "tree
                    connect failed: code 0".
    Closes: #57637: Samba says tree connect error.
    Closes: #58015: potato samba wins support is broken.
  * Fixed comments in sample smb.conf to point to the correct location.
    Closes: #69578: comments in smb.conf points to wrong path.
  * Move codepages from /etc/samba/codepages/ to
    /usr/share/samba/codepages/.
    Closes: #63813: samba; codepages should go in /usr/lib.
  * Moved /var/samba/ to /var/state/samba/.
    Closes: #49011: samba package not FHS compliant.
  * Hacked source/configure.in (and re-ran autoconf) so yp_get_default_domain()
    is found.
    Closes: #44558: netgroup support missing in samba 2.0.5a-1.
  * /etc/init.d/samba was calling start-stop-daemon with both --pidfile and
    --exec. Got rid of --exec so --pidfile works.

 -- Eloy A. Paris <peloy@debian.org>  Thu, 11 Jan 2001 00:15:57 -0500

samba (2.0.7-3) frozen unstable; urgency=high

  * Release manager: this closes a RC bug.
  * Commented out the section in source/configure.in that auto-detects
    CUPS support and then ran autoconf to generate a new configure
    script. This was done to prevent machines that have libcupsys-dev
    installed from detecting CUPS support and adding an unwanted
    dependency on libcupsys. This way the whole printing system
    won't break on upgrades. CUPS support should be added after
    Potato is released.
    Closes: #65185: samba-common: Upgrading removes printing system.
    Closes: #64496: smbfs: smbfs on powerpc has a dependency on cupsys.
  * Updated README.debian.
    Closes: #64594: Old README.Debian in /usr/share/doc/samba.

 -- Eloy A. Paris <peloy@debian.org>  Tue, 20 Jun 2000 19:16:04 -0400

samba (2.0.7-2) frozen unstable; urgency=high

  * Release manager: this closes RC bug #63839 that prevents Samba
    to be built from source.
  * Fixed a stupid typo in debian/rules that was preventing Samba
    to be built from source.
    Closes: #63839: samba_2.0.7-1(frozen): build error (SAMBABOOK dir)
  * I forgot to mention that O'Reilly's book "Using Samba" was donated
    to the Open Source community. The book was included in Samba 2.0.7
    in HTML format and is part of the Debian Samba package since 
    Samba 2.0.7-1.
  * In Samba 2.0.7-1, the "Using Samba" book and a number of HTML help
    files were supposed to be provided in both the swat and the samba-doc
    packages. This duplication was a waste of space. Starting with
    Samba 2.0.7-2, swat recommends samba-doc and the book and the HTML
    files are included only in samba-doc, and are accessed via symlinks
    from within swat.
    Closes: #58810: superfluous files in swat?
  * Added a 'echo "."' to /etc/init.d/samba in the reload) section.
    Closes: #63394: "echo ." missing in reload section of init.d script
  * Fixed typo in docs/htmldocs/using_samba/ch06_05.html.
    Closes: #64344: typo "encrypted passwords"
  * Cleaned up samba's postrm script so important common files aren't
    deleted when samba is purged. Created a samba-common.postrm script.
    Closes: #62675: purging samba removes /etc/samba/smb.conf.
    Closes: #63386: samba --purge removes /etc/samba dir even though
            smbclient/smbfs/samba-common packages are still installed

 -- Eloy A. Paris <peloy@debian.org>  Wed,  3 May 2000 02:42:07 -0400

samba (2.0.7-1) frozen unstable; urgency=low

  * New upstream version. Dear Release Manager: please allow this 
    package to go to frozen as it contains fixes to a _lot_ of problems.
    You can take a look at all the problems fixed by this release in
    the official upstream announcement at
    http://us1.samba.org/samba/whatsnew/samba-2.0.7.html.
  * Added --with-utmp to add utmp support to smbd (this is new in Samba
    2.0.7)
  * Closes: #62148 - samba not rotating filled logs.
  * Closes: #56711: Samba doesn't manage well long share name (please note
      that it's possible to connect to shares with names longer than
      14 characters but the share will be listed with a name truncated to
      13 characters.)
  * Closes: #51752 - NT DOMAIN - NET USE * /HOME not mapping (error 67).
    Closes: #50907 - logon path not working.
    This is not a bug, it's just Samba doing the same thing an NT server
    does. See WHATSNEW.txt and smb.conf's man page for details.
  * Closes: #48497 - error executing smbsh in debian-potato. (smbwrapper
    is not supported anymore.)
  * Closes: #58994 swat: typo in swat description.
  * Closes: #45931 - Samba dies with SIGILL on startup. (Hardware 
    problems, person that reported the bug never came back.)
    Closes: #54398 - smbadduser fails, looks for ypcat.
  * Fixed swat's man page to include Debian specific installation
    instructions. There's not necessary to edit /etc/services or 
    /etc/inetd.conf.
    (Closes: #58616 - incomplete install config && incorrect installation
      instructions.)
  * s/SBINDIR/\"/usr/sbin\"/g in source/web/startstop.c to prevent swat
    to look for smbd and nmbd in the wrong place when requested to start or
    stop smbd or nmbd.
    (Closes: #55028 - swat can't start samba servers.)
  * Closes: #37274: smbclient does not honour pot. (Tested and seems to be
    working now.)
  * Not confirmed, but should fix #56699, #62185, #56247, #52218, #43492,
    #50479, #39818, #54383, #59411.
    (please re-open any of this if the problem still exists - I was unable
    to confirm any of this because I could never reproduce them.)
    Closes: #56699 - Samba's nmbd causes random kernel oops several
      times in a row.
    Closes: #62185 - nmbd's forking until no more file descriptors are 
      available.
    Closes: #56247 - session setup failed: ERRSRV - ERRbadpw.
    Closes: #52218 - Either wins proxy does not work, or I don't understand
      it.
    Closes: #43492 - intermittent problem changing password.
    Closes: #50479 - Can't access windows 2000 shares with samba.
    Closes: #39818 - samba-common: Upgrading Samba from the Slink version.
    Closes: #54383 - samba-common: Missing /etc/smb.conf.
    Closes: #59411 - smbclient: cannot browse Win2k shares.

 -- Eloy A. Paris <peloy@debian.org>  Thu, 27 Apr 2000 16:07:45 -0400

samba (2.0.6-5) frozen unstable; urgency=low

  * Oppsss! samba-common doesn't depend on libcupsys1 so the binaries
    in this package are broken unless libcupsys1 is installed.
    samba-common has a "grave" bug because of this. Instead of adding 
    libcupsys1 to the Depends: list of each package in debian/control
    I investigated why dh_shlibs was not picking the dependency
    automatically. It turns out that it's probably a bug in libcupsys1
    because the format of its shlibs file is not correct. I fixed that
    file (/var/lib/dpkg/info/libcupsys1.shlibs) and now dependencies are
    picked correctly. I'll talk to the libcupsys1 maintainer.

    I think the addition of CUPS support to Samba is a big change that
    should not go into Frozen. So, I decided to back up the addition
    of CUPS support I did in 2.0.6-4 to minimize problems. I'll add
    CUPS support again when I start working on Samba for Woody.
    (Closes: #59337 - samba-common has a missing dependency)

 -- Eloy A. Paris <peloy@debian.org>  Wed,  1 Mar 2000 08:40:02 -0500

samba (2.0.6-4) frozen unstable; urgency=low

  * It seems that sometimes nmbd or smbd are not killed when upgrading.
    I think it is because in samba's prerm script I was calling
    start-stop-daemon with the --pidfile switch and in old versions of
    Samba the nmbd and smbd daemons did not store their PIDs in a file in
    /var/samba/. I changed debian/samba.prerm so the existence of the
    PID files is checked before calling "start-stop-daemon --pidfile ..."
    If the PID files do not exist then start-stop-daemon is called
    without the --pidfile parameter.
    (Closes: #58058 - upgrade from slink went badly)
  * Fixed typo in description of swat package in debian/control.
  * Installed libcupsys1-dev so the configure script picks up CUPS
    and Samba is compiled with CUPS support. Also added libcupsys1 to
    the Depends: list of package samba in debian/control.
    (Closes: #59038 - samba not compiled with cups support)
  * Added a small paragraph to debian/README.debian warning about possible
    problems with the WINS code in Samba 2.0.6.

 -- Eloy A. Paris <peloy@debian.org>  Mon, 28 Feb 2000 14:00:42 -0500

samba (2.0.6-3) frozen unstable; urgency=low

  * Applied patch posted by Jeremy Allison to the samba mailing list
    that should take care of the internal errors reported in bug #52698
    (release-critical). Wichert: please test as I never could reproduce
    it here.
    (Closes: #52698 - samba gets interbal errors)
  * Moved samba-docs to the 'docs' section.
    (Closes: #51077 - samba-doc: wrong section)
  * Added reload capability to /etc/init.d/samba (only for smbd because
    nmbd does not support reloading after receiving a signal).
    (Closes: #50954 - patch to add reload support to /etc/init.d/samba)
  * Corrected "passwd chat" parameter in sample /etc/samba/smb.conf so
    Unix password syncronization works with the passwd program currently
    in Potato. Thanks to Augustin Luton <aluton@hybrigenics.fr> for
    the correct chat script.
  * Stole source/lib/util_sec.c from the CVS tree of what will become
    Samba 2.0.7 or whatever so we can use the same binaries under
    both 2.0.x and 2.2.x kernels.
    (Closes: #51331 - PANIC: failed to set gid)
  * smbadduser is now provided as an example and it's customized for Debian.
    I am not providing this script in /usr/sbin/ because then I would need
    a dependency on csh, something that I don't want to do.
    (Closes: #51697, #54052)
  * Fixed the short description of the smbfs package in debian/control.
    (Closes: 53534 - one-line description out of date).

 -- Eloy A. Paris <peloy@debian.org>  Tue, 23 Nov 1999 16:32:12 -0500

samba (2.0.6-2) unstable; urgency=low

  * samba-common now depends on libpam-modules (not on libpam-pwdb, which
    I have been told is obsolete). I modified /etc/pam.d/samba accordingly
    to reflect the change.
    (Closes: Bug#50722: pam pwdb dependence?).
  * The old /etc/pam.d/samba file which had references to pam_pwdb caused
    smbd to die with a signal 11. The new /etc/pam.d/samba file fixes
    this problem.
    (Closes: #50876, #50838, #50698)
  * Compiled with syslog support (use at your own risk: syslog support
    is still experimental in Samba). I added the parameters "syslog = 0"
    and "syslog only = no" to the sample smb.conf to avoid pestering
    users that do not want Samba to log through syslog.
    (Closes: Bug#50703 - syslog only option doesn't work)
  * Removed the stupid code in the smbmount wrapper script that tries
    to load the smbfs module if smbfs is not listed in /proc/filesystems.
    (Closes: Bug#50759 - Non-root can't run smbmount if SMBFS is compiled
    as a module in the kernel)
  * Added /bin/mount.smb as a symlink pointing to /usr/bin/smbmount so
    'mount -t smb ...' works just as 'mount -t smbfs ...'.
    (Closes: Bug#50763 - 'mount -t smb' doesn't work)

 -- Eloy A. Paris <peloy@debian.org>  Sat, 20 Nov 1999 18:53:35 -0500

samba (2.0.6-1) unstable; urgency=low

  * Samba 2.0.6 has been released. This is the first try of the Debian
    Samba packages. I know for sure that smbd won't work properly on
    2.0.x kernels because the patch that Wichert sent me does not apply
    to the new source/lib/util_sec.c in Samba 2.0.6. That file was
    completely re-written by Tridge.
  * Updated README.Debian.
  * A new client utility called smbspool appeared in Samba 2.0.6. I added
    this utility to the smbclient package, although I haven't tried it yet.
  * Added the symlink /sbin/mount.smbfs that points to /usr/bin/smbmount.
    This is to be able to type "mouont -t smbfs ...". This symlink goes
    in the smbfs package, of course.
  * This new release should close the following bugs (some of these
    are fixed for sure in this new upstream release, some others I could
    not reproduce but I believe they are fixed if they were real bugs.
    As always, please feel free to re-open the bugs if the problem is not
    solved).
      Closes: Bug#33240: icmp mask needs a bug workaround.
      Closes: Bug#37692: samba: Has problems detecting interfaces.
      Closes: Bug#38988: samba: Truly bizzare behavour from nmbd.
      Closes: Bug#46432: samba-2.0.5a-2: nmbd does not appear to broadcast
                          properly.
      Closes: Bug#44131: smbfs: no longer possible to set file and
                          directory-modes.
      Closes: Bug#46992: smbmount-2.2.x manpage wrong.
      Closes: Bug#42335: smbfs: missing options from the new 2.2.x commandline.
      Closes: Bug#46605: smbmnt segfaults.
      Closes: Bug#48186: smbmount.
      Closes: Bug#38040: smbfs: Please add /sbin/mount.smb [included].
      Closes: Bug#47332: smbmount: could -f and -P be added back?
  * Samba has been compiled with PAM support (closes: Bug#39512 - samba PAM
    module). To succesfully add PAM support, I created /etc/pam.d/samba and
    added this file as a conffile for the samba-common package. I also made
    samba-common depend on libpam-pwdb.
  * Added simple man pages for the wrapper scripts smbmount and smbmount.
    (Closes: Bug#44705 - Missing smbmount man page)
  * Installed libreadlineg2-dev in my system so smbclient now has a
    "history" command and libreadline support :-)
  * This time I did add a check to the smbmount wrapper script to see if
    the kernel has support for smbfs, as suggested by Jeroen Schaap
    <J.Schaap@physiology.medfac.leidenuniv.nl>. I mentioned in the changelog
    for samba-2.0.5a-3 that I did this but I forgot at the end.

 -- Eloy A. Paris <peloy@debian.org>  Thu, 11 Nov 1999 12:08:15 -0500

samba (2.0.5a-5) unstable; urgency=low

  * I am sorry to report that the smbwrapper package is gone for the
    moment. The reason for this is twofold: first of all, smbwrapper
    is completely broken in Samba-2.0.5a (it compiles but it doesn't
    run) and in the upcoming Samba-2.0.6 it doesn't even compile. Second,
    when I asked Andrew Tridgell (father of Samba) about the state of
    smbwrapper he told me that Ulrich Drepper (head of the glibc project)
    broke on purpose the glibc stuff in which smbwrapper is based.
    Consequently, Tridge recommended me to compile Samba without
    support for smbwrapper. When, I have no idea. Sorry folks. Here is
    the original message I received from Andrew:
    
    > 1) 2.0.5a's smbwrapper doesn't work under glibc2.1, and pre-2.0.6's
    > smbwrapper doesn't even compile under glibc2.1.
    
    yep, Ulrich deliberately broke it. It won't get fixed till glibc
    allows the sorts of games it plays to work again. I suggest you turn
    it off in your build scripts until that gets sorted out.
    
  * Swat's file are now in /usr/share/samba/ instead of
    /usr/lib/samba/ (bug #49011).
  * Man pages now in /usr/share/man/ instead of /usr/man/ (bug #49011).

 -- Eloy A. Paris <peloy@debian.org>  Tue,  2 Nov 1999 12:59:13 -0500

samba (2.0.5a-4) unstable; urgency=low

  * Applied patch from our fearless leader (Wichert) to fix the darn bug
    that prevents Samba to work on 2.0.x kernels if it was compiled
    in a system running a 2.2.x kernel. This closes #40645 (build uses
    setresuid which doesn't work under 2.0.34 (does apparently under
    2.2.x) ).
  * Fixed the entry that swat's postinst script adds to /etc/inetd.conf
    so it is '#<off># swat\t\tstream\ttcp\tnowait.400 ...' instead of
    '#<off>#swat\t\tstream\ttcp\tnowait.400 ...'. The old way caused
    'update-inetd --enable swat' to leave the entry for swat disabled.
    Thanks to Dave Burchell <burchell@inetnebr.com> for finding out
    this problem. This closes #48762 (swat uses non-standard syntax to 
    comment out inetd.conf entry).
  * /usr/sbin/swat does not think anymore that the smbd daemon lives
    in /usr/local/samba/bin/. To fix this I am running now source/configure
    with "--prefix=/usr --exec-prefix=/usr". This closes #47716 (samba
    'swat' fails: incorrect hardwired path in the binary).

 -- Eloy A. Paris <peloy@debian.org>  Sun, 31 Oct 1999 03:42:38 -0500

samba (2.0.5a-3) unstable; urgency=low

  * I am pretty darn busy with my MBA, I apologize for the long time it's
    taking to squash bugs in the Samba packages.
  * Built with debhelper v2 for FHS compliancy. Changed a couple of
    things in debian/rules to accomodate for the new place for the docs.
    I also had to change debian/{samba.postinst,samba.prerm,swat.postinst}
    to make sure that the symlink from /usr/doc/xxx exists and points to
    /usr/share/doc/xxx (the reason for this is that I am not letting
    debhelper to create these scripts for me automatically).
  * Built with latest libc6.
  * smbfs: finally, the nasty bug that causes smbmount to die after
    a while is gone thanks to Ben Tilly <Ben_Tilly@trepp.com>.
    The problem was just a typo in source/client/smbmount.c.
    This closes grave bug #42764 (smbmount dies) and #43341 
    (smbfs-2.2.x won't function after a while).
  * Fixed the smbmount wrapper script to eliminate a bashism (closes
    #45202 - "wrapper scripts use $* instead of "$@") and to recognize 
    2.3.x and 2.4.x kernels (closes #47688 - "smbfs: does not recognize 
    kernel 2.3.x").
  * Added a check to the smbmount wrapper script to see if the
    kernel has support for smbfs, as suggested by Jeroen Schaap
    <J.Schaap@physiology.medfac.leidenuniv.nl>.
  * swat's man page is now part of the swat package, not of the samba
    package. This closes #44808 (Samba has a man page for swat, but 
    the binary is not included).
  * The interface program smbrun is not longer needed by smbd because
    of the availability of execl() under Linux. Because of this, the
    smbrun is not even being compiled. Since there is no need for smbrun
    now, the smbrun man page was taken out of the samba package. This
    closes #45266 (/usr/bin/smbrun missing).
  * smbpasswd is now part of the samba-common package, and not part of
    the samba package. This is to let administrators that do not want
    to install a full Samba server administer passwords in remote
    machines. This closes bug #42624 (smbpasswd should be included in 
    smbclient). This bug report also suggests that swat becomes part of 
    the samba package, that smbfs becomes part of the smbclient package,
    and that the binary smbpasswd becomes part of the smbclient package.
    I moved smbpasswd to the samba-common package but I am reluctant to 
    do the other things the bug report suggests.
  * In order to keep dpkg happy when moving smbpasswd from the samba
    package to samba-common, I had to add a "Replaces: samba (<= 2.0.5a-2)"
    in the control section of the samba-common package and a
    "Replaces: samba-common (<= 2.0.5a-2)" in the control section of the
    samba package (in debian.control).
  * Samba is now being compiled with the "--with-netatalk" option. This
    closes #47480 (Could samba be compiled with the --with-netatalk option).
  * All packages that depend on samba-common have a versioned dependency
    now. This was accomplished by adding "(= ${Source-Version})" to the
    relevant sections of debian/control. Thanks t Antti-Juhani Kaijanaho
    <gaia@iki.fi> for the hint. This closes #42985 (samba should probably
    have a versioned depends on samba-common).
  * Made sure the file docs/textdocs/DIAGNOSIS.txt gets installed in all
    the Samba packages. This closes bug #42049 (no DIAGNOSTICS.txt file).
  * Added the smbadduser helper script to the samba package. This closes
    #44480 (Samba doesn't come with the smbadduser program).
  * Applied patch from szasz@triton.sch.bme.hu that prevents smbmount
    to leave an entry in /etc/mtab for a share that could not be mounted
    because of invalid user of password. The patch also allows smbumount
    to unmount the share in the event that something goes wrong with the
    smbmount process. This closes bug #48613 (Mount/umount problems + 
    patch) as well as #44130 (failed mount is still mounted).
  * smbmount-2.2.x is now setuid root. This is needed for the patch
    applied above to be effective. If smbmount-2.2.x is not setuid root
    then an entry will be left in /etc/mtab even when the mount
    fails. I had to add "usr/bin/smbmount-2.2.x" to debian/smbfs.suid
    for this to work.

 -- Eloy A. Paris <peloy@debian.org>  Wed, 27 Oct 1999 10:36:13 -0400

samba (2.0.5a-2) unstable; urgency=low

  * This version is basically the same as 2.0.5a-1 but it was compiled
    on a Potato system with glibc2.1. See below the change log for 2.0.5a-1
    for more information.

 -- Eloy A. Paris <peloy@debian.org>  Tue, 27 Jul 1999 02:25:29 -0400

samba (2.0.5a-1) stable; urgency=high

  * I'm back from the Honey Moon. We are pretty busy because we are moving
    to Pittsburgh (from Caracas, Venezuela) in aprox. 24 hours and we still
    have plenty of things to pack and to do. Samba 2.0.5 was released
    while I was in the Honey Moon and it is just now (almost 3 AM) when
    I have time to package it.
  * Because of the security problems fixed in 2.0.5, this upload goes
    to both stable and unstable (the Security Team asked for this).
  * This release (2.0.5a-1) was compiled on a Slink system. 2.0.5a-2 will
    be compiled on a Potato system.
  * Added a "Replaces: samba (<= 1.9.18p10-7)" to the samba-common
    section in debian/control (as suggested by Steve Haslam
    <araqnid@debian.org>) to fix the problems that appear when upgrading 
    from the Samba package in Slink. Please test this as I am completely 
    unable to do so. This should fix bug #39818 (Upgrading Samba from the 
    Slink version).
  * Removed the hacks to the autoconf stuff that I added to 2.0.4b-2 in 
    order to have defined several socket options when compiling with
    Linux 2.2.x kernel headers - the fix is now upstream.
  * Finally!!! smbmount was re-written (thanks Tridge :-) to use a command
    line syntax similar to the one used by the old smbmount (for 2.0.x 
    kernels). This means that the wrapper script is no longer necessary
    so I removed it. In its place there is a simple wrapper script that
    calls smbmount-2.0.x or smbmount-2.2.x depending on the kernel that is
    running.
  * Because of the wedding, the Honey Moon, and our move to Pittsburgh,
    I can't work on fixing other bugs in this release.

 -- Eloy A. Paris <peloy@debian.org>  Tue, 27 Jul 1999 02:18:51 -0400

samba (2.0.4b-3) unstable; urgency=low

  * Stupid mistake: I forgot to add /usr/bin/smbumount to debian/smbfs.files
    and because of this /usr/bin/smbumount was part of the samba package
    instead of part of the smbfs package.

 -- Eloy A. Paris <peloy@debian.org>  Thu,  1 Jul 1999 01:51:24 -0400

samba (2.0.4b-2) unstable; urgency=low

  * Dark (and archive maintainers): please remove from Potato the smbfsx 
    binary package and also the old source package for smbfs. smbfs and 
    smbfsx have been merged starting with this version.
  * Merged the old smbfs package with Samba. Now there is only one package
    for the smbfs utilities and is called "smbfs". The package smbfsx
    does not exist any more and this new smbfs package must be used
    for both 2.0.x and > 2.1.x kernels.
  * A wrapper script was added to handle the syntax change in smbmount
    in the new smbfs utilities (required for kernels > 2.1.70). The
    home page for this script is http://www.wittsend.com/mhw/smbmount.html.
    Please _note_ that this will change (for good) in Samba 2.0.5 :-)
  * Added debian/smbumount.sh. It's another wrapper that calls smbumount-2.2.x
    or smbumount-2.0.x depending on the kernel currently running.
  * Not using -t for savelog in cron.weekly script.
  * Recompiled without libreadlineg-dev (Samba does not seem to be using
    it so unnecessary dependencies are produced).
  * glibc2.1 build.
  * Removed smbpasswd.8 man page from the debian/ directory because it is
    now being provided upstream.
  * Got rid of the ugly hack I put in source/lib/util_sock.c to have
    IPTOS_LOWDELAY and IPTOS_THROUGHPUT defined. Now I patched the
    autoconf stuff to #include <netinet/ip.h>. I've sent the patch to
    Jeremy Allison so we have this upstream.

 -- Eloy A. Paris <peloy@debian.org>  Mon, 28 Jun 1999 17:47:19 -0400

samba (2.0.4b-1) unstable; urgency=low

  * New upstream release. This release fixes the following Debian bugs:
    #33838 (Amanda/ Samba 2.0.2 and backing up large filesystems) and
    #33867 (Amanda 2.4.1 and Samba 2.0.2 and large filesystems). Jeremy
    Allison released Samba 2.0.4 and found out that there were a couple
    of minor bugs so he released 2.0.4a. Then he found out about more
    serious bugs and released 2.0.4b. I have built this package several
    times between yesterday and today because of this. Now I am releasing
    the Debian packages for Samba with what I believe will be the latest
    release the Samba Team will make at least in the next 4 days (Jeremy
    is taking a short vacation).
  * Still compiling against glibc2.0 (sorry about that :-)
  * Hacked source/smbwrapper/smbsh.c to fix the problem
    of smbsh not finding the shared library smbwrapper.so. It looks
    now in /usr/lib/samba/ for this file. This fixes #32971, #32989,
    #33278, #34911 and #36317.
  * Made smbfsx depend on samba-common because smbfsx uses /etc/samba/smb.conf
    and /etc/samba/codepages/. This fixes #33128 (smbmount complains about
    missing /etc/smb.conf).
  * Package swat does not depend on httpd anymore (there's no need to).
    This fixes #35795 (swat requires httpd).
  * Renamed smbmount-2.1.x and smbumount-2.1.x to smbmount-2.2.x and
    smbumount-2.2.x. Same applies to the man pages.
  * Changed minor type in smbmount's man page (changed "\"" by "\'"). This
    fixes #34070 (wrong quotes in manpage).
  * Used Fabrizio Polacco's <fpolacco@icenet.fi> procedure to create the
    Debian package for Samba. This closes #35781 (samba has no pristine 
    source).
  * Changes to /etc/cron.weely/samba: rotate /var/log/{nmb,smb}.old only
    if the size of either is different than 0. Also, added comments at the
    beginning of this script to explain how rotation of log files works in
    Samba. Thanks to ujr@physik.phy.tu-dresden.de (Ulf Jaenicke-Roessler)
    for the suggestions. This closes #37490 (cron.weekly script rotates not
    used [sn]mb.old files). As I side effect, this should also close
    #31462 (still trouble with /etc/cron.weekly/samba).
  * Check for old /etc/pam.d/samba file which is not provided by this version
    of the Debian Samba package but was provided in older versions. If this
    file exists we delete it. We check for this in the postinst. This closes
    #37356 (samba put stuff in pam.d that pam complains about) and #34312 
    (libpam0g: questions during upgrade).
  * Make sure the mode of /etc/samba/smbpasswd is set to 600. This is done
    in the postinst script. This closes #35730 (Security problem with 
    /etc/samba/smbpasswd when upgrading from samba 1.9.18p8-2 to 2.0.3-1).
  * I have just checked and it looks like #28748 (smbfsx doesn't "return ")
    has been fixed. This might have been fixed since a long time ago.
  * Long long standing bug #18488 (smbclient: internal tar is broken) is
    closed in this release of Samba. The bug might have been closed for a 
    long long time, but I did not check for this before.
  * Temporary fix to the annoying "Unknown socket option IPTOS_LOWDELAY"
    message. This fixes #33698 (socket option IPTOS_LOWDELAY no longer works),
    #34148 (warnings from smbd) and #35333 (samba warnings).

 -- Eloy A. Paris <peloy@debian.org>  Thu, 20 May 1999 00:35:57 -0400

samba (2.0.3-1) unstable; urgency=low

  * New upstream version.
  * Removed the convert_smbpasswd.pl program I created and put in
    /usr/doc/samba/ because there's a convert_smbpasswd script in the
    upstream sources that does the same thing. I modified the postinst
    script to use this script instead of the one I created.

 -- Eloy A. Paris <peloy@debian.org>  Sun, 28 Feb 1999 01:35:37 -0400

samba (2.0.2-2) unstable; urgency=low

  * Updated the README.Debian file.
  * Updated the description of the samba package in the control file.
  * The binaries smbmnt and smbumount-2.1.x in the smbfsx package are now
    installed setuid root as they should be. This was done by doing a
    a "chmod u+s" for each binary in debian/rules and by creating the 
    file debian/smbfsx.suid.
  * Minor patch to source/client/smbumount.c to allow normal users
    to umount what they have mounted (problem was a kernel vs. libc6
    size mismatch). I sent the patch upstream.
  * Created debian/smbwrapper.dirs so the directory /usr/lib/samba/ is
    created.
  * Modified debian/rules to move smbwrapper.so from debian/tmp/usr/bin/ to
    debian/smbwrapper/usr/lib/samba/.
  * Hacked source/smbwrapper/smbsh.c to fix the problem
    of smbsh not finding the shared library smbwrapper.so.

 -- Eloy A. Paris <peloy@debian.org>  Thu, 11 Feb 1999 18:11:34 -0400

samba (2.0.2-1) unstable; urgency=low

  * New upstream version.

 -- Eloy A. Paris <peloy@debian.org>  Thu, 11 Feb 1999 01:35:51 -0400

samba (2.0.1-1) unstable; urgency=low

  * New upstream version.

 -- Eloy A. Paris <peloy@debian.org>  Sat,  6 Feb 1999 06:51:18 -0400

samba (2.0.0final-4) unstable; urgency=low

  * The samba postinst made an unwarranted assumption that the file
    /etc/samba/smbpasswd exists. If the file did not exist (which is
    perfectly valid) the postinst will fail. This fixes #32953.

 -- Eloy A. Paris <peloy@debian.org>  Fri,  5 Feb 1999 23:32:46 -0400

samba (2.0.0final-3) unstable; urgency=low

  * Added to debian/control a "Depends: ${shlibs:Depends}" line for the
    samba-common package so dependencies for this package are set
    correctly (thanks to Dark for pointing this out).

 -- Eloy A. Paris <peloy@debian.org>  Thu,  4 Feb 1999 09:45:21 -0400

samba (2.0.0final-2) unstable; urgency=low

  * Finally!!! The first upload to unstable. Sorry for the delay folks
    but I have been quite busy lately :-) Another reason for the delay
    is that I wanted to ease the migration from Samba 1.9.18p10 and
    before to Samba 2.0.0. I changed the location of the config. files 
    from /etc/ to /etc/samba/ and this made things a little bit harder.
  * This package needs 2.2 kernel headers to compile (well, this is
    true for the smbfsx package, all others compile fine with 2.0 kernel
    headers).
  * Created a preinst script for the samba package to take care of the
    location migration of smb.conf (from /etc/ to /etc/samba/). The
    preinst script also takes care of moving /etc/smbpasswd to its new
    location (/etc/samba/).
  * Created postinst and postrm scripts to add/remove an entry for swat
    in /etc/inetd.conf.
  * I had forgotten to install the sambaconfig script so I changed
    debian/rules to install this script.
  * Added a postrm script for the samba package (I had forgotten to add 
    this script to the new Samba packages after the migration from 1.9.18 
    to 2.0.0).
  * Created a small Perl script that is called from the samba postinst
    to convert the smbpasswd from the old format used in version prior
    to 2.0.0 to the new one used in 2.0.0 and beyond.
  * The upgrade process should be automatically now. Please let me know
    of any problems you encounter.

 -- Eloy A. Paris <peloy@debian.org>  Sat, 23 Jan 1999 09:34:10 -0400

samba (2.0.0final-1) experimental; urgency=low

  * Finally!!! Samba 2.0.0 is here! I am not uploading to unstable
    because I still have to work out the migration from the old
    samba packages to the new ones. I also need to work more on the
    new swat package.

 -- Eloy A. Paris <peloy@debian.org>  Thu, 14 Jan 1999 22:40:02 -0400

samba (2.0.0beta5-1) experimental; urgency=low

  * New upstream version.

 -- Eloy A. Paris <peloy@debian.org>  Tue,  5 Jan 1999 00:37:57 -0400

samba (2.0.0beta4-1) experimental; urgency=low

  * New upstream version.

 -- Eloy A. Paris <peloy@debian.org>  Wed, 23 Dec 1998 18:37:45 -0400

samba (2.0.0beta3-1) experimental; urgency=low

  * New upstream version.
  * I have just realized that the documentation patches (for man pages)
    that I used for the 1.9.18 release are not longer necessary because
    there was a major re-write of all the Samba documentation that added
    the missing bits of information. So, I have just removed these minor
    patches.

 -- Eloy A. Paris <peloy@debian.org>  Tue,  8 Dec 1998 12:00:30 -0400

samba (2.0.0beta2-1) experimental; urgency=low

  * New upstream version.
  * This new version fixes the potential security problem that
    was posted to debian-private (using the "message command" parameter
    to execute arbitrary commands from messages sent from LinPopUp).
  * Changed /etc/init.d/samba to use one of the variables stored in
    /etc/samba/debian_config to know how Samba is being run (from inetd or
    as daemons) instead of grepping /etc/inetd.conf which may not exist
    if the user is running xinetd (this fixes bug #29687 - assumes using 
    vanilla inetd)

 -- Eloy A. Paris <peloy@debian.org>  Mon, 23 Nov 1998 23:32:03 -0400

samba (2.0.0beta1-1) experimental; urgency=low

  * First beta release of the samba-2.0.0 code. Before the beta I was
    working with sources downloaded directly from the CVS server. This
    package goes into experimental and I plan to release the new
    samba to unstable as soon as it gets out of beta.
  * Created several packages out of the Samba sources. They are:
    samba (nmbd and smbd daemons + related programs), smbclient (FTP
    like command line utility to retrieve files from SMB servers),
    swat (Samba Web Administration Tool), samba-common (common files
    used by samba, smbclient and swat), smbfsx (smbfs utilities for
    kernels >= 2.1.70), smbwrapper and samba-doc (Samba documentation).
  * Refreshed debian/samba-doc.docs so recently added docs. are
    installed in the samba-doc package. New additions include man
    pages in the /usr/doc/samba-doc/htmldocs/ directory.
  * Deleted Debian specific nmblookup(1) man page as it is now upstream.
  * Added smbtorture to smbclient package.
  * Moved rpcclient from the samba package to the smbclient package.
  * The Samba daemons (nmbd and smbd) now create a PID file so I changed
    all calls to start-stop-daemon to use the PID file.
  * Fixed debian/rules to install mksmbpasswd (fixes #27655).
  * Modified /etc/init.d/samba so nmbd is started without the -a (append
    to the log file instead of overwrite) switch. The new behavior of
    nmbd is to NOT overwrite log files, so the -a switch can be deleted
    safely.
  * Moved from debstd to debhelper.

 -- Eloy A. Paris <peloy@debian.org>  Thu,  1 Oct 1998 08:37:41 -0400

samba (1.9.18p10-5) frozen unstable; urgency=high

  * Oppsss!!! While fixing bug #26884 I introduced a bug even worse than
    the one I was trying to fix: in /etc/init.d/samba I got rid of the test
    that tells us whether the Samba daemons are running from inetd or as
    standalone daemons. I corrected the problem by editing again
    /etc/init.d/samba to uncomment the test.
  * Wishlist bug #28298 (typos in samba) was fixed.
  * Wishlist bug #28309 (typos in smb.conf) was fixed.

 -- Eloy A. Paris <peloy@debian.org>  Wed, 28 Oct 1998 09:11:47 -0400

samba (1.9.18p10-4) unstable; urgency=low

  * Minor patch to debian/rules to delete *substvars instead of only
    substvars when doing a "debian/rules clean" (thanks to Daniel Jacobowitz
    <dmj@andrew.cmu.edu> for this).
  * Small patch to source/shmem_sysv.c that eases compilation under
    glibc-2.1 (thanks to Daniel <dmj@andrew.cmu.edu> for this).

 -- Eloy A. Paris <peloy@debian.org>  Thu, 17 Sep 1998 15:33:49 -0400

samba (1.9.18p10-3) unstable; urgency=low

  * Patched smbclient again to fix minor formatting problem introduced
    by Magosanyi Arpad's smbclient patch.

 -- Eloy A. Paris <peloy@debian.org>  Thu,  3 Sep 1998 11:03:23 -0400

samba (1.9.18p10-2) unstable; urgency=low

  * Sync'ed include files for the smbfs utilities with the ones in
    kernel 2.1.119.
  * Added to the /usr/doc/samba/examples/ directory a new script called 
    wins2dns (courtesy of Jason Gunthorpe <jgg@deltatee.com>) that 
    generates BIND sonze files for hosts in the WINS database.
  * Patched smbclient to include enhancements by Magosanyi Arpad 
    <mag@bunuel.tii.matav.hu> that make scripting easier.

 -- Eloy A. Paris <peloy@debian.org>  Fri, 28 Aug 1998 13:34:54 -0400

samba (1.9.18p10-1) stable unstable; urgency=low

  * New upstream version (see /usr/doc/samba/WHATSNEW.txt for a
    description of what has changed). I built a 1.9.18p9-1 but I
    never released it because an obscure bug was found just a couple
    of days before the official release, so the Samba Team stopped
    the rollover of 1.9.18p9.
  * Updated documentation (new files were added to the docs/ directory
    that were not installed in /usr/doc/samba/).
  * Fixed long standing bug #7695 (smb.conf's man page doesn't document
    'printing=lprng') - I made a couple of changes to the man page to 
    include references to lprng.
  * Fixes bug #24930 (samba needs to suggest psmisc?). I don't think it
    is necessary to make samba suggest psmisc just because the postinst
    script mentions to call killall. So, I removed all references to
    "killall" in the scripts.
  * Fixes bug #25999 (Samba does not by default work with unix password
    sync): I added the "passwd program" and "passwd chat" parameters to
    the sample smb.conf to reflect the Debian environment.

 -- Eloy A. Paris <peloy@debian.org>  Fri, 21 Aug 1998 08:59:18 -0400

samba (1.9.18p9-1) unstable; urgency=low

  * New upstream version (see /usr/doc/samba/WHATSNEW.txt for a
    description of what has changed).
  * Removed Jeremy Allison's patch applied to 1.9.18p8-2 because it is
    now part of the new upstream version.
  * Corrected small typo in addtosmbpass' man page (fixes #25629).

 -- Eloy A. Paris <peloy@debian.org>  Tue, 11 Aug 1998 08:53:08 -0400

samba (1.9.18p8-2) frozen unstable; urgency=medium

  * Applied patch received from Jeremy Allison (Samba Team) that fixes
    "grave" bug #23903 (samba maps username before authenicating with 
    NT password server).
  * Added a "sleep 2" between "start-stop-daemon --stop" and
    "start-stop-daemon --start" in /etc/init.d/samba so when this script
    is called with the "restart" parameter the Samba daemons are restarted
    properly. This fixes bug #24211 (init.d script doesn't restart).
  * Sent start-stop-daemon output in /etc/init.d/samba to /dev/null to
    avoid annoying warning messages.
  * Added perfomance tune parameters to sample /etc/smb.conf (SO_SNDBUF=4096
    and SO_RCVBUF=4096 to "socket options" in /etc/smb.conf). I can't
    find who sent this suggestion to me. If you are listening, drop me a
    note and I'll put your name here :-)

 -- Eloy A. Paris <peloy@debian.org>  Mon, 29 Jun 1998 08:45:01 -0400

samba (1.9.18p8-1) frozen unstable; urgency=low

  * New upstream release that fixes _lots_ of "ugly" bugs. The list of
    fixed bugs is too long to include here (see /usr/doc/samba/WHATSNEW.txt).
  * Fixed postinst to quote arguments to if [ arg .. ] constructs
    (fixes #22881).
  * Applied Jeremy Allison's patch (posted to the samba-ntdom mailing
    list) that solves a problem with username maps (the Samba Team did
    not catch this problem before final 1.9.18p8).
  * Made /etc/init.d/samba to print out a warning when Samba is running
    from inetd and the user runs /etc/init.d/samba to start|stop|restart
    Samba (there's no point on doing this because inetd will start the
    daemons again when there is traffic on UDP port 137-139).

 -- Eloy A. Paris <peloy@debian.org>  Sat, 13 Jun 1998 00:18:25 -0400

samba (1.9.18p7-4) frozen unstable; urgency=medium

  * Fixes the serious problem of having the WINS name server
    database getting deleted at boot time. That happened because the
    WINS database was being stored under /var/lock/samba/ and all files
    under /var/lock/ are deleted at boot time. The place where the WINS
    database is stored was moved to /var/samba/.

 -- Eloy A. Paris <peloy@debian.org>  Mon, 18 May 1998 20:24:29 -0400

samba (1.9.18p7-3) stable; urgency=high

  * Libc5 version for Bo (stable) that fixes the recently reported
    security hole.

 -- Eloy A. Paris <peloy@debian.org>  Mon, 18 May 1998 20:19:33 -0400

samba (1.9.18p7-2) frozen unstable; urgency=low

  * Added patches from the non-mantainer upload that make us able
    to compile Samba on Alpha systems. This fixes bug #22379.

 -- Eloy A. Paris <peloy@debian.org>  Wed, 13 May 1998 20:38:51 -0400

samba (1.9.18p7-1) frozen unstable; urgency=low

  * New upstream release (just bug fixes, no new functionality).

 -- Eloy A. Paris <peloy@debian.org>  Wed, 13 May 1998 11:47:32 -0400

samba (1.9.18p6-2) frozen unstable; urgency=low

  * Uploaded to frozen (I forgot to upload last version to frozen
    so it got installed only in unstable).

 -- Eloy A. Paris <peloy@debian.org>  Tue, 12 May 1998 18:10:17 -0400

samba (1.9.18p6-1.1) unstable; urgency=low

  * non-maintainer upload for Alpha
  * patch needed for source/quota.c (_syscall4() confusion)

 -- Paul Slootman <paul@debian.org>  Tue, 12 May 1998 20:39:13 +0200

samba (1.9.18p6-1) unstable; urgency=low

  * New upstream release that fixes a possible buffer overflow.
    This security hole was reported on BugTraq by Drago. The
    previous Debian version (1.9.18p5-1) was not released because
    1.9.18p5 and 1.9.18p6 were released very closely.

 -- Eloy A. Paris <peloy@debian.org>  Mon, 11 May 1998 20:28:33 -0400

samba (1.9.18p5-1) unstable; urgency=low

  * New upstream release (no new funcionality, just bug fixes - see 
    /usr/doc/samba/WHATSNEW.txt.gz).
  * Backed off Debian patches that were added upstream.

 -- Eloy A. Paris <peloy@debian.org>  Mon, 11 May 1998 08:43:53 -0400

samba (1.9.18p4-2) frozen unstable; urgency=low

  * Patched smbclient(1) man page to not reference the unsopported
    -A parameter (fixes #6863).
  * Changes to start nmbd with the -a option (in /etc/init.d/samba
    and in the entry added to /etc/inetd.conf).
  * Fixed typo in sample smb.conf (fixes #21484).
  * Fixed yet another typo in sample smb.conf (fixes #21447).
  
 -- Eloy A. Paris <peloy@debian.org>  Fri, 17 Apr 1998 22:19:23 -0400

samba (1.9.18p4-1) frozen unstable; urgency=low

  * New upstream version that fixes several bugs.
  * New scheme for keeping track of Debian specific configuration.
    This new scheme fixes bug #18624 (Samba always asks the user about
    configuration options). New scheme stores Debian specific
    configuration information in /etc/samba/debian_config.
  * Changes to /usr/sbin/sambaconfig, prerm and postinst to support the 
    new configuration scheme.
  * Moved required kernel 2.1.x include files inside the source tree
    so I don't have to do very nasty things like creating crazy
    symlinks in /usr/include to make this package compile. This
    allows non-root users to build the package and fixes bug
    #20104.
  * Fixed address of the FSF in /usr/doc/samba/copyright (problem
    reported by lintian).
  * The /etc/init.d/samba script now supports the force-reload
    argument, as required by the policy (problem reported by lintian).
  * Added a "rm /etc/cron.weekly/samba" at the end of the postinst.
  * Now the samba package can be installed even if no nmbd or smbd processes 
    are running. This fixes the following bugs: #8917, #9334, #10268, 
    #10411, #11146 and #13387.
  * Provides the original README in /usr/doc/samba. This fixes bug #9693.
  * Added a --no-reload option to sambaconfig to not reload Samba
    after configuration.
  * Created man pages for sambaconfig(8), addtosmbpass(8),
    mksmbpasswd(8) and nmblookup(1).
  * Corrected small typo in sample /etc/smb.conf.
  * Added two new parameters to /etc/smb.conf: "preserver case" and
    "short preserve case".
  * "rm -Rf /var/lock/samba" in postrm when package is being purged.
  * Patched upstream source (nmbd.c) to not overwrite log files when
    nmbd is called with the -a parameter (fixes #17704: nmbd ignores
    -a option).
  * /etc/init.d/samba now starts the nmbd daemon with the -a parameter
    to not overwrite log files.

 -- Eloy A. Paris <peloy@debian.org>  Mon, 23 Mar 1998 21:22:03 -0400

samba (1.9.18p3-1) unstable; urgency=low

  * New upstream version.
  * Oppsss!!! I really screwed it up (actually, debstd did).
    1.9.18p2-2 still contained man pages (smbmount and smbumount) part
    of other packages. This version does have this corrected. If not,
    I no longer deserve to be a Debian developer! So, this version
    fixes bug #18438 and some of the bugs I claimed to fix in
    1.9.18p2-2. Oh, by the way, I fixed the problem by running debstd
    with -m in debian/rules (man pages are installed by "make install"
    so it's a bad idea to re-install man pages with debstd).

 -- Eloy A. Paris <peloy@debian.org>  Mon, 23 Feb 1998 17:32:42 -0400

samba (1.9.18p2-2) unstable; urgency=low

  * Fixes bugs #18017, #17999, #17961, #17932: old 1.9.18p2-1 provided
    a man page for smbmount, which conflicts with package smbfs. This
    was solved by creating a multi-binary package that produces
    package samba and new package smbfsx.
  * Fixes bug #18000 (typo in postinst).
  * Fixes bug #17958 (postinst asks obsolete question). Actually,
    the question is still asked, but only if Samba is run as daemons.
  * Created a multi-binary package from the Samba sources: package
    samba and new package smbfsx which provides SMB mount utilities
    for kernels > 2.1.70.

 -- Eloy A. Paris <peloy@debian.org>  Mon,  9 Feb 1998 19:47:05 -0400

samba (1.9.18p2-1) unstable; urgency=low

  * New upstream version.
  * Removed /etc/cron.weekly/samba because Samba does not handle well
    rotation of log files (if the log file is rotated Samba will
    continue to log to the rotated file, instead of the just created
    one). In any case, Samba will rotate log files after an specific
    file size.

 -- Eloy A. Paris <peloy@debian.org>  Tue, 27 Jan 1998 22:34:27 -0400

samba (1.9.18p1-2) unstable; urgency=low

  * Created a multi-binary package out of the Samba sources to provide
    packages samba and smbfsx (userland utilities to work with
    smbfs with kernels > 2.1.x.

 -- Eloy A. Paris <peloy@debian.org>  Sat, 17 Jan 1998 09:23:48 -0400

samba (1.9.18p1-1) unstable; urgency=low

  * New upstream version.
  * Created /etc/cron.daily/samba to save a copy of /etc/smbpasswd in
    /var/backups/smbpasswd.bak.

 -- Eloy A. Paris <peloy@debian.org>  Wed, 14 Jan 1998 13:40:56 -0400

samba (1.9.18alpha14-1) unstable; urgency=low

  * New upstream version.
  * Added a note to the postinst script telling the user that he/she
    needs to run smbpasswd manually after creating a new /etc/smbpasswd
    from /etc/passwd.

 -- Eloy A. Paris <peloy@debian.org>  Tue, 23 Dec 1997 23:44:37 -0400

samba (1.9.18alpha13-1) unstable; urgency=low

  * New upstream version.

 -- Eloy A. Paris <peloy@debian.org>  Tue, 16 Dec 1997 13:02:32 -0400

samba (1.9.18alpha12-1) unstable; urgency=low

  * New upstream version.
  * Conflicts with the sambades package because the new Samba 1.9.18
    series do not depend on the DES libraries to support encrypted
    passwords.
  * Added parameter "encrypt passwords = yes" to /etc/smb.conf.
  * Compiled with support for quotas in disk_free().
  * Home directories are now exported read only by default.
  * Re-worked debian/rules.
  * Re-worked sample smb.conf.

 -- Eloy A. Paris <peloy@debian.org>  Thu,  4 Dec 1997 22:50:34 -0400

samba (1.9.17p4-1) unstable; urgency=low

  * New upstream version.
  * Made /etc/smb.conf readable by everybody because some Samba utilities
    will fail otherwise when run by non-root users.
  * Dropped PAM support while the PAM libraries are ported to libc6.

 -- Eloy A. Paris <peloy@debian.org>  Tue, 21 Oct 1997 18:08:49 -0400

samba (1.9.17p3-1) unstable; urgency=low

  * New upstream version.
  * Made /etc/smb.conf readable only by root as suggested by smbd's man page.

 -- Eloy A. Paris <peloy@debian.org>  Wed, 15 Oct 1997 09:21:25 -0400

samba (1.9.17p2-2) unstable; urgency=low

  * Running Samba as daemons instead of from inetd.
  * Removing netbios entries in /etc/inetd.conf.

 -- Eloy A. Paris <peloy@debian.org>  Thu, 9 Oct 1997 23:37:25 -0400

samba (1.9.17p2-1) unstable; urgency=low

  * New upstream version that fixes a serious security hole.
  * Removed Debian patches added in 1.9.17-1 and 1.9.17p1-1 because
    these patches are now part of the upstream release.

 -- Eloy A. Paris <peloy@debian.org>  Sun, 28 Sep 1997 22:54:33 -0400

samba (1.9.17p1-1) unstable; urgency=low

  * New upstream version.
  * Defined symbol _LINUX_C_LIB_VERSION_MAJOR as 6 in includes.h to shut up
    compiler warnings.
  * Included rpcsvc/ypclnt.h in includes.h to shut up compiler warnings.
  * Included crypt.h to have function prototype for crypt().
  * Included netinet/tcp.h to have some socket options included.
  * Included netinet/ip.h to have some socket options included.
  * Linking with libcrypt (LIBM='... -lcrypt'). Without including this
    library smbd generates a seg. fault when authenticating users (?).

 -- Eloy A. Paris <debian.org>  Wed, 10 Sep 1997 22:09:18 -0400

samba (1.9.17-1) unstable; urgency=low

  * New upstream version (called the "Browse Fix Release")
  * Added the option --oknodo to the start-stop-daemon invocation in prerm
    script. This was because the prerm was failing because start-stop-daemon
    was returning an error code if no nmbd or smbd daemons were found
    to kill.
  * The function yp_get_default_domain(), referenced in three source
    files was part of libc5 but with libc6 (glibc2) it has been moved
    to libnss_nis. Since the linker was unable to find the function
    I had to add LIBSM='-lnss_nis' to debian/rules.
  * Added -DNO_ASMSIGNALH and -DGLIBC2 to FLAGSM in debian/rules
    because compiling was failing because of conflicts with glibc2.
  * Patched source/includes.h to include termios.h if GLIBC2 is defined.

 -- Eloy A. Paris <peloy@debian.org>  Wed, 27 Aug 1997 08:39:32 -0400

samba (1.9.17alpha5-1) unstable; urgency=low

  * New upstream version.

 -- Eloy A. Paris <peloy@debian.org>  Thu, 14 Aug 1997 18:05:02 -0400

samba (1.9.16p11-3) unstable; urgency=low

  * Fixed accidental omission of /etc/pam.d/samba.

 -- Klee Dienes <klee@debian.org>  Sat, 15 Mar 1997 22:31:26 -0500

samba (1.9.16p11-2) unstable; urgency=low

  * Recompiled against newer PAM libraries.
  * Added /etc/pam.d/samba.

 -- Klee Dienes <klee@debian.org>  Sat, 8 Mar 1997 01:16:28 -0500

samba (1.9.16p11-1) unstable; urgency=low

  * New upstream release.
  * Added PAM support.

 -- Klee Dienes <klee@debian.org>  Tue, 25 Feb 1997 18:00:12 -0500

samba (1.9.16p9-2) unstable; urgency=low

  * minor packaging changes

 -- Klee Dienes <klee@sauron.sedona.com>  Sun, 3 Nov 1996 11:45:37 -0700

samba (1.9.16p9-1) unstable; urgency=low

  * upgraded to new upstream version

 -- Klee Dienes <klee@sauron.sedona.com>  Sat, 26 Oct 1996 21:38:20 -0700

1.9.16alpha10-1:
 960714
 * Removed Package_Revision from control file.
 * Removed -m486 compiler option.
 * Added Architecture, Section and Priority fields to control file.
 * Upgraded to latest upstream version.
 * Uses update-inetd now.
 * Added shadow passwords support.
 * Fixed Bug#1946: nmbd won't browse

1.9.15p4-1:
 951128
 * Upgraded to latest upstream version.
   * Fixed many bugs.
   * Adds Master Browsing support.
 * Converted to ELF.
 * Fixed bug #1825 - nmbd is now killed when removing samba.

1.9.14-1:
 950926 Andrew Howell <andrew@it.com.au>
 * Upgraded to latest version.
 * Fixed Bug #1139 - samba won't print

1.9.14alpha5-1:
 * Fixes killing of inetd problem in debian.postint and debian.postrm 

1.9.14alpha5-0:
 950704 Andrew Howell <andrew@it.com.au>
 * Taken over samba package from Bruce Perens.
 * Upgraded to newest version of samba.

1.9.02-1:
 9-January-1994 Bruce Perens <Bruce@Pixar.com>
 * Added Debian GNU/Linux package maintenance system files, and
   configured for Debian systems.<|MERGE_RESOLUTION|>--- conflicted
+++ resolved
@@ -1,13 +1,3 @@
-<<<<<<< HEAD
-samba (2:4.1.11+dfsg-1~bpo70+1) wheezy-backports; urgency=medium
-
-  * Rebuild for wheezy-backports.
-  * Restore build-dep on libgnutls-dev instead of libgnutls28-dev for
-    wheezy-backports.
-  * Update build-dep version for libldb-dev and libtdb-dev.
-
- -- Ivo De Decker <ivo.dedecker@ugent.be>  Wed, 20 Aug 2014 22:39:49 +0200
-=======
 samba (2:4.1.17+dfsg-1) unstable; urgency=high
 
   * New upstream release. Fixes:
@@ -63,7 +53,15 @@
   * Update Dutch translation. Thanks Frans Spiesschaert. Closes: #763650
 
  -- Jelmer Vernooij <jelmer@debian.org>  Sun, 07 Sep 2014 20:52:27 +0200
->>>>>>> e244bab1
+
+samba (2:4.1.11+dfsg-1~bpo70+1) wheezy-backports; urgency=medium
+
+  * Rebuild for wheezy-backports.
+  * Restore build-dep on libgnutls-dev instead of libgnutls28-dev for
+    wheezy-backports.
+  * Update build-dep version for libldb-dev and libtdb-dev.
+
+ -- Ivo De Decker <ivo.dedecker@ugent.be>  Wed, 20 Aug 2014 22:39:49 +0200
 
 samba (2:4.1.11+dfsg-1) unstable; urgency=high
 
