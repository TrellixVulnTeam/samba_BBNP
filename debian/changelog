--- conflicted
+++ resolved
@@ -1,4 +1,3 @@
-<<<<<<< HEAD
 samba (2:4.3.6+dfsg-1) unstable; urgency=medium
 
   * New upstream release.
@@ -7,7 +6,7 @@
     - CVE-2016-0771 (Out-of-bounds read in internal DNS server.
 
  -- Jelmer Vernooij <jelmer@debian.org>  Sat, 27 Feb 2016 23:28:53 +0000
-=======
+
 samba (2:4.3.5+dfsg-3) unstable; urgency=medium
 
   * Fix dhclient hook if samba is not installed. Thanks, Jan Braun.
@@ -23,7 +22,6 @@
     actually contains the modules. Closes: #816210
 
  -- Jelmer Vernooij <jelmer@debian.org>  Sun, 06 Mar 2016 22:51:53 +0000
->>>>>>> ecb3f91c
 
 samba (2:4.3.5+dfsg-1) unstable; urgency=medium
 
