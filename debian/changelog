<<<<<<< HEAD
samba (2:3.6.15-1~bpo70+1) wheezy-backports; urgency=low

  * Rebuild for wheezy-backports.

 -- Ivo De Decker <ivo.dedecker@ugent.be>  Wed, 29 May 2013 20:36:54 +0200
=======
samba (2:3.6.16-1) unstable; urgency=low

  * Team upload.

  [ Steve Langasek ]
  * Drop support for running smbd from inetd; this is not well-supported
    upstream, and can't correctly handle all of the long-running services
    that are needed as part of modern samba.  Closes: #707622.

  [ Ivo De Decker ]
  * New upstream release

 -- Ivo De Decker <ivo.dedecker@ugent.be>  Wed, 19 Jun 2013 21:05:07 +0200
>>>>>>> 8ada4cb1

samba (2:3.6.15-1) unstable; urgency=high

  * Team upload.
  * New upstream bugfix release. Closes: #707042
  * Update VCS URL's for new git repo. 
  * The recommends for the separate libnss-winbind and libpam-winbind
    packages needed for the upgrade of winbind from squeeze to wheezy are no
    longer needed. Lowering them to suggests.
    Closes: #706434, #674853

 -- Ivo De Decker <ivo.dedecker@ugent.be>  Thu, 09 May 2013 11:55:03 +0200

samba (2:3.6.14-1) unstable; urgency=low

  * Team upload.
  * New upstream release

 -- Ivo De Decker <ivo.dedecker@ugent.be>  Sat, 04 May 2013 22:02:15 +0200

samba (2:3.6.13-2) experimental; urgency=low

  * Team upload.
  * Move binary files out of /etc/samba to /var/lib/samba,
    where they belong according to the FHS:
    - schannel_store.tdb
    - idmap2.tdb
    - MACHINE.sid
    Closes: #454770

 -- Ivo De Decker <ivo.dedecker@ugent.be>  Sun, 21 Apr 2013 12:54:03 +0200

samba (2:3.6.13-1) experimental; urgency=low

  * Team upload.
  * New upstream release
  * samba: Suggests winbind. Closes: #689857

 -- Ivo De Decker <ivo.dedecker@ugent.be>  Mon, 18 Mar 2013 21:29:58 +0100

samba (2:3.6.12-1) experimental; urgency=low

  * Team upload.
  * Security update, fixing the following issues:
    - CVE-2013-0213: Clickjacking issue in SWAT
    - CVE-2013-0214: Potential XSRF in SWAT
  * New upstream release
  * Install pkgconfig file in libsmbclient-dev. Closes: #700643

 -- Ivo De Decker <ivo.dedecker@ugent.be>  Sun, 17 Feb 2013 22:25:34 +0100

samba (2:3.6.10-1) experimental; urgency=low

  * New upstream release

 -- Christian Perrier <bubulle@debian.org>  Sat, 15 Dec 2012 08:03:03 +0100

samba (2:3.6.9-1) experimental; urgency=low

  * New upstream release

 -- Christian Perrier <bubulle@debian.org>  Thu, 01 Nov 2012 08:17:29 +0100

samba (2:3.6.8-1) experimental; urgency=low

  * New upstream release.

 -- Christian Perrier <bubulle@debian.org>  Tue, 18 Sep 2012 07:13:41 +0200

samba (2:3.6.7-1) experimental; urgency=low

  * New upstream release.

 -- Christian Perrier <bubulle@debian.org>  Sat, 11 Aug 2012 21:37:38 +0200

samba (2:3.6.6-3) unstable; urgency=low

  [ Ansgar Burchardt ]
  * debian/rules: Use xz compression for binary packages.
    Closes: #683899

 -- Christian Perrier <bubulle@debian.org>  Sun, 05 Aug 2012 12:19:12 +0200

samba (2:3.6.6-2) unstable; urgency=low

  * Restore the DHCP hook.

 -- Steve Langasek <vorlon@debian.org>  Wed, 27 Jun 2012 09:31:15 -0700

samba (2:3.6.6-1) unstable; urgency=low

  [ Ivo De Decker ]
  * Only enable swat in inetd.conf on first install. Closes: #658245 
  * Minor lintian fixes. 
  * Remove DHCP hook. Closes: #652942, #629406, #649100
  * Don't reload smbd when running from inetd. Closes: #678741 
  * Don't start smbd when guest account doesn't exist. Closes: #653382
  * Only export public symbols in libsmbclient and libwbclient.

  [ Christian Perrier ]
  * New upstream version

 -- Christian Perrier <bubulle@debian.org>  Wed, 27 Jun 2012 06:03:17 +0200

samba (2:3.6.5-7) unstable; urgency=low

  * Allow installing smbclient package together with newer versions of
    samba4-clients, which no longer ship the smbclient and nmblookup
    binaries.

 -- Jelmer Vernooij <jelmer@debian.org>  Mon, 11 Jun 2012 13:19:24 +0200

samba (2:3.6.5-6) unstable; urgency=high

  [ Ivo De Decker ]
  * Update symbols file for linux-only symbols in libsmbclient. This should
    fix the FTBFS on kfreebsd and hurd. Closes: #676170
  * Enable ctdb for non-linux archs. 
  * Remove old if-up script during upgrade.

 -- Christian Perrier <bubulle@debian.org>  Wed, 06 Jun 2012 19:10:02 +0200

samba (2:3.6.5-5) unstable; urgency=low

  [ Christian Perrier ]
  * Make libpam-winbind depend on libnss-winbind.

  [ Ivo De Decker ]
  * Update symbols file for libsmbclient and libwbclient0
  * Add lintian overrides for examples in samba-doc
  * libpam-winbind: change Depends on libnss-winbind to Recommends
  * libnss-winbind: Suggests libpam-winbind
  * Update package description for winbind, libpam-winbind and libnss-winbind
    to better reflect their content
  * Backport vfs_shadow_copy2 from master, to allow shadow copy to work
    without wide links

  [ Luk Claes ]
  * Ship wbclient.pc file in multiarch safe directory (Closes: #674215).

  [ Sam Morris ]
  * Add libutil_drop_AI_ADDRCONFIG.patch  that allows running nmbd when
    no network interfaces have been assigned an address, therefore
    removing the need for an if-up script. Closes: #640668,#640508

 -- Christian Perrier <bubulle@debian.org>  Sun, 03 Jun 2012 20:00:56 +0200

samba (2:3.6.5-3) unstable; urgency=low

  [ Luk Claes ]
  * Ship wbclient.pc so cifs-utils can be built again (Closes: #672733).
  * Activate parallel building. Might need DEB_BUILD_OPTIONS as usual.

  [ Christian Perrier ]
  * Add Breaks and Replaces on libpam-winbind for newly created
    libnss-winbind. Thanks to Colin Watson for pointing this and shame
    on me for not properly checking the transition. Closes: #673122

 -- Christian Perrier <bubulle@debian.org>  Thu, 17 May 2012 10:34:38 +0200

samba (2:3.6.5-2) unstable; urgency=low

  * The yearly "SambaXP bug cleaning party" release. 11 years
    SambaXP, 20 years Samba and counting...
  * Make samba-common "Multi-Arch: foreign"
  * Adapt patch in upstream #7499 and stop nss_wins clobbering other
    daemon's logfiles. Closes: #598313
  * Add some mention about some use for the user information in Kerberos
    environments in the smbspool manpage. Closes: #387266
  * Drop link to no longer provided "Using Samba" documentation in
    HTML documentation summary file. Closes: #604768
  * Provide WHATSNEW.txt in samba-doc too as it is linked from the
    documentation summary file. Do not compress that file.
  * Fix link to WHATSNEW.txt in HTML documentation summary file. This
    is the second part of the fix for #604768
  * Use lp_state_dir() instead of get_dyn_STATEDIR() in
    fhs-filespaths.patch as the latter does indeed hardcode the
    location for passdb.tdb and secrets.tdb to /var/lib/samba
    (the compile-time option for state directory and NOT the configurable
    value). This is left to "state directory" instead of "private dir"
    at least as of now, because if doesn't change anything to the
    current behaviour, but allows the files' location to be configurable
    through "state directory" (and not "private dir").
    Closes: #249873
  * Disable useless smbtorture4 build. Thanks to Ivo De Decker for the patch.
    Closes: #670561
  * Add upstream commit that adds waf source to the buildtools/
    directory. As upstream will, one day or another, merge this, I
    prefer this over removing the waf binary and repack upstream
    tarball.
    Closes: #654499
  * Build-Conflict with python-ldb and python-ldb-dev to avoid build
    failures when some versions of these packages are locally installed.
    Closes: #657314
  * Rename fix-samba.ldip-syntax.patch to fix-samba.ldif-syntax.patch
  * Split NSS modules into a new libnss-winbind binary package.
    Closes: #646292
  * Add a NEWS.Debian entry about the libnss-winbind split and, while at
    it, add an entry for libpam-winbind too (as it will affect upgrades
    from squeeze).
  * Drop code that was moving files around in samba.postinst and
    winbind.postinst for pre-squeeze versions of the package.
  * Drop code that was modifying a deprecated "passdb backend" setting
    in smb.conf for pre-squeeze versions of the package (in 
    samba-common.config).
  * Add Should-Start dependency to winbind init script to guarantee
    that the samba init script is started before winbind if present.
    Closes: #638066
  * Provide a (basic) manpage to smbtorture(1). Closes: #528735
  * Turkish debconf translation update (Atila KOÇ).  Closes: #672447
  * Drop the code that generates an smbpasswd file from the system's
    user list. This adds very long delays on systems with many users,
    including those with external user backends. It also makes much
    less sense nowadays and the use of libpam-smbpass can easily
    fill most of the needs. Closes: #671926
  * Merged from Ubuntu:
    - Set 'usershare allow guests', so that usershare admins are 
      allowed to create public shares in addition to authenticated
      ones.
    - add map to guest = Bad user, maps bad username to guest access.
    This allows for anonymous user shares. Closes: #672497  

 -- Christian Perrier <bubulle@debian.org>  Sat, 12 May 2012 14:30:58 +0200

samba (2:3.6.5-1) unstable; urgency=low

  * New upstream release. Fixes CVE-2012-2111: Incorrect permission
    checks when granting/removing privileges can compromise file
    server security.
  * Build-Depend on debhelper >= 9~ (which is in unstable for a few
    months now)
  * Use "set -e" in maintainer scripts instead of passing -e in the
    shebang line
  * Update Standards to 3.9.3 (checked, no change)

 -- Christian Perrier <bubulle@debian.org>  Tue, 01 May 2012 08:07:39 +0200

samba (2:3.6.4-1) unstable; urgency=low

  [ Christian Perrier ]
  * Two changes in the previous version should indeed read:
    - samba.postinst: Avoid scary pdbedit warnings on first import.
    - samba-common.postinst: Add more informative error message for the case
      where smb.conf was manually deleted.
    Closes: #664509

  [ Jelmer Vernooij ]
  * New upstream release.
   + Fixes CVE-2012-1182: PIDL based autogenerated code allows overwriting
     beyond of allocated array.

 -- Jelmer Vernooij <jelmer@debian.org>  Wed, 11 Apr 2012 23:25:41 +0200

samba (2:3.6.3-2) unstable; urgency=low

  [ Christian Perrier ]
  * Fix example samba.ldif syntax. Closes: #659963
  * Set minimal version of tdb ot 1.2.6 in Build-Depends
    (thanks, backports!)
  * Lower priority of debconf question to medium after some pondering.
    After all, we have a sane default. Closes: #662801
  * Merge some Ubuntu patches:
    - samba.config: Avoid scary pdbedit warnings on first import.
    - samba.postinst: Add more informative error message for the case
      where smb.conf was manually deleted.

  [ Maarten Bezemer ]
  * Removed references to the testprns command from documentation
  * Added notes that the smbsh command is not available in this package
    Closes: #662243

  [ Debconf translations ]
  * Indonesian (Arief S Fitrianto).  Closes: #660312
  * Slovak (Ivan Masár).  Closes: #661125

  [ Steve Langasek ]
  * Use Debian copyright-format 1.0 in debian/copyright.

 -- Christian Perrier <bubulle@debian.org>  Mon, 12 Mar 2012 20:49:24 +0100

samba (2:3.6.3-1) unstable; urgency=low

  [ Christian Perrier ]
  * New upstream release
  * Fixes CVE-2012-0817:
    The Samba File Serving daemon (smbd) in Samba versions
    3.6.0 to 3.6.2 is affected by a memory leak that can
    cause a server denial of service.

  [ Debconf translations ] 
  * Polish (Michał Kułach).  Closes: #657770

 -- Christian Perrier <bubulle@debian.org>  Tue, 31 Jan 2012 22:09:39 +0100

samba (2:3.6.2-1) unstable; urgency=low

  * New upstream release
  * Drop bug_601406_fix-perl-path-in-example.patch (applied upstream)

 -- Christian Perrier <bubulle@debian.org>  Fri, 27 Jan 2012 21:38:52 +0100

samba (2:3.6.1-3) unstable; urgency=low

  [ Sam Hartman ]
  * Increase libkrb5-dev dependency to avoid depending on
    krb5_locate_kdc, Closes: #650541

  [ Steve Langasek ]
  * Fix the libpam-winbind description to more accurately identify the
    protocols being used by nss_wins.  Closes: #650091.

 -- Christian Perrier <bubulle@debian.org>  Thu, 01 Dec 2011 21:56:52 +0100

samba (2:3.6.1-2) unstable; urgency=low

  * Merge changes from 3.5.11~dfsg-4 and unreleased -5 in unstable branch
  * debian/patches/initialize_password_db-null-deref: Avoid null
    dereference in initialize_password_db().  Closes LP: #829221.
  * Mark samba-common Multi-Arch: foreign.

 -- Christian Perrier <bubulle@debian.org>  Sun, 27 Nov 2011 19:06:39 +0100

samba (2:3.6.1-1) experimental; urgency=low

  * New upstream release

 -- Christian Perrier <bubulle@debian.org>  Sat, 22 Oct 2011 10:56:17 +0200

samba (2:3.6.0-1) experimental; urgency=low

  * New upstream release
  * Resync with packaging changes in 3.5 branch between 3.5.8~dfsg1
    and 3.5.11~dfsg-1
  * Drop wbc_async.h from libwbclient-dev as, according to upstream's
    commit c0a7c9f99188ebb3cd27094b9364449bcc2f80d8, " its only user is
    smbtorture3"

 -- Christian Perrier <bubulle@debian.org>  Thu, 11 Aug 2011 09:14:53 +0200

samba (2:3.6.0~rc3-1) experimental; urgency=low

  * New upstream version

 -- Christian Perrier <bubulle@debian.org>  Fri, 29 Jul 2011 23:11:10 +0200

samba (2:3.6.0~rc2-1) experimental; urgency=low

  * New upstream version

 -- Christian Perrier <bubulle@debian.org>  Tue, 07 Jun 2011 23:09:41 +0200

samba (2:3.6.0~rc1-2) experimental; urgency=low

  * Use --with-nmbdsocketdir=/var/run/samba to have nmbd socket file
    in an existing directory. Closes: #628121

 -- Christian Perrier <bubulle@debian.org>  Fri, 27 May 2011 15:35:44 +0200

samba (2:3.6.0~rc1-1) experimental; urgency=low

  * New upstream release

 -- Christian Perrier <bubulle@debian.org>  Thu, 19 May 2011 22:26:08 +0200

samba (2:3.6.0~pre3-1) experimental; urgency=low

  [ Christian Perrier ]
  * New upstream release
  * add "#include "fcntl.h"" to idmap_tdb2.c to get it compiled
  * samba-doc-pdf: add Samba3-HOWTO.pdf from pre1 as it
    was forgotten upstream
  * libwbclient0.symbols: dropped several symbols related to
    asynchronous actions that weren't working anyway (according
    to Kai Blin at SambaXP)

  [ Mathieu Parent ]
  * Build against libctdb-dev (>= 1.10+git20110412) to have required control:
    CTDB_CONTROL_SCHEDULE_FOR_DELETION. 

 -- Christian Perrier <bubulle@debian.org>  Mon, 09 May 2011 11:29:52 +0200

samba (2:3.5.11~dfsg-4) unstable; urgency=low

  * Lintian override for libpam-winbind; it's not a shared library so doesn't
    really need the pre-depends on multiarch-support.
  * export DEB_BUILD_MAINT_OPTIONS := hardening=+bindnow, taken from Ubuntu.

 -- Steve Langasek <vorlon@debian.org>  Fri, 21 Oct 2011 16:01:29 -0700

samba (2:3.5.11~dfsg-3) unstable; urgency=low

  * Split winbind into separate packages, winbind and libpam-winbind,
    with the latter marked Multi-Arch: same and the former marked
    Multi-Arch: foreign, so that we can install multiple copies of the
    pam module and nss modules on the same system.

 -- Steve Langasek <vorlon@debian.org>  Fri, 21 Oct 2011 20:00:13 +0000

samba (2:3.5.11~dfsg-2) unstable; urgency=low

  * Don't export DEB_HOST_ARCH_OS in debian/rules, this is only used locally.
  * Use dh_links instead of manually creating directories and symlinks from
    debian/rules.
  * Switch from dh_movefiles to dh_install and adjust for debhelper compat
    level 7, in preparation for moving to dh(1).
  * Where possible, use dh_installman and dh_install's support for target
    directories instead of moving files around in debian/rules.
  * We don't need to mess with perms on usr/include/libsmbclient.h anymore
    in debian/rules, the upstream install target gets it right
  * Use debian/clean instead of removing left-behind files by hand in the
    clean target
  * Convert debian/rules to dh(1).
  * Don't run debconf-updatepo on clean; not worth the divergence in
    debian/rules anymore :)
  * Don't install debian/README.build in the package; this is really only
    relevant in the source.
  * Bump to debhelper compat level 9 and build libraries for multiarch.
  * Drop Makefile.internal from libsmbclient-dev examples so that we can mark
    libsmbclient-dev Multi-Arch: same.
  * Bump build-depends on debhelper to 8.9.4, so we ensure we have
    dpkg-buildflags by default and get full build hardening enabled out of
    the box - critical for a server like samba.
  * Use DH_ALWAYS_EXCLUDE instead of passing override options to
    dh_installexamples.
  * Pass --sourcedirectory=source3 to dh instead of having to pass it to each
    dh_auto_* command.
  * Ironically, this means that we have to manually disable dh_auto_test,
    which now finds the makefile targets but doesn't work unless we build an
    extra wrapper library into our binaries that we don't want.
  * Drop a few configure options from debian/rules that shadow the built-in
    defaults.
  * debian/libsmbclient.lintian-overrides: yes, we know the package name
    doesn't match the soname - and it never should until there's an ABI
    change.

 -- Steve Langasek <vorlon@debian.org>  Fri, 07 Oct 2011 21:36:43 -0700

samba (2:3.5.11~dfsg-1) unstable; urgency=low

  * New upstream release

 -- Christian Perrier <bubulle@debian.org>  Fri, 05 Aug 2011 20:12:01 +0200

samba (2:3.5.10~dfsg-1) unstable; urgency=low

  * New upstream release
  * Security update, fixing the following issues:
    - CVE-2011-2694: possible XSS attack in SWAT
    - CVE-2011-2522: Cross-Site Request Forgery vulnerability in SWAT

 -- Christian Perrier <bubulle@debian.org>  Thu, 28 Jul 2011 12:19:01 +0200

samba (2:3.5.9~dfsg-1) unstable; urgency=low

  * New upstream release
  * Add "--quiet" to start-stop-daemon call in reload target in init
    script. Closes: #572483
  * Add examples/LDAP in examples for the samba package. With this,
    samba.schema will be provided in some way in the package.
    This very partially addresses #190162
  * patches/bug_221618_precise-64bit-prototype.patch: precise
    64bits prototype in libsmbclient-dev. Closes: #221618
  * patches/no-unnecessary-cups.patch: dropped after upstream
    changes to printing code
  * Update Standards to 3.9.2 (checked, no change)
  * Add build-arch and build-indep targets in debian/rules

 -- Christian Perrier <bubulle@debian.org>  Sat, 18 Jun 2011 07:08:00 +0200

samba (2:3.5.8~dfsg-5) unstable; urgency=low

  * Fix "tdb2.so undefined symbol: dyn_get_STATEDIR" by fixing a typo
    in fhs-filespath.patch. Closes: #629183, LP: #789097

 -- Christian Perrier <bubulle@debian.org>  Sat, 04 Jun 2011 13:48:32 +0200

samba (2:3.5.8~dfsg-4) unstable; urgency=low

  [ Debconf translations ]
  * Spanish (Omar Campagne).  Closes: #627813
  * Swedish (Martin Bagge / brother).  Closes: #627849
  * Brazilian Portuguese (Adriano Rafael Gomes).  Closes: #627866

  [ Christian Perrier ]
  * bug_601406_fix-perl-path-in-example.patch:  fix path to perl
    binary in example file. Closes: #601406

 -- Christian Perrier <bubulle@debian.org>  Fri, 27 May 2011 12:23:05 +0200

samba (2:3.5.8~dfsg-3) unstable; urgency=low

  [ Debconf translations ]
  * Italian (Luca Monducci).  Closes: #626674
  * Dutch (Vincent Zweije).  Closes: #627519
  * Czech (Miroslav Kure).  Closes: #627442

 -- Christian Perrier <bubulle@debian.org>  Tue, 24 May 2011 22:40:04 +0200

samba (2:3.5.8~dfsg-2) unstable; urgency=low

  [ Jelmer Vernooij ]
  * Add libwbclient-dev package.
  * Build against external libtdb.
  * Bump standards version to 3.9.1 (no changes).

  [ Mathieu Parent ]
  * Builddep on libctdb-dev or ctdb < 1.10 

  [ Christian Perrier ]
  * Use db_settitle in debconf questions and make these
    titles translatable. Closes: #560318
  * Test the presence of testparm before trying to use it in init script
    Closes: #606320
  * Add cups to Should-{Start,Stop} in LSB headers of
    samba init script to guarantee that CUPS is started
    before samba. Closes: #619132
  * Drop libsmbclient-dev useless dependency on samba-common
    Closes: #597987

  [ Debconf translations ]
  * French (Christian Perrier)
  * Japanese (Kenshi Muto).  Closes: #626474
  * Galician (Miguel Anxo Bouzada).  Closes: #626477
  * Thai (Theppitak Karoonboonyanan).  Closes: #626487
  * Russian (Yuri Kozlov).  Closes: #626523
  * Danish (Joe Hansen).  Closes: #626531
  * Esperanto (Felipe Castro).  Closes: #626558
  * Hebrew (Eran Cohen).  Closes: #626638
  * Bokmål, (Bjørn Steensrud).
  * Italian (Luca Monducci).  Closes: #626674
  * Finnish (Tapio Lehtonen).  Closes: #626890
  * Portuguese (Miguel Figueiredo).  Closes: #627224
  * German (Holger Wansing).  Closes: #627354
  * Czech (Miroslav Kure).  Closes: #627442

 -- Christian Perrier <bubulle@sesostris.kheops.frmug.org>  Sun, 22 May 2011 21:15:21 +0200

samba (2:3.5.8~dfsg-1) unstable; urgency=low

  * New upstream release. This fixes the following bugs:
    - Winbind leaks gids with idmap ldap backend (upstrem #7777)
      Closes: #613624
    - printing from Windows 7 fails with 0x000003e6
      Closes: #617429
  * smb.conf(5) restored from samba 3.5.6 as a workaround to upstream
    #7997

 -- Christian Perrier <bubulle@debian.org>  Tue, 08 Mar 2011 22:38:32 +0100

samba (2:3.5.7~dfsg-1) unstable; urgency=low

  [ Christian Perrier ]
  * New upstream release
  * Security update, fixing the following issue:
    - CVE-2011-0719: denial of service by memory corruption
  * Use architecture wildcard "linux-any" in build dependencies
    Closes: #563372

 -- Christian Perrier <bubulle@debian.org>  Tue, 01 Mar 2011 20:59:34 +0100

samba (2:3.5.6~dfsg-5) unstable; urgency=low

  * Fix FTBFS on Hurd. Closes: #610678
  * Only try parsing dhcpd.conf is it's not empty,
    in dhclient-enter-hooks.d/samba.  Closes: #594088.

 -- Christian Perrier <bubulle@debian.org>  Sat, 05 Feb 2011 13:50:22 +0100

samba (2:3.5.6~dfsg-4) unstable; urgency=low

  * Fix pam_winbind file descriptor leak with a patch
    proposed in https://bugzilla.samba.org/show_bug.cgi?id=7265.
    Upstream claim is that #7265 is fixed in 3.5.6 but our bug submitter
    confirmed it is not while the patch applied here fixes the file
    descriptor leak.
    Closes: #574468

  [ Debconf translations ]  
  * Brazilian Portuguese (Adriano Rafael Gomes).  Closes: #607402

 -- Christian Perrier <bubulle@debian.org>  Sat, 15 Jan 2011 18:06:22 +0100

samba (2:3.5.6~dfsg-3) unstable; urgency=low

  [ Julien Cristau ]
  * Bump libwbclient0 shlibs to match the newest version in the symbols file.
  * Mark libwbclient0 as breaking other samba packages with versions older
    than 2:3.4.1, as they were linked against libtalloc1 instead of
    libtalloc2, and the combination causes crashes (closes: #593823).

 -- Christian Perrier <bubulle@debian.org>  Mon, 06 Dec 2010 20:14:04 +0100

samba (2:3.5.6~dfsg-2) unstable; urgency=low

  [ Steve Langasek ]
  * Fix debian/rules update-archs target to not add extra spaces on every
    invocation...

  [ Debconf translations ]  
  * Catalan (Jordi Mallach).  Closes: #601101
  * Japanese (Kenshi Muto).  Closes: #601364
  * Bulgarian (Damyan Ivanov).  Closes: #601366
  * Hebrew (Omer Zak).  Closes: #601633
  * Kurdish (Erdal Ronahî).  Closes: #601719
  * Dutch (Remco Rijnders).  Closes: #602220
  * Greek (Konstantinos Margaritis).

  [ Christian Perrier ]
  * Include upstream's patch for "gvfsd-smb (Gnome vfs) fails to copy
    files from a SMB share using SMB signing.". Backported from
    to be released 3.5.7 version
    Closes: #605729

 -- Christian Perrier <bubulle@debian.org>  Sat, 04 Dec 2010 07:44:22 +0100

samba (2:3.5.6~dfsg-1) unstable; urgency=low

  * New upstream release. Fixes the following Debian bug:
    - rpcclient readline segfault. Closes: #597203

 -- Christian Perrier <bubulle@debian.org>  Sun, 10 Oct 2010 09:59:37 +0200

samba (2:3.5.5~dfsg-1) unstable; urgency=high

  [ Christian Perrier ]
  * New upstream release. Security release fixing:
    - CVE-2019-3069: Buffer overrun vulnerability in sid_parse.
      Closes: #596891.
  * Fix comment in swat's postinst. It is not turned off by default
    Closes: #596040
  * Drop transition code from (pre-etch) 3.0.20b-3 version in swat postinst

  [ Steve Langasek ]
  * debian/control: winbind needs libpam-runtime (>= 1.0.1-6) for
    pam-auth-update.  Closes: #594325.

  [ Debconf translations ]  
  * Arabic (Ossama Khayat).  Closes: #596164

 -- Christian Perrier <bubulle@debian.org>  Tue, 14 Sep 2010 23:03:35 +0200

samba (2:3.5.4~dfsg-2) unstable; urgency=low

  * Release to unstable

  [ Debconf translations ]  
  * Danish (Joe Dalton).  Closes: #592789.
  * Galician (Jorge Barreiro).  Closes: #592809

  [ Steve Langasek ]
  * debian/patches/fhs-filespaths.patch, debian/samba.postinst,
    debian/winbind.postinst: move some files from /etc/samba to
    /var/lib/samba where they belong: MACHINE.SID, schannel_store.tdb,
    and idmap2.tdb.

 -- Christian Perrier <bubulle@debian.org>  Tue, 07 Sep 2010 17:47:32 +0200

samba (2:3.6.0~pre1-1) experimental; urgency=low

  * New upstream release

 -- Christian Perrier <bubulle@debian.org>  Wed, 04 Aug 2010 01:39:11 +0200

samba (2:3.5.4~dfsg-1) experimental; urgency=low

  * New upstream release

 -- Christian Perrier <bubulle@debian.org>  Tue, 29 Jun 2010 22:00:53 +0200

samba (2:3.5.3~dfsg-1) experimental; urgency=low

  * New upstream release. Fixes the following bugs:
    - smbclient segfaults when used against old samba "security = share"
      Closes: #574886
  * Drop duplicate build dependency on ctdb

 -- Christian Perrier <bubulle@debian.org>  Wed, 19 May 2010 22:07:49 +0200

samba (2:3.5.2~dfsg-2) experimental; urgency=low

  * Resync changes with changes in trunk between 3:3.4.4~dfsg-1 and
    2:3.4.7~dfsg-2

 -- Christian Perrier <bubulle@debian.org>  Tue, 04 May 2010 17:13:47 +0200

samba (2:3.5.2~dfsg-1) experimental; urgency=low

  * New upstream release
  * Bugs fixed upstream:
    - Fix parsing of the gecos field
      Closes: #460494

 -- Christian Perrier <bubulle@debian.org>  Thu, 08 Apr 2010 19:48:07 +0200

samba (2:3.5.1~dfsg-1) experimental; urgency=low

  * New upstream release. Security fix: all smbd processes inherited
    CAP_DAC_OVERRIDE capabilities, allowing all file system access to be
    allowed even when permissions should have denied access.

 -- Christian Perrier <bubulle@debian.org>  Tue, 09 Mar 2010 10:54:01 +0100

samba (2:3.5.0dfsg-1) experimental; urgency=low

  * New upstream release. Not using "3.5.0~dfsg" as version number
    because we used a "higher" version number in previous versions.

 -- Christian Perrier <bubulle@debian.org>  Tue, 02 Mar 2010 22:03:15 +0100

samba (2:3.5.0~rc3~dfsg-1) experimental; urgency=low

  * New upstream release candidate

 -- Christian Perrier <bubulle@debian.org>  Sat, 20 Feb 2010 08:36:57 +0100

samba (2:3.5.0~rc2~dfsg-1) experimental; urgency=low

  * New upstream pre-release
  * Use new --with-codepagedir option. Consequently drop
    codepages-location.patch
  * Drop "Using Samba" from the samba-doc file list as it was
    removed upstream.

 -- Christian Perrier <bubulle@debian.org>  Sun, 31 Jan 2010 11:53:48 +0100

samba (2:3.5.0~rc1~dfsg-1) experimental; urgency=low

  [ Christian Perrier ]
  * New upstream pre-release

 -- Christian Perrier <bubulle@debian.org>  Fri, 15 Jan 2010 23:31:01 +0100

samba (2:3.4.8~dfsg-2) unstable; urgency=low

  [ Steve Langasek ]
  * Drop the per-release smb.conf templates, only needed for upgrade paths
    that are no longer supported.
  * Call /etc/init.d/samba directly from the logrotate script instead of
    using invoke-rc.d, to address the irony that the only package I work on
    that *has* a logrotate script is inconsistent with my position in
    bug #445203.
  * Fix a bashism in the samba postinst that can cause the package
    installation to fail under dash.  LP: #576307.
  * Add symlink from /etc/dhcp/dhclient-enter-hooks.d to
    /etc/dhcp3/dhclient-enter-hooks.d for the hook location of the new
    isc-dhcp-client package.  Closes: #585056.

  [ Christian Perrier ]
  * Don't copy system accounts from /etc/passwd to
    /var/lib/samba/passdb.tdb. Closes: #502801
  * Update Standards to 3.9.0 (checked, no change)
  * Backport patch for upstream bug #7139 to fix "owner of file not
    available with kerberos"
    Closes: #586337   

 -- Steve Langasek <vorlon@debian.org>  Wed, 14 Jul 2010 11:59:28 -0700

samba (2:3.4.8~dfsg-1) unstable; urgency=low

  [ Christian Perrier ]
  * New upstream release
  * Bugs fixed upstream:
    - Fix writing with vfs_full_audit. Closes: #574011
  * Drop deprecated 'share modes' parameter from default smb.conf
    Closes: #580561
  * Enable PIE during configure. Closes: #509135
  * Avoid winbind's logrotate script to fail when there is no
    /var/run/samba directory. Closes: #569926
  * Add explanations about "passdb backend" default setting change
    Closes: #553904

  [ Debconf translations ]  
  * Spanish (Omar Campagne).  Closes: #579011

 -- Christian Perrier <bubulle@debian.org>  Wed, 12 May 2010 05:45:52 +0200

samba (2:3.4.7~dfsg-2) unstable; urgency=low

  [ Christian Perrier ]
  * Drop smbfs package (now provided by cifs-utils as a dummy transition
    package)

  [ Debconf translations ]
  * Portuguese (Miguel Figueiredo).  Closes: #575958

  [ Steve Langasek ]
  * winbind.prerm: don't forget to remove the PAM profile on package
    removal :/
  * Fix winbind.pam-config to not interfere with password changes for
    non-winbind accounts.  Closes: #573323, LP: #546874.
  * debian/samba.if-up, debian/rules: add an if-up.d script for samba to
    try to start nmbd, if it's not running because /etc/init.d/samba ran
    before the network was up at boot time.  Closes: #576415, LP: #462169.
  * debian/samba.if-up: allow "NetworkManager" as a recognized address
    family... it's obviously /not/ an address family, but it's what gets
    sent when using NM, so we'll cope for now.

 -- Christian Perrier <bubulle@debian.org>  Sat, 17 Apr 2010 07:49:49 +0200

samba (2:3.4.7~dfsg-1) unstable; urgency=low

  [ Steve Langasek ]
  * Add a PAM profile for pam_winbind.  Closes: #566890, LP: #282751.
  * Add the correct versioned build dependency on libtalloc-dev as
    we need 2.0.1 to build samba. Closes: #572603
  * Add avr32 to arches with a build dependency on ctdb. Closes: #572126

  [ Christian Perrier ] 
  * New upstream release. Security fix: all smbd processes inherited
    CAP_DAC_OVERRIDE capabilities, allowing all file system access to be
    allowed even when permissions should have denied access.

 -- Christian Perrier <bubulle@debian.org>  Tue, 09 Mar 2010 10:52:24 +0100

samba (2:3.4.6~dfsg-1) unstable; urgency=low

  * New upstream release

 -- Christian Perrier <bubulle@debian.org>  Fri, 26 Feb 2010 22:39:50 +0100

samba (2:3.4.5~dfsg-2) unstable; urgency=low

  [ Steve langasek ]
  * Revert the "bashisms" fix from version 2:3.3.0~rc2-4; "local foo=bar"
    is explicitly allowed by Policy now, and this change introduced a
    syntax error.  Closes: #566946.

  [ Christian Perrier ]
  * No longer maker (u)mount.cifs setuid root. Add a notice
    about this in the package's NEWS.Debian file
    Closes: #567554 
  * Use dh_lintian instead of manual install of lintian overrides
  * Updated Standards to 3.8.4 (checked, no change)

 -- Christian Perrier <bubulle@debian.org>  Sat, 13 Feb 2010 14:36:33 +0100

samba (2:3.4.5~dfsg-1) unstable; urgency=low

  * New upstream release. Bugs fixed by this release:
    - Memory leak in smbd. Closes: #538819, #558453
  * Declare a versioned dependency of winbind and samba on libwbclient0
    Closes: #550481
  * A few lintian fixes:
  * Drop /var/run/samba from samba-common. The directory is created
    by init scripts when needed.
  * No longer prepend a path to the mksmbpasswd call in samba.postinst.
    This prevents the local administrator to use a replacement version
    for some local reason.

 -- Christian Perrier <bubulle@debian.org>  Sat, 23 Jan 2010 12:16:42 +0100

samba (2:3.4.4~dfsg-1) unstable; urgency=low

  * New upstream version.
  * Drop all RFC files from upstream source, therefore using a "~dfsg"
    suffix to upstream version number.
  * Bugs fixed upstream:
    - fixed list of workgroup servers in libsmbclient. 
      Closes: #555462, #561148
    - fixed documentation of the credentials file format in
      mount.cifs(8). Closes: #552250

 -- Christian Perrier <bubulle@debian.org>  Thu, 14 Jan 2010 20:16:34 +0100

samba (2:3.4.3-2) unstable; urgency=low

  [ Christian Perrier ]
  * Switch to source format 3.0 (quilt)
  * Better adapt "add machine script" example to adduser
    Thanks to Heiko Schlittermann for the suggestion
    Closes: #555466

  [ Steve Langasek ]
  * The "I hate non-declarative alternatives" upload:
    - debian/samba{,-common}.prerm: don't call update-alternatives --remove
      on upgrade, /do/ call it on other invocations of the prerm script.  If
      these tools ever go away, the removal needs to be handled on upgrade by
      the maintainer scripts of the new package version.
    - debian/samba{,-common-bin}.postinst: call update-alternatives
      unconditionally, don't second-guess the maintainer script arguments.
    - debian/samba.postinst: call update-alternatives after the debconf
      handling, not before; debconf triggers a re-exec of the script so
      anything done before invoking debconf is wasted because it will be
      re-done, and if there's already a debconf frontend running when this
      is called, the not-redirected update-alternatives output will confuse
      it.  Closes: #558116.
    - debian/samba-common.prerm: move to samba-common-bin, this is the package
      that owns these binaries.

 -- Christian Perrier <bubulle@debian.org>  Thu, 17 Dec 2009 16:53:13 +0100

samba (2:3.4.3-1) unstable; urgency=low

  * New upstream release. This fixes the following bugs:
    - Do not attempt to update /etc/mtab if it is
      a symbolic link. Closes: #408394
  * Bump Standards-Version to 3.8.3 (checked)

 -- Christian Perrier <bubulle@debian.org>  Sat, 31 Oct 2009 14:32:07 +0100

samba (2:3.4.2-1) unstable; urgency=high

  * New upstream release. Security update.
  * CVE-2009-2813:
    Connecting to the home share of a user will use the root of the
    filesystem as the home directory if this user is misconfigured to
    have an empty home directory in /etc/passwd.
  * CVE-2009-2948:
    If mount.cifs is installed as a setuid program, a user can pass it
    a credential or password path to which he or she does not have
    access and then use the --verbose option to view the first line of
    that file.
  * CVE-2009-2906:
    Specially crafted SMB requests on authenticated SMB connections
    can send smbd into a 100% CPU loop, causing a DoS on the Samba
    server.

 -- Christian Perrier <bubulle@debian.org>  Sat, 03 Oct 2009 08:30:33 +0200

samba (2:3.4.1-2) unstable; urgency=low

  * ./configure --disable-avahi, to avoid accidentally picking up an avahi
    dependency when libavahi-common-dev is installed.

 -- Steve Langasek <vorlon@debian.org>  Sat, 26 Sep 2009 00:01:12 -0700

samba (2:3.4.1-1) unstable; urgency=low

  [ Christian Perrier ]
  * New upstream release. This fixes the following bugs:
    - smbd SIGSEGV when breaking oplocks. Thanks to Petr Vandrovec
      for the clever analysis and collaboration with upstream.
      Closes: #541171
    - Fix password change propagation with ldapsam. Closes: #505215
    - Source package contains non-free IETF RFC/I-D. Closes: #538034
  * Turn the build dependency on libreadline5-dev to libreadline-dev
    to make further binNMUs easier when libreadline soname changes
    Thanks to Matthias Klose for the suggestion

  [ Steve Langasek ]
  * Don't build talloctort when using --enable-external-talloc; and don't
    try to include talloctort in the samba-tools package, since we're
    building with --enable-external-talloc. :)  Closes: #546828.

 -- Steve Langasek <vorlon@debian.org>  Mon, 21 Sep 2009 22:20:22 -0700

samba (2:3.4.0-5) unstable; urgency=low

  * Move /etc/pam.d/samba back to samba-common, because it's shared with
    samba4.  Closes: #545764.

 -- Steve Langasek <vorlon@debian.org>  Tue, 08 Sep 2009 18:43:17 -0700

samba (2:3.4.0-4) unstable; urgency=low

  [ Steve Langasek ]
  * debian/samba.pamd: include common-session-noninteractive instead of
    common-session, to avoid pulling in modules specific to interactive
    logins such as pam_ck_connector.
  * debian/control: samba depends on libpam-runtime (>= 1.0.1-11) for the
    above.
  * rename debian/samba.pamd to debian/samba.pam and call dh_installpam
    from debian/rules install, bringing us a smidge closer to a stock
    debhelper build
  * don't call pyversions from debian/rules, this throws a useless error
    message during build.
  * fix up the list of files that need to be removed by hand in the clean
    target; the majority of these are now correctly handled upstream.
  * debian/rules: fix the update-arch target for the case of unversioned
    build-deps.
  * Pull avr32 into the list of supported Linux archs.  Closes: #543543.
  * Fix LSB header in winbind.init; thanks to Petter Reinholdtsen for the
    patch. Closes: #541367.

  [ Christian Perrier ]
  * Use DEP-3 for patches meta-information

  [ Steve Langasek ]
  * Change swat update-inetd call to use --remove only on purge,
    and --disable on removal.
  * Add missing build-dependency on pkg-config, needed to fix libtalloc
    detection
  * debian/patches/external-talloc-support.patch: fix the Makefile so it
    works when using external talloc instead of giving a missing-depend
    error.
  * debian/patches/autoconf.patch: resurrect this patch, needed for the
    above.
  * debian/rules: build with --without-libtalloc
    --enable-external-libtalloc, also needed to fix the build failure.

 -- Steve Langasek <vorlon@debian.org>  Mon, 07 Sep 2009 22:58:29 -0700

samba (2:3.4.0-3) unstable; urgency=low

  [ Steve Langasek ]
  * debian/control: samba-common-bin has no reason to depend on
    libpam-modules.

  [ Christian Perrier ]
  * Fix "invalid argument" when trying to copy a file from smb share
    Use an upstream patch that will be included in 3.4.1
    Closes: #536757

 -- Christian Perrier <bubulle@debian.org>  Fri, 21 Aug 2009 11:08:43 +0200

samba (2:3.4.0-2) unstable; urgency=low

  [ Debconf translations ]
  * German. Closes: #536433

  [ Steve Langasek ]
  * Enable the ldap idmap module; thanks to Aaron J. Zirbes.  Closes: #536786.

  [ Jelmer Vernooij ]
  * Properly rename smbstatus.1 for alternatives. Closes: #534772

 -- Christian Perrier <bubulle@debian.org>  Sun, 02 Aug 2009 12:20:51 +0200

samba (2:3.4.0-1) unstable; urgency=low

  [ Christian Perrier ]
  * New upstream release: first upload to unstable for 3.4
  * Correct dependencies for samba-common-bin. Closes: #534595

  [ Debconf translations ]
  * Czech. Closes: #534793
  * Russian. Closes: #534796

 -- Christian Perrier <bubulle@debian.org>  Tue, 07 Jul 2009 20:42:19 +0200

samba (2:3.4.0~rc1-1) experimental; urgency=low

  * New upstream version. That fixes the following bugs:
    - Remove pidfile on clean shutdown. Closes: #299433, #454112
  * Drop swat-de.patch that was applied upstream
  * Bump debhelper compatibility level to 6 and declare a versioned
    dependency on debhelper >= 6.0.0

 -- Christian Perrier <bubulle@debian.org>  Sat, 20 Jun 2009 18:43:20 +0200

samba (2:3.4.0~pre2-1) experimental; urgency=low

  [ Jelmer Vernooij ]
  * Split binaries out of samba-common into samba-common-bin.
    Closes: #524661

  [ Christian Perrier ]
  * New upstream version. That fixes the following bugs:
    - Do not limit the number of network interfaces. Closes: #428618
    - Fix Connect4 in samr.idl. Closes: #526229
  * "Using samba" is back.
  * Drop non-linux-ports.patch that was integrated upstream
  * Drop smbpasswd-syslog.patch that was integrated upstream
  * Drop smbclient-link.patch that was integrated upstream

  [ Debconf translations ]
  * Italian. Closes: #529350

 -- Christian Perrier <bubulle@debian.org>  Sat, 06 Jun 2009 11:45:35 +0200

samba (2:3.4.0~pre1-1) experimental; urgency=low

  * New upstream pre-release
  * "Using samba" is dropped from upstream source. Therefore, drop
    debian/samba-doc.doc-base.samba-using

 -- Christian Perrier <bubulle@debian.org>  Wed, 20 May 2009 18:50:35 +0200

samba (2:3.3.6-1) unstable; urgency=high

  * New upstream release. Security release.
  * CVE 2009-1886: Fix Formatstring vulnerability in smbclient
  * CVE 2009-1888: Fix uninitialized read of a data value

 -- Christian Perrier <bubulle@debian.org>  Fri, 26 Jun 2009 18:21:51 +0200

samba (2:3.3.5-1) unstable; urgency=low

  [ Steve Langasek ]
  * debian/patches/undefined-symbols.patch: fix up patch so that it's
    suitable for submission upstream.
  * debian/patches/proper-static-lib-linking.patch: apply the rules to
    vfstest, ldbrename, nss_wins, pam_winbind, pam_smbpass, and
    rpc_open_tcp.

  [ Debconf translations ]
  * Italian. Closes: #529350

  [ Christian Perrier ]
  * New upstream version
  * Lintian fixes:
    -  Declare versioned dependency on debhelper to fit what we have in
       debian/compat
    - samba.postinst: do not call mksmbpasswd with an absolute path
  * Upgrade Standard to 3.8.2 (checked, no change)
  * Upgrade debhelper compatibility level to 6

 -- Christian Perrier <bubulle@debian.org>  Sat, 20 Jun 2009 08:01:16 +0200

samba (2:3.3.4-2) unstable; urgency=low

  [ Christian Perrier ]
  * Do no compile with clustering support on non-Linux platforms
    Closes: #528382

  [ Debconf translations ]
  * Basque. Closes: #528757

 -- Christian Perrier <bubulle@debian.org>  Sat, 16 May 2009 17:31:09 +0200

samba (2:3.3.4-1) unstable; urgency=low

  [ Christian Perrier ]
  * New upstream release:
    - Fixed daily winbind crash when retrieving users from an ADS server
      Closes: #522907.
  * Add idmap_tdb2 module to winbind package
  * No longer shrink "dead" code from smbd, winbindd and vfstest as it prevents
    VFS modules to properly load. Closes: #524048.

  [ Debconf translations ]
  * Bengali added.

  [ Steve Langasek ]
  * Recommend logrotate instead of depending on it.  Closes: #504219.

 -- Christian Perrier <bubulle@debian.org>  Sat, 02 May 2009 10:06:16 +0200

samba (2:3.3.3-1) unstable; urgency=low

  * New upstream release:
    - Fix map readonly. Closes: #521225
    - Add missing whitespace in mount.cifs error message. Closes: #517021
    - Includes our patch to fix detection of GNU ld version. As a
      consequence, we dropped fix_wrong_gnu_ld_version_check.patch
    - Fix segfault in lookup_sid. Closes: #521408

 -- Christian Perrier <bubulle@debian.org>  Sat, 11 Apr 2009 10:12:23 +0200

samba (2:3.3.2-2) unstable; urgency=low

  [ Steve Langasek ]
  * libcap2-dev is only available on Linux, so make this build-dependency
    conditional.  Closes: #519911.

  [ Christian Perrier ]
  * Switch samba-dbg to "Section: debug"
  * Update debian/copyright for year 2009. Thanks to debian-devel
    for the reminder.
  * Dropping Adam Conrad from Uploaders
  * Dropping Eloy Paris from Uploaders with special thanks for his tremendous
    work maintaining the package between 1997 and 2004.

  [ Mathieu Parent ]
  * ensure clustering is enabled with --with-cluster-support=yes
  * build-depends on ctdb >= 1.0.73. Closes: #520202.
  * samba suggests ctdb

  [ Debconf translations ]
  * Esperanto updated.  Closes: #519237.

 -- Christian Perrier <bubulle@debian.org>  Sun, 29 Mar 2009 09:23:35 +0200

samba (2:3.3.2-1) unstable; urgency=low

  [ Christian Perrier ]
  * New upstream release. Closes: #519626
    - mounts with -o guest will now automatically try to connect anonymously.
      Closes: #423971.
    - fix for brokenness when using 'force group'.  Closes: #517760.
    - fix for saving files on Samba shares using MS Office 2007.
      LP: #337037.
  * Re-fix slave links for manual pages in samba-common. Closes: #517204.

  [ Steve Langasek ]
  * Add missing debhelper token to libpam-smbpass.prerm.

 -- Christian Perrier <bubulle@debian.org>  Sun, 15 Mar 2009 12:16:48 +0100

samba (2:3.3.1-1) unstable; urgency=low

  [ Christian Perrier ]
  * New upstream release. Closes: #516981
    Upstream fixes in that release:
    - Fixed various spelling errors/typos in manpages
      Closes: #516047
    - Fix renaming/deleting of files using Windows clients.
      Closes: #516160
    - Fix syntax error in mount.cifs(8). Closes: #454799
  * Use a slave alternative for smbstatus.1 even though that manpage
    is not provided by samba4

  [ Jelmer Vernooij ]
  * Fix slave links for manual pages in samba-common. Closes: #517204.

  [ Steve Langasek ]
  * Add Vcs-{Browser,Svn} fields to debian/control.
  * When populating the sambashare group, it's not an error if the user
    simply doesn't exist; test for this case and let the install continue
    instead of aborting.  LP: #206036.
  * debian/libpam-smbpass.pam-config, debian/libpam-smbpass.postinst,
    debian/libpam-smbpass.files, debian/rules: provide a config block
    for the new PAM framework, allowing this PAM module to
    auto-configure itself
  * debian/control: make libpam-smbpass depend on
    libpam-runtime (>= 1.0.1-2ubuntu1) for the above
  * debian/patches/fix_wrong_gnu_ld_version_check.patch: new patch to fix
    wrong detection of the GNU ld version, so that the symbol export scripts
    will be properly applied when building.
  * refresh debian/libsmbclient.symbols for 3.3.1.

 -- Steve Langasek <vorlon@debian.org>  Mon, 02 Mar 2009 00:30:35 -0800

samba (2:3.3.0-4) unstable; urgency=low

  [ Steve Langasek ]
  * Build-Depend on libcap2-dev.  Closes: #515851.
  * debian/patches/fhs-filespaths-debatable.patch: Add a missing prototype
    for cache_path, which causes nearly undiagnoseable crashes when building
    with -fPIE, because of a wrong return type!  LP: #330626.

  [ Debconf translations ]
  * Belarusian added.  Closes: #516052.
  * Traditional Chinese updated. Closes: #516594
  * Swedish updated.  Closes: #516681.

  [ Mathieu Parent ]
  * enable clustering by default (CTDB). Closes: #514050 

 -- Steve Langasek <vorlon@debian.org>  Tue, 24 Feb 2009 16:58:58 -0800

samba (2:3.3.0-3) unstable; urgency=low

  [ Steve Langasek ]
  * Re-add smb.conf fixes that were dropped in the 3.3.0 merge to unstable.
  * Make samba conflict with samba4, not with itself.

  [ Debconf translations ]
  * Vietnamese updated.  Closes: #515235.
  * Slovak updated.  Closes: #515240.

 -- Steve Langasek <vorlon@debian.org>  Mon, 16 Feb 2009 07:15:47 -0800

samba (2:3.3.0-2) unstable; urgency=low

  * Upload to unstable

 -- Christian Perrier <bubulle@debian.org>  Sat, 14 Feb 2009 13:38:14 +0100

samba (2:3.2.5-4) unstable; urgency=low

  * Fix segfault whan accessign some NAS devices running old versions of Samba
    Closes: #500129
  * Fix process crush when using gethostbyname_r in several threads
    Closes: #509101, #510450

 -- Christian Perrier <bubulle@debian.org>  Thu, 08 Jan 2009 05:59:17 +0100

samba (2:3.2.5-3) unstable; urgency=high

  * Security update
  * Fix Potential access to "/" in setups with registry shares enabled
    This fixes CVE-2009-0022, backported from 3.2.7
  * Fix links in HTML documentation index file.
    Closes: #508388
  * Drop spurious docs-xml/smbdotconf/parameters.global.xml.new
    file in the diff. Thanks to the release managers for spotting it

 -- Christian Perrier <bubulle@debian.org>  Sun, 21 Dec 2008 08:09:31 +0100

samba (2:3.2.5-2) unstable; urgency=low

  * Fix typo in bug number in a comment for the default smb.conf file
    Closes: #507620
  * Document the need to set appropriate permissions on the printer
    drivers directory, in the default smb.conf file. Also change
    the example group from ntadmin to lpadmin
    Closes: #459243
  * Add missing rfc2307.so and sfu*.so links that prevent using the
    'winbind nss info' feature properly
    Thans to Martin Dag Nilsson for reporting and Jelmer Jaarsma for
    the patch. Closes: #506109

 -- Christian Perrier <bubulle@debian.org>  Sat, 13 Dec 2008 13:56:07 +0100

samba (2:3.2.5-1) unstable; urgency=high

  * New upstream version. Security-only release.
    This addresses CVE-2008-4314: potentially leaking
    arbitrary memory contents to malicious clients.
  * Better document cases where using a "master" file for smb.conf
    is a bad idea. Closes: #483187
  * Insert example "add machine script" and "add group script" scripts
    in the default smb.conf. Closes: #349049
  * Move homepage URL to Homepage filed in debian/control

 -- Christian Perrier <bubulle@debian.org>  Thu, 27 Nov 2008 11:36:35 +0100

samba (2:3.3.0-1) experimental; urgency=low

  * New upstream release. Fixes the following bugs:
    - smb file deletion gvfs. Closes: #510564
    - smbclient du command does not recuse properly. Closes: #509258
    - mention possible workgroup field in credential files in mount.cifs(8)
      Closes: #400734
    - bashism in /usr/share/doc/samba-doc/examples/perfcounter/perfcountd.init
      Closes: #489656
    - describe '-g' option in smbclient man page. Closes: #510812
    - fix swat status table layout. Closes: #511275

  [ Jelmer Vernooij ]
  * Use alternatives for the smbstatus, nmblookup, net and 
    testparm binaries and various data files in samba-common 
    to allow installation of Samba 3 together with Samba 4. 
  * Add myself to uploaders.

  [ Christian Perrier ]
  * Add mbc_getOptionCaseSensitive@Base, smbc_setOptionCaseSensitive@Base,
    smbc_set_credentials@Base, smbc_urldecode@Base and smbc_urlencode@Base to
    libsmbclient's symbols file with 3.3.0 as version number
  * Also add 18 symbols to libwbclient0's symbols file with 3.3.0 as
    version number

 -- Christian Perrier <bubulle@debian.org>  Fri, 30 Jan 2009 21:41:49 +0100

samba (2:3.3.0~rc2-4) experimental; urgency=low

  [ Steve Langasek ]
  * Revert one of the template depersonalization changes from the -2 upload,
    because it loses important context

  [ Christian Perrier ]
  * Use double quotation marks in debconf templates
  * Add 'status" option to init scripts. Thansk to Dustin Kirkland for
    providing the patch. Closes: #488275
  * Move WHATSNEW.txt, README, Roadmap to samba-common. Closes: #491997
  * [Lintian] Add ${misc:Depends} to dependencies of binary packages
    that didn't have it already as we're using debhelper in the source
    package
  * [Lintian] Don't ignore errors in swat.postrm
  * [Lintian] Fix "local foo=bar" bashisms in samba-common.dhcp, samba.config
    and samba-common.config
  * smb.conf.5-undefined-configure.patch: fix syntax error in smb.conf(5)
    Closes: #512843

  [ Debconf translations ]
  * Asturian added. Closes: #511730

 -- Christian Perrier <bubulle@debian.org>  Sat, 24 Jan 2009 16:04:57 +0100

samba (2:3.3.0~rc2-3) experimental; urgency=low

  * Fix around the libsmbclient/libsmbclient-dev descriptions, which got
    swapped in the last upload.
  * Drop a boilerplate sentence from the samba-common, smbclient, swat, 
    samba-doc, samba-doc-pdf, samba-dbg, and libwbclient0 descriptions
    that's not relevant for these packages.
  * Hyphenate "command-line" in the smbclient short description.
  * Fix up the smbclient description, which got crossed with the smbfs one.
  * Fix the smbfs description, which was not actually fixed in the previous
    upload.  Really closes: #496206.
  * Further minor adjustments to the description of the swat package.
  * Fix various inaccuracies in the winbind package description.
  * Clarify in the description that samba-tools are extra, only useful for
    testing.

 -- Steve Langasek <vorlon@debian.org>  Tue, 30 Dec 2008 18:42:05 -0800

samba (2:3.3.0~rc2-2) experimental; urgency=low

  [ Steve Langasek ]
  * Handle clearing out netbios settings whenever the DHCP server has gone
    away.  Closes: #299618.

  [ Christian Perrier ]
  * Point the correct document about password encryption in debconf templates
    Corrected in translations as well. Closes: #502838
  * Reword debconf templates to avoid mentioning the local host as a "server".
    Closes: #171177
  * Use this opportunity for other minor rewording:
    - replace "SMB" by "SMB/CIFS"
    - more strongly discouraging the use of plain text passwords
    - unpersonnalization
  * Reword the libpam-smbpass package description
    Thanks to Justin B. Rye for the very useful suggestions
    Closes: #496196
  * Improve the package descriptions by rewording the description overhaul
    Also improve the specific information for samba and samba-dbg
    Thanks again to Justin B. Rye for the invaluable help
    Closes: #496200
  * Improve libsmbclient package description. Closes: #496197
  * Improve libwbclient0 package description. Closes: #496199
  * Improve samba-doc package description. Closes: #496202
  * Improve samba-tools package description. Closes: #496203
  * Improve samba-common package description. Closes: #496204
  * Improve smbclient package description. Closes: #496205
  * Improve smbfs package description. Closes: #496206
  * Improve swat package description. Closes: #496207
  * Improve winbind package description. Closes: #496208
  * Improve samba-doc-pdf package description. Closes: #496211
  * Update French debconf translation

 -- Christian Perrier <bubulle@debian.org>  Mon, 29 Dec 2008 11:50:04 +0100

samba (2:3.3.0~rc2-1) experimental; urgency=low

  * New upstream release

 -- Christian Perrier <bubulle@debian.org>  Wed, 17 Dec 2008 08:22:18 +0100

samba (2:3.3.0~rc1-2) experimental; urgency=low

  * Provide idmap_adex and idmap_hash in winbind.
    Thanks to Jelmer Jaarsma for reporting and providing a patch

 -- Christian Perrier <bubulle@debian.org>  Thu, 04 Dec 2008 19:59:23 +0100

samba (2:3.3.0~rc1-1) experimental; urgency=low

  * New upstream release

 -- Christian Perrier <bubulle@debian.org>  Fri, 28 Nov 2008 10:51:32 +0100

samba (2:3.3.0~pre2-1) experimental; urgency=low

  * New upstream release.

 -- Christian Perrier <bubulle@debian.org>  Fri, 07 Nov 2008 20:52:36 +0100

samba (2:3.2.4-1) unstable; urgency=low

  [ Steve Langasek ]
  * New upstream release.
    - debian/rules: we don't need to move cifs.upcall around, it's now
      installed to the right place upstream.
    - Fixed in this release:
      - typo in cifs.upcall.8. Closes: #501499

  [ Christian Perrier ]
  * Create /var/lib/samba in samba-common. Thanks to Thierry Carrez for
    the patch. Closes: #499359

 -- Christian Perrier <bubulle@debian.org>  Sat, 18 Oct 2008 08:20:31 +0200

samba (2:3.2.3-3) unstable; urgency=low

  [ Steve Langasek ]
  * Add missing manpage for cifs.upcall; thanks to Per Olofsson for pointing
    this out.  Closes: #497857.
  * Georgian debconf translation added. Closes: #498426
  * Polish debconf translation added. Thanks to Łukasz Paździora.

  [ Jelmer Vernooij ]
  * Add ldb-tools to Suggests: of samba. Closes: #488384

 -- Christian Perrier <bubulle@debian.org>  Fri, 03 Oct 2008 20:37:19 +0200

samba (2:3.2.3-2) unstable; urgency=low

  [ Christian Perrier ]
  * Fix FTBFS on GNU/kFreeBSD. Closes: #496880

 -- Steve Langasek <vorlon@debian.org>  Sat, 30 Aug 2008 00:46:07 -0700

samba (2:3.2.3-1) unstable; urgency=high

  * High-urgency upload for security fix
  * New upstream release
    - Fix "/usr/lib/cups/backend/smb does not try port 139 anymore by default"
      Closes: #491881
    - Fix the default permissions on ldb databases.  Addresses
      CVE-2008-3789; closes: #496073.
    - debian/rules, debian/smbfs.files: build with cifs.upcall,
      newly introduced to replace cifs.spnego
    - debian/rules: no more need to rename libsmbclient.so to
      libsmbclient.so.0, or libwbclient.so to libwbclient.so.0

  [ Noèl Köthe ]
  * fixing lintian warning "build-depends-on-1-revision"

 -- Steve Langasek <vorlon@debian.org>  Wed, 27 Aug 2008 10:19:59 -0700

samba (2:3.2.1-1) unstable; urgency=low

  [ Steve Langasek ]
  * Build-depend on keyutils only on the linux archs.  Closes: #493401.
  * New patch debian/patches/shrink-dead-code.patch: throw all .o files into
    a .a archive as a first pass before linking the final executables, so
    that the executables don't end up with quite so much unused code bloating
    the system.  Not applied to net or ntlm_auth, which have particularly
    hairy linking needs.  Partially addresses: bug #474543; no code was
    harmed in the making of this patch.
  * Build-depend on libcups2-dev | libcupsys2-dev, to facilitate backports.

  [ Christian Perrier ]
  * New upstream release
    - Fix trusted domain handling in Winbindd. Closes: #493752
    - Fix for print jobs that continued to show as active after printing
      had completed.  Closes: #494899.

 -- Steve Langasek <vorlon@debian.org>  Thu, 14 Aug 2008 16:13:24 -0700

samba (2:3.2.0-4) unstable; urgency=low

  * Brown paper bag bug: add a change to debian/patches/fhs-filespaths.patch
    that went missing somehow, causing samba to look for secrets.tdb in
    /etc/samba instead of /var/lib/samba where it's been for years.  No
    migration handling added, because this was only present in unstable for
    about a day.  Thanks to Rick Nelson for pointing this out.

 -- Steve Langasek <vorlon@debian.org>  Mon, 21 Jul 2008 17:39:48 -0700

samba (2:3.2.0-3) unstable; urgency=low

  * Upload to unstable.
  * debian/patches/proper-static-lib-linking.patch: fix SMB_LIBRARY macro
    and Makefile.in to properly avoid linking .a libraries into other .a
    libraries, since this bloats the libraries without providing any useful
    functionality.
  * Version the build-dependency on libtalloc-dev, to ensure we're building
    against a package with the right symbols.
  * Add debian/libsmbclient.symbols and debian/libwbclient0.symbols, to get
    more fine-grained versioned library dependencies
  * Bump the shlibs version for libsmbclient to 2:3.2.0, as new symbols
    have been added.
  * Re-add docs/registry to samba-doc, restored upstream
  * Move schannel_store.tdb out of /etc/samba to /var/lib/samba, where it
    belongs according to the FHS.  Closes: #454770.

 -- Steve Langasek <vorlon@debian.org>  Sun, 20 Jul 2008 15:38:10 -0700

samba (2:3.2.0-2) experimental; urgency=low

  * Fix up the copyright file to correctly document that we're now under
    GPLv3, not GPLv2.

 -- Steve Langasek <vorlon@debian.org>  Tue, 08 Jul 2008 12:21:47 -0700

samba (2:3.2.0-1) experimental; urgency=low

  [ Christian Perrier ]
  * New samba-tools package to provide all "torture" tools:
    smbtorture msgtest masktest locktest locktest2 nsstest vfstest
    pdbtest talloctort replacetort tdbtorture smbconftort
  * Upgrade Standard to 3.8.0 (checked)
  * Merged from unstable:
    * Drop "invalid users = root" from the default smb.conf file
      as it differs from upstream's behaviour and upstream is fairly
      noisy about this choice of ours. Closes: #462046
    * Drop commented "guest account = nobody". This is already upstream's
      default
    * Remove versioned Build-Depends when satisfied in etch (actually all
      versioning in Build-Depends)
    * Remove Conflicts with non-existing packages
    * Drop dpkg-dev and binutils from Build-Depends, since the versioned
      build-dep is no longer needed and these are both Build-Essential
    * Mini-policy for settings in smb.conf:
      - don't explicitly set settings to their default value
      - commented settings with the default value are commented with "#"
      - commented settings with a non-default value are commented with ";"
    * Apply this policy to "socket options". Closes: #476104
    * No longer gratuitously use /usr/lib/libsmbclient.so.0.1 but a more logical
      libsmbclient.so.0 as upstream doesn't assign versions
    * Add idmap_*(8) man pages (idea taken from SerNet packages)
    * Create the entire set of directories needed by clients for
      Point-and-Click printing (including old clients!) in
      /var/lib/samba/printers (idea taken from SerNet packages)
    * Update copyright and README.debian information for current and past
      maintainers. Remove redundant mention of Tridge (the copyright is enough)
    * Add doc-base files for samba-doc-pdf. Closes: #451685
    * add a soft dependency on slapd in init script to allow
      proper operation when dependency-based boot sequence is enabled.
      Thanks to Petter Reinholdtsen for reporting and providing a patch
      Closes: #478800
  * Rename libcupsys2-dev to libcups2-dev in build dependencies
  * Localize SWAT in German. Closes: #487681

  [ Debconf translations ]
  * Merged from unstable:
    * Kurdish. Closes: #480151
    * Romanian updated. Closes: #488709.

  [ Steve Langasek ]
  * New upstream release
  * Merged from unstable:
    * debian/patches/no-unnecessary-cups.patch: don't try to connect to a
      cups server when we know that no printers are configured.
      Closes: #479512.

  [ Jelmer Vernooij ]
  * Merged from unstable:
  * Fix bashism in smbtar. (Closes: #486056)

  [ Peter Eisentraut ]
  * Merged from unstable:
    * Removed myself from Uploaders

 -- Christian Perrier <bubulle@debian.org>  Sun, 06 Jul 2008 09:59:07 +0200

samba (2:3.2.0~rc2-1) experimental; urgency=low

  [ Christian Perrier ]
  * New upstream release

  [ Steve Langasek ]
  * Enable building of cifs.spnego for the smbfs package, adding a
    build-dependency on keyutils-dev, to allow kerberos-based authentication
    of cifs mounts.  Closes: #480663, LP: #236830.

 -- Christian Perrier <bubulle@debian.org>  Thu, 12 Jun 2008 17:17:38 +0200

samba (2:3.2.0~rc1-2) experimental; urgency=low

  * Reupload to experimental. Sigh.

 -- Christian Perrier <bubulle@debian.org>  Sat, 31 May 2008 11:08:14 +0200

samba (1:3.2.0~rc1-1) unstable; urgency=low

  * New upstream version
  * debian/samba-doc.doc-base.samba-using: index file is no named toc.html

 -- Christian Perrier <bubulle@debian.org>  Fri, 30 May 2008 20:22:57 +0200

samba (1:3.2.0~pre3-1) experimental; urgency=low

  * New upstream version
  * debian/patches/fix-manpage-htmlchars.patch: dropped as fixed upstream
  * docs/registry removed from samba-doc as missing from upstream tarball
    (upstream bug #5421)
  * debian/samba-doc.doc-base.samba-using: The index (and only) file
    is now book.html

 -- Christian Perrier <bubulle@debian.org>  Sat, 26 Apr 2008 08:20:21 +0200

samba (1:3.2.0~pre2-2) experimental; urgency=low

  [ Christian Perrier ]
  * Upload to experimental with an epoch as the earlier version
    accidentally went to unstable.

  [ Peter Eisentraut ]
  * Removed myself from Uploaders

 -- Christian Perrier <bubulle@debian.org>  Sun, 06 Apr 2008 20:38:35 +0200

samba (3.2.0~pre2-1) unstable; urgency=low

  * New upstream (pre-)release. It closes the following bugs:
    - typos in net.8. Closes: #460487, #460491
    - mention insmb.conf(5) that logging still occurs when
      "syslog only" is enabled and "syslog=0". Closes: #311300
    - bad link in HTML docs. Closes: #358479
    - enhance a useless and confusing debug message in pdb_ldap
      Closes: #448546
    - mention the correct default debug level in smbclient(1)
      Closes: #292371
    - no longer mention that "ip" parameter can use the host name
      in mount.cifs(8). Closes: #296057
    - wrong spelling of "its own" in source comments fixed
      Closes: #448686
    - fix "ldapsam_getgroup: Did not find group" debug message
      Closes: #448546
    - fix smbclient(1): useless use of cat. Closes: #429349

  [ Steve Langasek ]
  * debian/patches/fix-manpage-htmlchars.patch: patch all the manpages from
    3.2.0pre2, which ended up with html entity encodings embedded in them
    by mistake.  This patch is expected to go away again for 3.2.0pre3.
  * fix up the FHS patches for the new upstream release:
    - debian/patches/fhs-newpaths.patch has been merged upstream, drop it.
    - debian/patches/fhs-filespaths.patch has been mostly applied; only one
      path usage remains inconsistent, and a new .tdb has been added with
      the wrong path so fix this up here too.
    - debian/patches/fhs-filespaths-debatable.patch: updated for some new
      uses of lock_path() which we map to cache_path().
    - debian/patches/fhs-assignpaths.patch: patch source/m4/check_path.m4
      instead of source/configure.in.
  * debian/patches/smbstatus-locking.patch: merged upstream
  * debian/patches/smbpasswd-syslog.patch: updated to account for new
    calls to logging functions
  * Handle the new libraries available in samba 3.2: ship libwbclient as a
    shared library, link against the system libtalloc (adding a
    build-dependency on libtalloc-dev - which is actually sort of kludgy
    because this only works as long as the system libtalloc has the same
    soname as the one within the samba tree, this should be fixed to
    properly build against the system libtalloc), and suppress generation
    of the tdb and netapi libraries which aren't useful to us right now.

 -- Christian Perrier <bubulle@debian.org>  Wed, 05 Mar 2008 22:45:28 +0100

samba (2:3.0.31-1) unstable; urgency=medium

  * New upstream release

 -- Christian Perrier <bubulle@debian.org>  Sat, 12 Jul 2008 16:57:09 +0200

samba (2:3.0.30-4) unstable; urgency=low

  [ Christian Perrier ]
  * Rename libcupsys2-dev to libcups2-dev in build dependencies
  * Localize SWAT in German. Closes: #487681
  
  [ Jelmer Vernooij ]
  * Fix bashism in smbtar. (Closes: #486056)

  [ Jamie Strandboge ]
  * debian/patches/upstream_bug5517.patch: adjust cli_negprot() to properly
    calculate buffer sizes. This bug was introduced in the fix for
    CVE-2008-1105. Closes: #488688

  [ Debconf translations ]
  * Romanian updated. Closes: #488709.

 -- Christian Perrier <bubulle@debian.org>  Sun, 06 Jul 2008 11:43:53 +0200

samba (2:3.0.30-3) unstable; urgency=low

  [ Christian Perrier ]
  * add a soft dependency on slapd in init script to allow
    proper operation when dependency-based boot sequence is enabled.
    Thanks to Petter Reinholdtsen for reporting and providing a patch
    Closes: #478800

  [ Steve Langasek ]
  * debian/patches/no-unnecessary-cups.patch: don't try to connect to a cups
    server when we know that no printers are configured.  Closes: #479512.

 -- Christian Perrier <bubulle@debian.org>  Tue, 10 Jun 2008 21:03:51 +0200

samba (2:3.0.30-2) unstable; urgency=high

  * Brown paper bag releae with epoch increased after yet another
    accidental upload of 3.2.0 to unstable. Sigh and apologies to
    autobuilders.

 -- Christian Perrier <bubulle@debian.org>  Sat, 31 May 2008 12:08:50 +0200

samba (1:3.0.30-1) unstable; urgency=high

  * New upstream release: fix a heap overflow when parsing SMB responses in
    client code. (CVE-2008-1105). Closes: #483410

 -- Christian Perrier <bubulle@debian.org>  Wed, 28 May 2008 22:38:44 +0200

samba (1:3.0.29-1) unstable; urgency=low

  * New upstream release

 -- Christian Perrier <bubulle@debian.org>  Thu, 22 May 2008 07:31:55 +0200

samba (1:3.0.28a-3) unstable; urgency=low

  * The "bug hunting at SambaXP" release
  * Drop "invalid users = root" from the default smb.conf file
    as it differs from upstream's behaviour and upstream is fairly
    noisy about this choice of ours. Closes: #462046
  * Drop commented "guest account = nobody". This is already upstream's
    default
  * Remove versioned Build-Depends when satisfied in etch (actually all
    versioning in Build-Depends)
  * Remove Conflicts with non-existing packages
  * Drop dpkg-dev and binutils from Build-Depends, since the versioned
    build-dep is no longer needed and these are both Build-Essential
  * Mini-policy for settings in smb.conf:
    - don't explicitly set settings to their default value
    - commented settings with the default value are commented with "#"
    - commented settings with a non-default value are commented with ";"
  * Apply this policy to "socket options". Closes: #476104
  * No longer gratuitously use /usr/lib/libsmbclient.so.0.1 but a more logical
    libsmbclient.so.0 as upstream doesn't assign versions
  * Add idmap_*(8) man pages (idea taken from SerNet packages)
  * Create the entire set of directories needed by clients for
    Point-and-Click printing (including old clients!) in
    /var/lib/samba/printers (idea taken from SerNet packages)
  * Update copyright and README.debian information for current and past
    maintainers. Remove redundant mention of Tridge (the copyright is enough)
  * Add doc-base files for samba-doc-pdf. Closes: #451685
  * Kurdish debconf translation. Closes: #480151

 -- Christian Perrier <bubulle@debian.org>  Wed, 16 Apr 2008 23:14:46 +0200

samba (1:3.0.28a-2) unstable; urgency=low

  [ Peter Eisentraut ]
  * Removed myself from Uploaders

  [ Steve Langasek ]
  * debian/patches/manpage-encoding.patch: fix up the manpage synopses to
    not use embedded iso8859-1 non-break spaces, there is a roff escape
    sequence that we should use instead.  Closes: #470844.

  [ Christian Perrier ]
  * Reupload with an epoch to supersede an accidental upload of 3.2.0
    in unstable

 -- Christian Perrier <bubulle@debian.org>  Sat, 05 Apr 2008 11:59:23 +0200

samba (3.0.28a-1) unstable; urgency=low

  [ Christian Perrier ]
  * New upstream release. This fixes the following Debian bugs:
    - Prevent nmbd from shutting down when no network
      interfaces can be located. Closes: #433449
  * Debian patches dropped as applied upstream:
    - make-distclean.patch
    - linux-cifs-user-perms.patch
    - cifs-umount-same-user.patch
    - get_global_sam_sid-non-root.patch
    - chgpasswd.patch
    - cups.patch
  * Fix doc-base section from Apps/Net to Network
  * Fix copyright in debian/copyright
  * Updated Standards-Version to 3.7.3 (no changes needed)
  * [Lintian] No longer use -1 revision for the libacl-dev build
    dependency

  [ Steve Langasek ]
  * Merge smb.conf changes from Ubuntu:
    - correct an inconsistency inthe winbind enum comment
    - correct default and example settings to use the canonical names for all
      options, rather than historical synonyms
    - clarify the comment for 'max log size'.
    Thanks to Chuck Short and Richard Laager.
  * Add an additional sed command to samba-common.postinst to cleverly
    pick up any shares that have been appended to the default smb.conf 
    and exclude them from the ucf diff.

 -- Christian Perrier <bubulle@debian.org>  Fri, 14 Mar 2008 21:28:16 +0100

samba (3.0.28-4) unstable; urgency=low
 
  [ Steve Langasek ]
  * Brown paper bag: fix samba-common.files to list all of the smb.conf
    templates, not just the current one.  Closes: #470138.
  * Drop debian/patches/gcc42-arm-workaround.patch, which should have been
    dropped in the previous upload

 -- Steve Langasek <vorlon@debian.org>  Sun, 09 Mar 2008 04:09:26 -0700

samba (3.0.28-3) unstable; urgency=low

  * Drop the arm optimization workaround, as the compiler is now reported
    to be fixed.
  * Add missing eventlogadm(8) manpage.
  * Refresh the list of Linux architectures from type-handling, to pick up
    libacl-dev on armel.  Closes: #465121.
  * Convert handling of smb.conf to use ucf, so that we can sanely manage
    syntax changes going forward.
  * In the process, fix the dhcp handling to allow proper reconfiguration
    via debconf.

  [ Debconf translations ]
  * Indonesian added. Closes: #469976

 -- Steve Langasek <vorlon@debian.org>  Sat, 08 Mar 2008 17:11:16 -0800

samba (3.0.28-2) unstable; urgency=low

  [ Steve Langasek ]
  * Drop some further code in samba-common.postinst that's specific to
    pre-3.0 upgrades.
  * Make the mount.smbfs wrapper a bash script instead of a POSIX sh script,
    so we can use bash array variables and cope with arguments containing
    embedded spaces (such as share names).  Thanks to Julian Gilbey
    <jdg@debian.org> for the patch.  Closes: #457105.
  * debian/patches/gcc42-arm-workaround.patch: work around an arm compiler
    problem by building rpc_parse/parse_prs.o with -O0 on this architecture.
    Thanks to Martin Michlmayr for helping to pin down the problem file.
    Closes: #445566.
  * mount.smbfs: map the smbfs "guest" option to "guest,sec=none", which is
    a closer approximation of the semantics with cifs.

 -- Christian Perrier <bubulle@debian.org>  Sat, 05 Jan 2008 09:46:06 +0100

samba (3.0.28-1) unstable; urgency=high

  * New upstream release. Security fix
  * Fix a remote code execution vulnerability when running as a domain
    logon server (PDC or BDC).  (CVE-2007-6015)

 -- Christian Perrier <bubulle@debian.org>  Tue, 11 Dec 2007 00:12:11 +0530

samba (3.0.27a-2) unstable; urgency=low

  * debian/patches/disable-weak-auth.patch: disable plaintext authentication
    on the client, and lanman authentication on both client and server, by
    default since these are only needed for Win9x or Samba with encrypted
    passwords disabled and are potential password attack vectors.  This
    change is backported from Samba 3.2.  LP: #163194.
  * Don't build the userspace tools for the deprecated smbfs kernel driver
    anymore; instead, use a shell wrapper around mount.cifs that translates
    option names between the smbfs and cifs drivers.
    Closes: #169624, #256637, #265468, #289179, #305210, #410075;
    LP: #29413
  * debian/panic-action: detect when we're on an Ubuntu system and direct bug
    reporters to Launchpad instead of to the Debian BTS.  Closes: #452940.
  * debian/samba.init: call log_progress_msg separately for each daemon on
    stop rather than passing a second arg to log_daemon_msg, for greater
    compatibility with both Debian and Ubuntu LSB initscript implementations.
    Closes: #453350.
  * Drop smbldap-tools to Suggests:, consistent with the textbook meaning of
    recommends/suggests which is now implemented correctly in apt.
    Closes: #453144.
  * Get rid of the build-dependency on type-handling:
    - add a new target, "update-archs", to be invoked by hand to refresh
      the list of known Linux architectures for the libacl1-dev
      build-dep; this avoids the clean target making changes to
      debian/control
    - rework the sed line so that it works in-place on debian/control,
      so we can get rid of debian/control.in as well and just update
      debian/control directly
    Closes: #340570.

 -- Steve Langasek <vorlon@debian.org>  Tue, 04 Dec 2007 18:35:29 -0800

samba (3.0.27a-1) unstable; urgency=low

  [ Steve Langasek ]
  * New upstream release
    - fix regression with smbfs clients, introduced by the security fix in
      3.0.27.  Closes: #451839.
    - debian/patches/cifs-umount-trailing-slashes.patch: merged upstream.
  * Drop the deprecated "printer admin" example from the default smb.conf.
    Closes: #451273.
  * Add a *new* debian/patches/cups.patch to *enable* cups as the default
    printing system, because since the original introduction of this patch
    in Debian there was a regression upstream that caused cups to never be
    selected as the default print system.
  * Set the default value for the workgroup question to "WORKGROUP" in
    samba-common.templates, not just in the template smb.conf, so that the
    debconf question comes out right every time; and always treat this
    as a high-priority debconf question instead of selecting the
    priority based on whether there's an existing value, since there's
    now *always* an existing value but the value doesn't tell us
    anything meaningful about the user's preference.  Closes: #451271.
  * Drop some code from samba.postinst that only applies to upgrades from
    pre-3.0 (i.e., pre-sarge) packages

  [ Christian Perrier ]
  * Update the "built by" part of README.debian
  * Remove the very outdated parts of README.debian

 -- Steve Langasek <vorlon@debian.org>  Fri, 23 Nov 2007 13:04:52 -0800

samba (3.0.27-1) unstable; urgency=low

  * New upstream version
    - fixes a remote code execution vulnerability when running nmbd as a
      WINS server. (CVE-2007-5398; closes: #451385)
    - fixes a buffer overflow in nmbd when running as a domain controller
      during processing of GETDC logon server requests. (CVE-2007-4572)

  [ Steve Langasek ]
  * fhs.patch: net usershares should also be stored under /var/lib, not under
    /var/run.  No transition handling in maintainer scripts, since this
    feature is not activated by default.
  * get_global_sam_sid-non-root.patch: avoid calling get_global_sam_sid()
    from smbpasswd -L or pam_smbpass when running as non-root, to avoid a
    foreseeable panic.  Closes: #346547, #450738.
  * usershare.patch: enable "user shares" by default in the server with a
    default limit of 100, to support user shares on both upgrades and new
    installs with no need to munge config files.  Thanks to Mathias Gug
    <mathiaz@ubuntu.com> for the patch.  Closes: #443230.
  * On Ubuntu, support autopopulating the sambashare group using the existing
    members of the admin group; no equivalent handling is done on Debian,
    because there doesn't seem to be an appropriate template group we can use
    that wouldn't be considered a privilege escalation for those users.
  * Update Samba to explicitly use the C locale when doing password changes,
    to account for Linux-PAM's recently adopted i18n support.
    Closes: #451272.
  * Enforce creation of the pid directory (/var/run/samba) in the samba
    init script, for compatibility with systems that use a tmpfs for
    /var/run.  Closes: #451270.
  * debian/patches/cups.patch, debian/NEWS: drop the patch to force bsd
    as the default printing system, as CUPS is now the dominant/default
    printing system for Linux.

  [ Debconf translations ]
  * Hebrew added. Closes: #444054

  [ Christian Perrier ]
  * Split fhs.patch into 3 separate patches to make upstream integration
    easier:
    - fhs-newpaths.patch: introduce new paths
    - fhs-filespaths.patch: assign files to new paths
    - fhs-assignpaths.patch: assign paths to FHS-compatible locations
  * Compile with DNS update support. Thanks to Matthias Gug for
    reporting and contributions from Launchpad's #156686
    Closes: #449422

 -- Steve Langasek <vorlon@debian.org>  Thu, 15 Nov 2007 11:46:17 -0800

samba (3.2.0~pre1-1) experimental; urgency=low

  * New upstream (pre-)release

  [ Steve Langasek ]
  * fhs.patch: net usershares should also be stored under /var/lib, not under
    /var/run.  No transition handling in maintainer scripts, since this
    feature is not activated by default.
  * Update smbstatus-locking.patch to use db_open() instead of
    tdb_open(), per upstream recommendation.
  * Use talloc_strdup() and talloc_asprintf() instead of static strings in
    data_path(), state_path(), and cache_path(), as suggested by Volker
    Lendecke.

  [ Debconf translations ]
  * Hebrew added. Closes: #444054

  [ Christian Perrier ]
  * Split fhs.patch into 4 separate patches to make upstream integration
    easier:
    - fhs-newpaths.patch: introduce new paths
    - fhs-filespaths.patch: assign files to new paths
    - fhs-filespaths-debatable.patch: assign files to new paths (part that
      seems more difficult to be integrated upstream)
    - fhs-assignpaths.patch: assign paths to FHS-compatible locations

 -- Christian Perrier <bubulle@debian.org>  Sun, 21 Oct 2007 09:14:42 +0200

samba (3.0.26a-1) unstable; urgency=low

  * New upstream release.
  * Remove the samba-common/unsupported-passdb debconf template and
    the associated code in samba-common.postinst, that deals with pre-etch
    versions transition
  * Remove the samba/tdbsam template and the remaining line referencing
    it (for no need) in samba.postinst. That code was removed in 3.0.23c-2
    and was dealing with pre-3.0 transitions.

 -- Christian Perrier <bubulle@debian.org>  Sun, 16 Sep 2007 10:16:29 +0200

samba (3.0.26-1) unstable; urgency=high

  * New upstream release: security update for CVE-2007-4138: 
    incorrect primary group assignment for domain users using the rfc2307 or
    sfu winbind nss info plugin.

 -- Christian Perrier <bubulle@debian.org>  Tue, 11 Sep 2007 19:16:32 +0200

samba (3.0.25c-1) unstable; urgency=low

  [ Noèl Köthe ]
  * new upstream released from 2007-08-20
    - added smbfs deprecation information to help and manpage
      Closes: #360384
    - fixed winbind leaking file descriptors
      Closes: #410663
    - fixed smbpasswd fails with errorcode SUCCESS as normal user
      Closes: #155345

  [ Christian Perrier ]
  * Drop the (upstream unmaintained) python bindings (python-samba package)
  * swat: turn the dependency on samba-doc to a Recommends:
    Thanks to Peter Eisentraut for dealing with that issue and bringing it
    back. Closes: #391742

 -- Christian Perrier <bubulle@debian.org>  Sun, 26 Aug 2007 14:57:16 +0200

samba (3.0.25b-2) unstable; urgency=low

  [ Steve Langasek ]
  * Don't start nmbd if 'disable netbios' is set in the config.
    Closes: #429429.
  * missing_userspace_bugzilla999.patch: always use opt_gid and opt_uid,
    set to those of the invoking user, when called as non-root.
    Closes: #431661.
  * Fix up fhs.patch for some new FHS regressions:
    - make sure all references to winbindd_idmap.tdb look in /var/lib/samba
    - make sure all references to winbindd_cache.tdb look in /var/cache/samba
    - share_info.tdb belongs in /var/lib/samba; this is a regression
      introduced in 3.0.23-1, so fix up this path on samba upgrade
    - move the ADS "gpo" cache directory to /var/cache/samba
    - move idmap_cache.tdb to /var/cache/samba, and fix up the path on
      winbind upgrade
  * linux-cifs-user-perms.patch: also support setting a default uid and gid
    value when mount.cifs is called as non-root
  * cifs-umount-trailing-slashes.patch: canonicalize mount point names when
    umount.cifs is called, to avoid unnecessarily leaving entries behind in
    /etc/mtab if invoked with a trailing slash in the mount point name
  * cifs-umount-same-user.patch: the CIFS_IOC_CHECKMOUNT ioctl check
    in umount.cifs assumed that errors would return a value > 0, when in fact
    the return value on failure is -1.  Correct this assumption, which was
    allowing any user to unmount shares mounted by other users.
  * smbpasswd-syslog.patch: Fix pam_smbpass to no longer call openlog()
    and closelog(), since this will interfere with syslogging behavior
    of the calling application.  Closes: #434372.
  * swat should depend only on inet-superserver, not update-inetd, per
    Marco d'Itri.

  [ Christian Perrier ]
  * debian/panic-action: bail out if there's no "mail" command
    Patch from the Ubuntu samba packagers.
  * debian/smb.conf: use the comment from Ubuntu package for the "valid users"
    setting of [homes] as a basis for ours. Ubuntu's wording is better.

  [ Peter Eisentraut ]
  * Don't ignore errors from make distclean, as per lintian check

  [ Debconf translations ]
  * Gujarati updated. Closes: #436215

 -- Steve Langasek <vorlon@debian.org>  Fri, 17 Aug 2007 18:38:58 -0700

samba (3.0.25b-1) unstable; urgency=low

  * New upstream version
  * Bugs fixed upstream:
    - correct default mentioned for "store dos attribute" in smb.conf(5)
      Closes: #367379
    - fix typo in pdbedit.c. Closes: #421758
    - fixed crashes in idmap_rid. Closes: #428411
    - misleading documentation in smb.conf(5). Closes: #218477
    - don't crash when no eventlog names are defined in smb.conf
      Closes: #424683
    - typography errors in manpages. Closes: #427865, #418811
    - fix compilation and linking of pam_smbpass.so. Closes: #430755
  * Drop patches that have been applied upstream:
    - nmbd-signalling.patch

 -- Christian Perrier <bubulle@debian.org>  Wed, 27 Jun 2007 15:12:13 +0200

samba (3.0.25a-2) unstable; urgency=low

  [ Debconf translations ]
  * Danish updated. Closes: #426773

  [ Christian Perrier ]
  * Clean out some remaining cruft that is not deleted
    by "make clean". Taken from Ubuntu patches.
  * Add missing userspace patches to properly pass uid and gid with 2.6
    kernels. See #408033 and upstream's #999 for rationale
  * Drop smbmount-unix-caps.patch as workaraound for #310982 as the issue
    is fixed in 2.4 and 2.6 kernels (2.6 kernels need
    missing_userspace_bugzilla999.patch, though)
    Closes: #408033
  * Add the samba-common and winbind packages to samba-dbg to get
    debugging symbols for winbindd, net, etc.
  * Replace all occurrences of ${Source:Version} by ${$binary:Version} in
    dependencies. All these were Arch:any depending on Arch:any (the only
    Arch:any depending on Arch:all already used ${source:Version}

  [ Steve Langasek ]
  * Update samba.config to not override user preference on passdb.tdb
    creation after initial configuration.  Closes: #350926.
  * Drop the last vestiges of the unified samba.patch; this reverts the
    change for bug #112195 which it's been determined has no actual security
    benefits, and drops the fix for bug #106976 which is superseded
    upstream.

  [ Debconf translations ]
  * Vietnamese updated.  Closes: #426979.

 -- Christian Perrier <bubulle@debian.org>  Wed, 13 Jun 2007 15:47:06 +0200

samba (3.0.25a-1) unstable; urgency=low

  [ Christian Perrier ]
  * New upstream version
  * Bugs fixed upstream:
    - password expiration loog on samba domain controllers. Closes: #425083
    - no more login on samba servers that are members of samba domains
      Closes: #425680, #426002
    - users no longer have access according to their secondary groups
      on shares with "force group". Closes: #424629
  * Debian packaging fixes:
    - Enforce building with "--with-ads" and therefore fail
      when the build can't be done with kerberos support.
      Closes: #424637
    - debian/control: wrap long lines in packages' descriptions
    - uncomment out use of type-handling in the clean target, because
      type-handling has been fixed to support the new /usr/share/dpkg/ostable
    - avoid installing extra COPYING files in /usr/share/doc/* (one was
      installed along with the pcap2nbench example)
  * Merge Ubuntu changes:
    - use of PIDDIR instead of hardcoding it in samba.init and winbind.init
  * Patches to upstream source:
    - patches/fhs.patch: recreate winbindd_cache.tdb in the cache directory
      instead of the lock directory. Thanks to C. K. Jester-Young for the
      patch. Closes: #425640

  [ Steve Langasek ]
  * swat and samba depend on update-inetd instead of on netbase; swat also
    depends on "openbsd-inetd | inet-superserver", for samba this is only a
    Suggests.

 -- Christian Perrier <bubulle@debian.org>  Sun, 27 May 2007 09:30:02 +0200

samba (3.0.25-1) unstable; urgency=high

  * New upstream version including security fixes
  * Bugs fixed upstream:
    - nmbd no longer segfaults on bad interface line
      Closes: #265577, #386922, #359155, #366800
    - documentation issues about displaycharset. Closes: #350790
    - documentation makes it clear that case options such as
      "default case" can only be set on a per-share basis.
      Closes: #231229
    - all occurrences of "encypt" fixed in smb.conf(5)
      Closes: #408507
    - two typos on "account" fixed in source/passdb/pdb_ldap.c and
      source/utils/pdbedit.c. Closes: #402392
    - no longer panic when using the (deprecated) "only user" option
      in user level security. Closes: #388282
    - CVE-2007-2444 (User privilege elevation because of a local SID/Name
      translation bug)
    - CVE-2007-2446 (Multiple heap overflows allow remote code execution)
    - CVE-2007-2447 (Unescaped user input parameters are passed as
                     arguments to /bin/sh allowing for remote command
                     execution)

  [ Debconf translations ]
  * Marathi added. Closes: #416802
  * Esperanto added. Closes: #417795.
  * Basque updated. Closes: #418196.
  * Wolof updated. Closes: #421636

  [ Christian Perrier ]
  * /etc/dhcp3/dhclient-enter-hooks.d/samba tests for /etc/init.d/samba
    before running invoke-rc.d. Closes: #414841

  [ Steve Langasek ]
  * Comment out use of type-handling in the clean target, because
    type-handling is currently broken in unstable and clean shouldn't be
    editing debian/control anyway.

 -- Christian Perrier <bubulle@debian.org>  Mon, 14 May 2007 10:30:15 +0200

samba (3.0.24-6) unstable; urgency=high

  * Arrrgh, cut'n'paste error in the regexp in the last upload, so the bug
    is still present :/  Fix a missing ] in the regexp for passdb backend
    checking, really-closes: #415725.

 -- Steve Langasek <vorlon@debian.org>  Sat, 24 Mar 2007 03:32:46 -0700

samba (3.0.24-5) unstable; urgency=high

  * The "see what you get for trusting the quality of my packages,
    release team?  Release team, please unblock this package" release.
  * High-urgency brown-paper-upload for etch-targetted fix for
    regression introduced in the last version

  [ Steve Langasek ]
  * Fixed the regexp used for matching broken passdb backend settings,
    since we were getting false positives on *all* values. :/  The
    correct match should be: one or more non-space, non-comma
    characters, followed by a space or a comma, followed by zero or more
    spaces, followed by one or more non-space characters.  Closes: #415725.

  [ Debconf translations ]
  * Nepali
  * Korean; closes: #414883.
  * Russian
  * Arabic
  * Portuguese
  * Greek. Closes: #415122
  * Norwegian Nynorsk added.
  * Marathi added. Closes: #416802

 -- Steve Langasek <vorlon@debian.org>  Wed, 21 Mar 2007 13:49:46 -0700

samba (3.0.24-4) unstable; urgency=medium

  [ Steve Langasek ]
  * Documentation fix for a problem affecting upgrades from sarge: if
    passdb backend is still a comma- or space-separated list after any
    attempts at automatic fix-ups, throw a debconf error notifying the
    user that they'll need to fix this manually.  Closes: #408981.

  [ Debconf translations ]
  * French
  * Spanish
  * Galician; closes: #414605.
  * Swedish; closes: #414610.
  * Brazilian Portuguese; closes: #414603.
  * German; closes: #414630.
  * Norwegian Bokmål; closes: #414619.
  * Bulgarian; closes: #414624.
  * Romanian; closes: #414629.
  * Tagalog; closes: #414637.
  * Khmer; closes: #381833.
  * Thai; closes: #414664.
  * Slovak; closes: #414665.
  * Slovenian
  * Simplified Chinese; closes: #414671.
  * Japanese; closes: #414673.
  * Hungarian; closes: #414677.
  * Dzongkha; closes: #414680.
  * Estonian; closes: #414679.
  * Catalan
  * Malayalam; closes: #414728
  * Traditional Chinese; closes: #414730
  * Turkish
  * Italian; closes: #414708
  * Finnish; closes: #414736
  * Dutch; closes: #414741
  * Albanian; closes: #414778.
  * Czech; closes: #414793.

 -- Steve Langasek <vorlon@debian.org>  Tue, 13 Mar 2007 16:29:21 -0700

samba (3.0.24-3) unstable; urgency=low

  [ Christian Perrier ]
  * Merge some Ubuntu changes:
    - do not expose the Samba version anymore
    - default workgroup set to WORKGROUP (default workgroup of
      Windows workstations)
  * Fix FTBFS on GNU/kFreeBSD. Thanks to Petr Salinger for the patch
    Closes: #394830
  * Add commented "winbind enum*" settings in smb.conf
    This will point users to these important settings which changed
    their default behaviour between sarge and etch. Closes: #368251

  [ Steve Langasek ]
  * samba-common.dhcp: support creating /etc/samba/dhcp.conf the first
    time the script is called if the dhcp client was already running at
    the time of install, and manually reload samba to get the updated
    config files read.  Thanks to Bas Zoetekouw for the patch.
    Closes: #407408.
  * While we're at it, use atomic replace for /etc/samba/dhcp.conf just
    in case someone else reloads samba while the script is running.  Low
    impact, low-risk change.

 -- Steve Langasek <vorlon@debian.org>  Sun, 11 Mar 2007 23:34:10 -0700

samba (3.0.24-2) unstable; urgency=low

  * Re-upload with a proper .orig.tar.gz.

 -- Steve Langasek <vorlon@debian.org>  Mon,  5 Feb 2007 19:55:34 -0800

samba (3.0.24-1) unstable; urgency=high

  * New upstream release, security update
  * Fixes for the following security advisories:
    - Directly affecting Debian:
      - CVE-2007-0452 (Potential Denial of Service bug in smbd)
    - Not affecting Debian:
      - CVE-2007-0453 (Buffer overrun in NSS host lookup Winbind
        NSS library on Solaris)
      - CVE-2007-0454 (Format string bug in afsacl.so VFS plugin)
  * Correct paths for the documentation pointers in the default smb.conf
    file. Thanks to Ted Percival for his care reporting this. Closes: #408898

 -- Christian Perrier <bubulle@debian.org>  Mon,  5 Feb 2007 05:27:07 +0100

samba (3.0.23d-4) unstable; urgency=low

  * Debconf translation updates:
    - Slovenian added.

 -- Christian Perrier <bubulle@debian.org>  Wed,  3 Jan 2007 08:43:50 +0100

samba (3.0.23d-3) unstable; urgency=low

  * Debconf translation updates:
    - Malayalam added. Closes: #403107
    - Tamil added. Closes: #403353

 -- Christian Perrier <bubulle@debian.org>  Mon,  1 Jan 2007 10:17:18 +0100

samba (3.0.23d-2) unstable; urgency=low

  * Build-Conflicts: libfam-dev to avoid problems accessing shares
    when using GAMIN. Closes: #400617
  * Lintian fixes:
    - Run debconf-updatepo in the clean target to ensure up-to-date PO
      and POT files
    - debian/patches/no_unbreakable_spaces_in_man.patch:
      Replace all non-breakable spaces by regular spaces in man pages.
      They are encoded in ISO-8859-1 which is not recommended in man pages.
      This should be submitted upstream.
    - reformat too long lines in package description

 -- Christian Perrier <bubulle@debian.org>  Sun,  3 Dec 2006 09:39:29 +0100

samba (3.0.23d-1) unstable; urgency=low

  * new upstream release (2006-11-15)

  [ Noèl Köthe ]
  * updated documentation.patch for 3.0.23d
  * updated non-linux-ports.patch for 3.0.23d
  * updated adapt_machine_creation_script.patch for 3.0.23d
  * updated autoconf.patch for 3.0.23d

  [ Debconf translations ]
  * Added Bosnian. Closes: #396634
  * Added Bulgarian. Closes: #397773

 -- Noèl Köthe <noel@debian.org>  Thu, 16 Nov 2006 13:55:26 +0100

samba (3.0.23c-4) unstable; urgency=low

  [ Debconf translations ]
  * Added Greek.
  * Added Gujarati. Closes: #394430
  * Added Korean. Closes: #394509
  * Added Nepali.
  * Updated Czech (typo fixed).
  * Added Wolof. Closes: #396079

 -- Christian Perrier <bubulle@debian.org>  Sun,  5 Nov 2006 09:42:40 +0100

samba (3.0.23c-3) unstable; urgency=low

  [ Debconf translations ]
  * Updated Catalan; thanks to Guillem Jover for his help
  * Updated Russian.
  * Updated Spanish. Add a missing word and correct the copyright header
  * Updated Vietnamese. Closes: #394164
  * Added Albanian. Closes: #393777
  * Added Chinese (Traditional).
  * Added Thai.

 -- Christian Perrier <bubulle@debian.org>  Sat, 21 Oct 2006 10:44:11 +0200

samba (3.0.23c-2) unstable; urgency=low

  [ Debconf translations ]
  * Updated Swedish. Closes: #386510.
  * Updated Japanese. Closes: #386534.
  * Updated Italian. Closes: #386691.
  * Updated Romanian. Closes: #388254.
  * Updated German. Closes: #389072.
  * Updated Brazilian Portuguese. Closes: #389097.
  * Updated Basque. Closes: #389722.
  * Updated Turkish. Closes: #390887
  * Updated Danish. Closes: #390878
  * Updated German. Closes: #390813
  * Updated Simplified Chinese. Closes: #390959
  * Updated Arabic.
  * Updated Spanish. Closes: #391735
  * Updated Dutch. Closes: #392082
  * Added Slovak. Closes: #386847.
  * Added Finnish. Closes: #390150.
  * Added Estonian. Closes: #391102.
  * Added Norwegian Bokmål. Closes: #391692
  * Added Hungarian. Closes: #391746

  [ Steve Langasek ]
  * Change the Maintainer field at last to the mailing list... gives
    our spam rules some testing, in response to popular demand :)
  * Check for update-inetd on purge before trying to invoke it;
    closes: #388606.

  [ Peter Eisentraut ]
  * Make swat binNMU-safe by using ${source:Version} for dependency on
    samba-doc
  * Make samba-common owner of /var/{cache,log,run}/samba, let samba and
    winbind only delete files they know they're exclusive owners of.
    Closes: #370718.
  * Use python-central to manage installation of python-samba.
    Closes: #386499.  (patch by Patrick Winnertz)
  * Use upstream makefile to install Python module.
  * Build-Depend on python-dev instead of python-all-dev.
  * Removed old upgrade support.
  * Remove possibly leftover comma from "passdb backend" setting in
    smb.conf on upgrade. Closes: ##383307.
  * Added libpam-smbpass logcheck file by martin f krafft.
    Closes: #391487, #391916.

  [ Christian Perrier ]
  * Add LSB info to the init script

 -- Christian Perrier <bubulle@debian.org>  Thu, 12 Oct 2006 18:31:46 +0200 

samba (3.0.23c-1) unstable; urgency=low

  [ Christian Perrier ]
  * New upstream version
  * Split out samba/run_mode with "__Choices".
 
  [ Noèl Köthe ]
  * corrected samba override disparity:
    samba-dbg_3.0.23b-2_i386.deb: package says priority is optional, override says extra.

  [ Debconf translations ]
  * Updated Galician. Closes: #383001.
  * Updated Danish. Closes: #383025.
  * Added Tagalog. Closes: #383039, #383252.
  * Updated Khmer.
  * Updated Arabic.
  * Updated Dzongkha. Closes: #383125.
  * Updated Vietnamese. Closes: #383126.
  * Updated Czech. Closes: #384760.

  [ Peter Eisentraut ]
  * Preseed configure result for method to detect interfaces in
    debian/config.cache; the test might otherwise fail if there are no
    interfaces configured at build time. Closes: #382429.
  * Refined panic-action script text. Closes: #382500.

 -- Noèl Köthe <noel@debian.org>  Mon, 04 Sep 2006 12:10:28 +0200

samba (3.0.23b-2) unstable; urgency=low

  [ Debconf translations ]
  * Updated Romanian. Closes: #382358
  * Updated Dzongkha. Closes: #382448, #382948
  * Updated Basque. Closes: #382456
  * Added Simplified Chinese. Closes: #382489

  [ Peter Eisentraut ]
  * Remove no longer functioning "guest" value from "passdb backend"
    setting in smb.conf on upgrade. Closes: #382296

  [ Steve Langasek ]
  * Drop code and debconf questions specific to upgrades from samba <= 2.2.
  * Reword some debconf translations as discussed on the list.
  * Rerun debconf-updatepo.
  * Switch debian/ca.po to UTF-8.
  * Restore some reverted strings for Galician, Czech, Brazilian Portuguese,
    Spanish, French, Italian, Catalan, Portuguese, Russian, and Japanese.
  * Update translations for Brazilian Portuguese, Spanish, French, Italian,
    Catalan, and Portuguese.

 -- Peter Eisentraut <petere@debian.org>  Mon, 14 Aug 2006 19:04:31 +0200

samba (3.0.23b-1) unstable; urgency=low

  * New upstream release

  [ Debconf translations ]
  * Updated Galician. Closes: #381988

 -- Noèl Köthe <noel@debian.org>  Tue, 08 Aug 2006 22:28:00 +0200

samba (3.0.23a-1) unstable; urgency=medium

  * New upstream release

  * Fixes the following Debian bugs:
    - winbind: panic()s when started outside of a domain context.
      Closes: #337070
    - Make smbclient -L use RPC to list shares, fall back to RAP.
      Closes: #168732
    - Potential hang in nmbd. Upstream bug #3779. Closes: #367472
    - Typos in "ldap group suffix" in smb.conf(5) (upstream #3780).
      Closes: #367507
    - Erroneous permissions checks after 3.0.10 -> 3.0.14a
      (upstream #2591). Closes: #307626
    - Anonymous memory exhaustion DoS (CVE-2006-3403). Closes: #378070
    - ImportError exception raised when trying to import samba.smb
      (upstream #3567). Closes: #350050
    - Changed references from pam_pwdb to pam_unix (upstream #3225).
      Closes: #206672
    - SWAT segfault (upstream #3702). Closes: #363523

  [ Adam Conrad ]
  * Fix typo in smb.conf that causes all samba apps to whine.
    Closes: #369782
  * Add myself to Uploaders, on the off chance that I might upload.

  [ Debconf translations ]
  * Add Galician translation of debconf templates. Closes: #361204, #369403
  * Add Basque translation of debconf templates. Closes: #375104
  * Add Romanian translation of debconf templates. Closes: #379246
  * Add Khmer translation of debconf templates. Closes: #381833
  * Add Dzongkha translation of debconf templates.
  * Updated Russian. Closes: #369375
  * Updated Czech. Closes: #369408
  * Updated Japanese. Closes: #369457
  * Updated Italian. Closes: #369587
  * Updated Swedish. Closes: #369730
  * Updated Dutch. Closes: #376515
  * Updated Vietnamese. Closes: #381557
  * Updated French.
  * Updated Brazilian.
  * Updated Portuguese. Closes: #372632
  * Updated Arabic.

  [ Christian Perrier ]
  * Add dependency on procps for samba, as ps is used in init scripts.
    Thanks to Bastian Blank for reporting. Closes: #365618
  * Rewrite debconf templates to be compliant with 6.5.2 of the Developer's
    Reference
  * Add support for /etc/default/winbind. Closes: #262313, #374411
    Thanks to Guido Guenther for the old patch and to Jérôme Warnier
    for reminding us about it.
  * Compile with --with-cifsmount which is now needed to properly compile
    mount.cifs and umount.cifs. See samba bug #3799

  [ Peter Eisentraut ]
  * Use debian/compat instead of DH_COMPAT
  * Updated Standards-Version to 3.7.2 (no changes needed)
  * Replaced libsmbclient shlibs file by dh_makeshlibs call, so the
    required ldconfig calls appear in the maintainer scripts
  * Adjusted debian/rules to get 3.0.23rc1 to build
  * Updated to debhelper level 5
  * Rearranged dh_strip calls so that build succeeds with
    DEB_BUILD_OPTIONS=nostrip. Closes: #288995
  * Create /var/spool/samba and use it as default printer spool.
    Closes: #275241
  * Made winbind init script more careful about returning proper exit code
  * Added winbindd_priv group as owner of winbindd_privileged directory.
    Closes: #307257
  * Python transition preparations: renamed package to python-samba,
    removed hardcoded references to Python version 2.3. Closes: #380939
  * Removed unwanted swat debconf warning
  * Put localized swat messages into /usr/share/samba, where swat looks for
    them. Closes: #376991

 -- Peter Eisentraut <petere@debian.org>  Mon,  7 Aug 2006 23:00:49 +0200

samba (3.0.22-1) unstable; urgency=medium

  [ Steve Langasek ]
  * New upstream release
    - CAN-2006-1059: fixes an information leak in logfiles of systems using
      winbind with log level >= 5.
  * Fix a typo in the default smb.conf (closes: #354495).

  [ Noèl Köthe ]
  * replacing SMB with SMB/CIFS in the descriptions like
    named on the samba.org webpage. Closes: #356335

 -- Steve Langasek <vorlon@debian.org>  Sun, 12 Mar 2006 22:40:28 +0100

samba (3.0.21c-1) unstable; urgency=low

  * New upstream release
  * add a few logon-related parameters as good and safe
    examples for *DC-type settings. Closes: #349051
  * add an example "add user script". Closes: #349050
  * drop outdated information from the smbfs package description
    Closes: #352828

 -- Christian Perrier <bubulle@debian.org>  Sat, 25 Feb 2006 11:58:45 +0100

samba (3.0.21b-1) unstable; urgency=low

  * The "Tridge" release: celebrates the 2005 Free Software Award winner

  * New upstream release

  * Upstream bugs fixed by the new upstream release:
    - Support changing expired passwords in
      pam_winbindd. Closes: #258302
    - vfs_full_audit fixes for multiple connections. Closes: #348419
    - crashes of smbd in security=server mode
      Closes: #346045, #346069, #350598, #351448

  [ Peter Eisentraut ]
  * Put correct paths for Debian installations into the man pages, and
    remove outdated swat setup instructions therein. Closes: #321005
  * Fix lintian overrides and install them into the right packages.
  * Remove swat inetd registration in remove, not purge. Closes: #313214
  * Add findsmb script. Closes: #231806
  * Fix sonames of libnss_win{bind,s}.so. Closes: #333290
  * Remove autoconf build dependency.
  * Remove remnants of old patch system.
  * Install smbumount setgid root. Closes: #253437
  * Add watch file.
  * Activate kernel oplocks. Closes: #218511
  * Disable PIE compilation. Closes: #346416

  [ Christian Perrier ]
  * activate building of idmap_rid. Closes: #284681.
    Thanks to Ubuntu patches
  * activate building of idmap_ad. Closes: #341814
  * modify the long description of the libsmbclient-dev package to
    avoid repeating the long description. Thanks, linda.

  [ Steve Langasek ]
  * Also enable setresuid()/setresgid() on alpha and sparc now that support
    for Linux 2.2 is dropped.

 -- Christian Perrier <bubulle@debian.org>  Mon,  6 Feb 2006 07:02:20 +0100

samba (3.0.21a-4) unstable; urgency=low

  [ Peter Eisentraut ]
  * Add umount.cifs. Closes: #340967
  * Really make mount.cifs and umount.cifs suid root. Closes: #340966

  [ Christian Perrier ]
  * Add "bind interfaces only" and "interfaces" options (commented)
    to the default smb.conf file. Closes: #349043

  [ Steve Langasek ]
  * Add missing changes to source/include/config.h.in into the
    autoconf.patch, so that samba looks for files in /var/lib/samba like it's
    supposed to instead of in /var/run/samba!  Closes: #349372, #349464.

 -- Steve Langasek <vorlon@debian.org>  Mon, 23 Jan 2006 00:59:20 -0800

samba (3.0.21a-3) unstable; urgency=low

  * Add Build-Depends on quilt (>= 0.40 as we use quilt.make)

 -- Christian Perrier <bubulle@debian.org>  Sat, 21 Jan 2006 23:02:32 +0100

samba (3.0.21a-2) unstable; urgency=low

  [ Christian Perrier ]
  * Switch to quilt for patches management. Refresh all patches so
    that they apply cleanly. Closes: #345557
  * debian/patches/adapt_machine_creation_script.patch:
    - adapt example machine creation script to Debian. Closes: #346234
  * winbind.dirs:
    - added /var/run/samba. Closes: #347585

  [ Peter Eisentraut ]
  * swat.links:
    - file added. Closes: #346001

  [ Noèl Köthe ]
  * fixed typo in panic-script. Closes: #348410

  [ Steve Langasek ]
  * debian/patches/autoconf.patch:
    - move changes to autogenerated files into their own patch now that we've
      lost the script that was calling autogen.sh for us; this also helps
      make debian/rules clean just a little bit cleaner.
  * debian/patches/fhs.patch:
    - fix new references to registry.tdb (closes: #348874).
    - also move account_policy.tdb, perfcount, and eventlog into /var/lib/samba
      where they belong

 -- Christian Perrier <bubulle@debian.org>  Fri, 20 Jan 2006 14:20:35 +0100

samba (3.0.21a-1) unstable; urgency=low

  [ Christian Perrier ]
  * *Really* make samba-doc suggest samba-doc-pdf. This change finally
    did not make it in the previous release.

  [ Noèl Köthe ]
  * new upstream release 3.0.21a
    - removed smbsh.1 from debian/rules
    - added new smbclient programm smbget (with conflict/replace
      to existing Debian smbget package)
    - added libsmbclient.7 to libsmbclient package
    - added umount.cifs.8 to smbfs package
    - added pam_winbind.7 to winbind package
    - added new /usr/bin/eventlogadm to samba package which is
      documented here http://www.samba.org/~jerry/Samba-EventLog-HOWTO.txt
    - fixed "cd command fails in smbclient". Closes: #307535
    - fixed "file descriptor leak". Closes: #339564
    - fixed "smbclient(1) doesn't list same options as
      smbclient usage statement". Closes: #154184
    - fixed "typo in smbmount.8". Closes: #260673
    - fixed "smbmount manual page doesn't have a link to
      smbumount". Closes: #297535
    - fixed "smb.conf man page references non-existent
      BROWSING.txt file". Closes: #316458
    - fixed "smb.conf - improve topic: hosts deny (S)". Closes: #273480
    - fixed "fails to manage groups containing spaces". Closes: #299592
    - corrected nonpic-libsmbclient.patch to apply
    - corrected fhs.patch to apply
  * added myself to Uploaders
  * Rewording of the panic action script. Closes: #335051
  * added missing swat translation to swat package

 -- Noèl Köthe <noel@debian.org>  Sun, 01 Jan 2006 12:45:33 +0100

samba (3.0.20b-4) unstable; urgency=low

  [ Christian Perrier ]
  * Remove the smbldap-tools-* directory from the examples of samba-doc
    as these tools exist as an independent package. Closes: #341934
  * Swedish debconf translation update. Closes: #342022
  * Preserve the local admin settings for run_mode in /etc/default/samba
    when upgrading. Closes: #234038, #267988, #269735
  * Winbind also must depend on lsb-base. Closes: #343379
  * Enable swat in inetd when installing it and remove it when
    uninstalling. Closes: #87905, #230936, #268429

  [ Peter Eisentraut ]
  * Added separate samba-doc-pdf package, suggested by samba-doc.
    Closes: #281971
  * Removed duplicate documentation in swat package, symlinked to
    samba-doc; swat now depends on samba-doc. Closes: #233447

 -- Christian Perrier <bubulle@debian.org>  Tue, 20 Dec 2005 17:08:20 +0100

samba (3.0.20b-3) unstable; urgency=low

  [ Steve Langasek ]
  * Drop the FHS transition code from the samba postinst, since it's
    not needed for upgrades from sarge (and most of it not for upgrades
    from woody).

  [ Noèl Köthe ]
  * libpam-smbpass dependency on samba-common
    Closes: #297923
  * Updated swedish debconf translation. Closes: #335784
  * Added Recommends: smbldap-tools. Closes: #227675

  [ Peter Eisentraut ]
  * Added doc-base support. Closes: #55580
  * Fixed dh_installexamples call so the debian/*.examples files are
    actually used.
  * Patched libpam-smbpass README to refer to examples directory.
    Closes: #215771

  [ Christian Perrier ]
  * Add a working passwd chat line to the default smb.conf file
    Closes: #269746
  * Add the profiles binary and man page to the shipped files. Closes: #225494
  * Add a dependency on samba-common for winbind and force versions to match
    Closes: #273007, #264855
  * Add /var/log/samba to winbind directories. Closes: #340833
  * Lintian cleaning:
    - Add a few lintian overrides to avoid lintian complaining
      for things done on purpose or just because it makes wrong assumptions
    - Corrected FSF address in debian/copyright
    - Make swat depend on netbase as it uses update-inetd in its postinst
      script
    - Correct shebang lines in config scripts
    - Remove an extra copy of the GPL in smbldap-tool examples in samba-doc
    - Minor correction in libsmbclient-dev description to avoid strictly
      repeating the short description in the long description
    - Call confmodule in swat.postinst as this is the only way to guarantee
      that the config script is run in all cases

 -- Christian Perrier <bubulle@debian.org>  Sat,  3 Dec 2005 07:30:40 +0100

samba (3.0.20b-2) unstable; urgency=low

  * Don't build with -gstabs any more; -g no longer gives a problematic
    size hit, and -gstabs is no longer supported on ia64.

 -- Steve Langasek <vorlon@debian.org>  Wed, 19 Oct 2005 19:02:44 -0700

samba (3.0.20b-1) unstable; urgency=low

  * Christian Perrier:
    - Debconf translations:
      - Added Vietnamese. Closes: #317876
      - Updated German. Closes: #322907
  * Steve Langasek:
    - Use ${misc:Depends} in debian/control instead of depending on
      debconf directly, allowing use of cdebconf as an alternative.
      Closes: #332088.
  * Noèl Köthe
    - corrected libsmbclient priority to optional. Closes: #310045
    - corrected the path of ServerType.html in smb.conf. Closes: #296500
    - updated Standards-Version to 3.6.2 (no changes needed)
    - added homepage to description
    - switched init scripts (samba and winbind) to lsb-functions
      (took patches from ubuntu)
    - added Swedish. Closes: #331437
    - removed outdated "guest" value in "passdb backend" in default smb.conf
      Closes: #289519
    - moved smbpasswd(5) to samba-common where the binary and smbpasswd(8)
      is; Replaces: all previous versions of samba.  Closes: #253603
    - new upstream release 3.0.20b (from 2005-10-13). Closes: #324515
      - support for Windows Vista. Closes: #323489
      - Mac OS Tiger Problem fixed. Closes: #309836
      - BUG 2688: re-implement support for the -P (--port) option.
        Closes: #307746
      - "man smb.conf" warnings fixed. Closes: #266320
      - testprns removed by upstream so removed in samba.files
      - corrected docs/*.pdf names (samba-doc.docs)
      - corrected diagnosis.html path (samba.docs)
      - removing patches which are included upstream:
        dos7-xcopy-always-copies-files.patch
           (* BUG 2622: Remove DPTR_MASK as it makes no sense.)
        hide-special-file-fix.patch
           (* Hide dot files and directory logic fixes.)
        rap-printing-bigendian.patch
           (* BUG 1998: Correct byte ordering bug when storing
              16-bit RAP print job ids.)
        smbclient-vfat-loop.patch
        smbclient-vfat-loop2.patch
           (* BUG 2698: Fix infinite listing loop in smbclient
              caused by an invalid character set conversion.)
      - fixed the following patches which didn't applied cleanly
        fhs.patch
        non-linux-ports.patch

 -- Steve Langasek <vorlon@debian.org>  Tue, 18 Oct 2005 19:02:21 -0700

samba (3.0.14a-6) unstable; urgency=low

  * Use DEB_HOST_ARCH_OS instead of DEB_HOST_GNU_SYSTEM to detect
    Linux in debian/rules, for compatibility with dpkg-dev >= 1.13.9;
    add a versioned build-depend accordingly.  Closes: #315955
  * Switch to libreadline5.

 -- Steve Langasek <vorlon@debian.org>  Fri,  1 Jul 2005 00:13:12 -0700

samba (3.0.14a-5) unstable; urgency=low

  * Fix libsmbclient.a to be built as non-PIC instead of PIC.
    Closes: #279243.

 -- Steve Langasek <vorlon@debian.org>  Wed,  8 Jun 2005 05:46:52 -0700

samba (3.0.14a-4) unstable; urgency=high

  * Last-minute upload for sarge, because I don't listen to anything
    that RM guy says
  * Patch smbmount to strip CAP_UNIX out of the capabilities passed to
    the kernel when uid, gid, dmask, or fmask options have been
    specified; this keeps the mount permissions from changing out from
    under the user when upgrading to a server (or to a kernel) that 
    supports unix extensions.  Closes: #310982.
  * Second patch to smbclient search continuation logic, from upstream:
    preserve the original UCS2 filename to guard against lossy
    conversions, and break out if we find ourselves looping.
    Closes: #311157.
  * Upstream fix to make print job cancellations work on big-endian
    systems when talking to RAP-style clients (i.e., smbclient).
    Closes: #311213.
  * Add build-dependency on libpopt-dev, so that we consistently use the
    system popt lib instead of the bundled one.

 -- Steve Langasek <vorlon@debian.org>  Thu,  2 Jun 2005 07:02:46 -0700

samba (3.0.14a-3) unstable; urgency=high

  * Urgency set to high for a bug that makes smbclient/libsmbclient
    /almost/ mostly unusable
  * Fix smbclient's search continuation logic so that it works correctly
    against 2K servers offering VFAT-hosted shares; many thanks to
    Jeremy Allison for the timely upstream fix.  Closes: #309798.
  * Update pt_BR debconf translation.  Thanks to Andre Luis Lopes
    <andrelop@debian.org>. (closes: #308510)
  * Add Russian debconf translation, thanks to Yuriy Talakan
    <yt@amur.elektra.ru>. (closes: #310063)

 -- Steve Langasek <vorlon@debian.org>  Thu, 26 May 2005 23:37:57 -0700

samba (3.0.14a-2) unstable; urgency=low

  * Point the sense of the file_is_special() check right way around;
    thanks to Matthijs Mohlmann for catching this.  Closes: #305747.
  * debian/patches/dos7-xcopy-always-copies-files.patch:
    Fix the MS-DOS 7 XCOPY copying files over and over bug
    Closes: #309003
  * Steve Langasek <vorlon@debian.org>:
    - Add Christian Perrier to Uploaders:.  Thanks, Christian :)

 -- Steve Langasek <vorlon@debian.org>  Sun,  8 May 2005 04:43:21 -0700

samba (3.0.14a-1) unstable; urgency=low

  * New upstream version
    - A more complete upstream fix for missing files in file listings,
      should really give us working (closes: #302771); drop
      xp-missing-files.patch, which has been superseded.
  * Use the right path when removing mount.cifs binary in the clean
    target.  Closes: #303318.

 -- Steve Langasek <vorlon@debian.org>  Mon, 18 Apr 2005 03:22:29 -0700

samba (3.0.11-1) unstable; urgency=high

  * New upstream version
    - Fixes duplicated entry in swat(8) manpage (closes: #292957).
    - Fix queue handling so that processes serving print clients don't
      spin off into infinity and clobber the system (closes: #274969).
    - Make sure we use C-locale toupper/tolower functions for case
      conversion, since Turkish pairing rules are incompatible
      (closes: #286174).
  * Fix logrotate script to exit true instead of false when nmbd.pid is
    missing (closes: #287263).
  * Added Portuguese debconf translation. Thanks to Miguel Figueiredo
    <elmig@debianpt.org>. (closes: #286375)
  * Added Italian debconf translation. Thanks to Luca Monducci
    <luca.mo@tiscali.it>. (closes: #284125)
  * Add support for building on the Debian BSD and Hurd ports; thanks to
    Robert Millan for the patch. (closes: #266693)
  * debian/patches/xp-missing-files.patch: import patch from upstream to
    fix missing entries in directory listings when talking to WinXP
    servers (closes: #297771).

 -- Steve Langasek <vorlon@debian.org>  Wed, 23 Mar 2005 00:13:16 -0800

samba (3.0.10-1) unstable; urgency=high

  * New upstream release.
    - CAN-2004-1154: integer overflow can lead to remote code execution
      by authenticated users; closes: #286023.
  * High-urgency upload for sarge-targetted RC bugfix.  
  * Sync the fhs.patch to samba 3.0.10.
  * Install mount.cifs suid root, to make user mounts possible
    (closes: #283819).
  * debian/patches/cups.patch: Change the default printing system, so we
    can compile in CUPS support without making it the default -- CUPS is
    not a reasonable default on Debian, at least for sarge.

 -- Steve Langasek <vorlon@debian.org>  Fri, 17 Dec 2004 11:56:01 -0800

samba (3.0.9-1) unstable; urgency=low

  * New upstream release
    - Fixes Win9x printing; closes: #283530, #282571, #283818.
    - Fixes a problem with setting dosmodes on filesystems without ACL
      support; closes: #283661.
    - Drop ldapsam_compat.patch, redundant now that a fix is integrated
      upstream

 -- Steve Langasek <vorlon@debian.org>  Thu,  2 Dec 2004 01:11:39 -0800

samba (3.0.8-2) unstable; urgency=low

  * Fix the module paths for python2.3-samba so that "import foo from samba"
    works, and include the __init__.py glue; closes: #222867).
  * Enable quota support; closes: #246839.
  * Fix missing symbols in libsmbclient (and libnss_wins), and add
    -Wl,-z,defs to the libsmbclient link options to prevent future
    instances of undefined symbols (closes: #281181).
  * Fix for the legacy ldapsam_compat backend; thanks to Fabien
    Chevalier for the patch (closes: #274155).

 -- Steve Langasek <vorlon@debian.org>  Mon, 15 Nov 2004 06:54:13 -0800

samba (3.0.8-1) unstable; urgency=high

  * New upstream package. Urgency set to "high" because of a potential
    Denial of Service vulnerability in previous 3.0.x releases
    (CAN-2004-0930). (Eloy)
  * Introduce new -dbg package, so we can make better sense out of the
    cleverly-supplied backtrace emails. (Vorlon)
  * Applied patch from Luke Mewburn <luke@mewburn.net> to fix missing
    lock_path() to state_path() change in the FHS patches. (Eloy)

 -- Eloy A. Paris <peloy@debian.org>  Mon,  8 Nov 2004 13:39:34 -0500

samba (3.0.7-2) unstable; urgency=high

  * High-urgency upload for sarge-targetted RC fixes.
  * Use autogen.sh in unpatch-source as well as in patch-source, to get
    rid of the autom4te.cache cruft.
  * debian/patches/make-distclean.patch: add some missing files to the
    distclean target in source/Makefile.in (mostly-fixes: #276203).
  * Change compile-time default of 'use sendfile' to 'no', since the
    current Samba implementation is broken (closes: #261917, #275741,
    #270175).
  * Add mount.cifs into the smbfs package; thanks to Igor Belyi for
    showing us just how simple this patch should be. ;)  Since cifs is
    the preferred kernel driver in 2.6, bugs related to smbfs and 2.6
    are considered closed unless someone can show that they exist with
    the cifs driver as well (closes: #249890, #269443, #227791, #236869,
    #260707, #261808, #270175).
  * Fix FHS migration code so that it only affects upgrades from old
    package versions, and doesn't cause us to mess with non-standard
    directories that may have been re-added by the admin
   (closes: #251858).

 -- Steve Langasek <vorlon@debian.org>  Tue, 26 Oct 2004 01:35:23 -0700

samba (3.0.7-1) unstable; urgency=high

  * New upstream release. This release fixes two possible denial of
    service conditions; one in nmbd and one in smbd. The CVE numbers
    for these vulnerabilities are:

    CAN-2004-0807 for the smbd DoS
    CAN-2004-0808 for the nmbd DoS

    Urgency is set to "high" because of these vulnerabilities; so this
    new release propagates to testing ASAP.

    Thanks to the Samba Team and the Debian Security Team for the
    heads up.
  * Remove post-3.0.6 patches that are now in 3.0.7.

 -- Eloy A. Paris <peloy@debian.org>  Mon, 13 Sep 2004 00:53:38 -0400

samba (3.0.6-4) unstable; urgency=low

  * Update LDAP schema (closes: #269797).
  * Applied a couple of upstream fixes that will be present in Samba 3.0.7.

 -- Eloy A. Paris <peloy@debian.org>  Tue,  7 Sep 2004 15:28:42 -0400

samba (3.0.6-3) unstable; urgency=low

  * Put libsmbclient where it belongs, in /usr/lib. (closes: #267704)

 -- Eloy A. Paris <peloy@debian.org>  Wed, 25 Aug 2004 01:58:37 -0400

samba (3.0.6-2) unstable; urgency=low

  * Added Danish debconf translation. Thanks to Claus Hindsgaul
    <claus_h@image.dk>. (closes: #232884)

 -- Eloy A. Paris <peloy@debian.org>  Mon, 23 Aug 2004 17:24:19 -0400

samba (3.0.6-1) unstable; urgency=low

  * New upstream version.
  * Incorporate Turkish debconf translation; thanks to Recai Oktas
    <roktas@omu.edu.tr>. (closes: #252031)
  * Update pt_BR debconf translation. Thanks to Andre Luis Lopes
    <andrelop@debian.org>. (closes: #208113)

 -- Eloy A. Paris <peloy@debian.org>  Mon, 23 Aug 2004 12:34:44 -0400

samba (3.0.5-2) unstable; urgency=high

  * Patches from Fabien Chevalier <fabien.chevalier@supelec.fr>
    to fix:
    + libnss_wins crashes other programs (closes: #252591)
    + Can't list share files/dirs, but can acces deeper files/dirs
      (closes: #264572)
    + Samba 3.0.5 Printserver doesn't work with WinXP SP2 (closes: #265871)
  * Urgency "high" to make it into testing as soon as possible since
    at least #265871 is pretty bad now that WinXP SP2 has been released.
    Thanks for the help Fabien! Both Vorlon and I have been very busy
    lately.

 -- Eloy A. Paris <peloy@debian.org>  Wed, 18 Aug 2004 13:25:41 -0400

samba (3.0.5-1) unstable; urgency=high

  * New upstream version. Urgency "high" because of potential buffer
    overflows. The security fixes are the only difference between
    3.0.4 and 3.0.5.

 -- Eloy A. Paris <peloy@debian.org>  Thu, 22 Jul 2004 08:07:36 -0400

samba (3.0.4-5) unstable; urgency=low

  * Doh! Build-depends on libcupsys2-dev (>=1.1.20final+cvs20040330-4),
    not an unversioned libcupsys2-dev. (closes: #250523)

 -- Eloy A. Paris <peloy@debian.org>  Tue, 25 May 2004 07:43:54 -0400

samba (3.0.4-4) unstable; urgency=low

  * Rebuilt with libcupsys2-gnutls10 for unstable.
    Closes: #250424, #250483, #250491, #250515, #250523, #250592, #250736
    Closes: #250742, #250733

 -- Eloy A. Paris <peloy@debian.org>  Mon, 24 May 2004 22:32:52 -0400

samba (3.0.4-3) unstable; urgency=low

  * Color me stupid; I uploaded an experimental version to unstable.

 -- Eloy A. Paris <peloy@debian.org>  Sat, 22 May 2004 00:40:58 -0400

samba (3.0.4-1) unstable; urgency=low

  Eloy:

  * New upstream version.
    Closes: #247640 (New upstream version available)
    Closes: #238905 (Printing crash fix)
    Closes: #247090 (panic in viewing printerqueue)

  Vorlon:

  * Incorporate Catalan debconf translations; thanks to
    Aleix Badia i Bosch <abadia@ica.es> and the Debian L10n Catalan Team.
    (closes: #236640)
  * Incorporate Czech debconf translations; thanks to
    Miroslav Kure <kurem@upcase.inf.upol.cz> (closes: #236274).
  * Update libsmbclient shlibs, due to an incompatibility with older
    versions that prevents gnome-vfs from working correctly
    (closes: #245869).

 -- Eloy A. Paris <peloy@debian.org>  Fri, 21 May 2004 11:42:19 -0400

samba (3.0.2a-1) unstable; urgency=low

  * New upstream version.

 -- Eloy A. Paris <peloy@debian.org>  Tue, 24 Feb 2004 10:30:47 -0500

samba (3.0.2-2) unstable; urgency=high

  * Apply patch from Urban Widmark <urban@teststation.com> to prevent
    users from mounting remote filesystems containing suid files
    (closes: 232327).  This represents an exploitable security hole on
    systems running Linux 2.6 kernels.

 -- Steve Langasek <vorlon@debian.org>  Thu, 12 Feb 2004 21:38:40 -0600

samba (3.0.2-1) unstable; urgency=high

  * New upstream release.
    - LaMont Jones: correct false failure LFS test that resulted
      in _GNU_SOURCE not being defined (thus resulting in strndup()
      not being defined) (closes: #226694)
    - Segfault fixes. (closes: #230012) (maybe more, but we need bug
      reporters to confirm.)

    Urgency "high" due to a password initialization bug that could grant
    an attacker unauthorized access to a user account created by the
    mksmbpasswd.sh shell script. See WHATSNEWS.txt for details and
    workarounds for those not wishing to upgrade (which is a bad idea
    anyway since this new release fixes lots of other bugs.)

 -- Eloy A. Paris <peloy@debian.org>  Sun,  8 Feb 2004 10:06:29 -0500

samba (3.0.1-2) unstable; urgency=low

  * Include ntlm_auth's man page.
  * Don't create directories outside of the source directory during
    package build time. (closes: #227221, #227238, #225862)
  * Don't include the "Using Samba" book in the swat package, just a
    symlink that points to the book included in the samba-doc package.

 -- Eloy A. Paris <peloy@debian.org>  Tue, 13 Jan 2004 13:48:13 -0500

samba (3.0.1-1) unstable; urgency=low

  * New upstream version (closes: #225565)
  * Add support in the dhcp hook for netbios scope, and handle better
    the case of multiple DHCP-using interfaces (closes: #224109).
  * Use "tail -n 1 ..." instead of "tail -1 ..." so POSIX-compliant
    tail works. Thanks to Paul Eggert <eggert@twinsun.com>.
  * Include /usr/bin/ntlm_auth in the winbind package.
  * Run configure with "--with-piddir=/var/run/samba" since the
    default got changed to /var/run in this new upstream version.

 -- Eloy A. Paris <peloy@debian.org>  Tue, 30 Dec 2003 16:21:31 -0500

samba (3.0.0final-1) unstable; urgency=low

  * It's here, it's here, it's here, Samba 3.0.0 is here!
  * Incorporate Japanese debconf translations; thanks to Kenshi Muto
    <kmuto@debian.org>. (closes: #209291)

 -- Eloy A. Paris <peloy@debian.org>  Thu, 25 Sep 2003 13:39:28 -0400

samba (3.0.0beta2+3.0.0rc4-1) unstable; urgency=low

  * New upstream version.

 -- Eloy A. Paris <peloy@debian.org>  Sat, 13 Sep 2003 08:47:56 -0400

samba (3.0.0beta2+3.0.0rc3-1) unstable; urgency=low

  * New upstream release. Last Release Candidate according to the
    Samba Team. Samba 3.0.0 is around the corner, in a week or so.
    - Fixes use of non-PIC code in nss shared libraries (closes: #208773)
    - 'unix password sync' option now runs the unix password program as
      root again (closes: #209739).
  * One-line patch to make packages buildable with distcc (closes: #210227)

 -- Eloy A. Paris <peloy@debian.org>  Tue,  9 Sep 2003 07:57:16 -0400

samba (3.0.0beta2+3.0.0rc2-1) unstable; urgency=low

  * New upstream release.
  * Link against libgnutls7 instead of libgnutls5. (closes: #208151)

 -- Eloy A. Paris <peloy@debian.org>  Tue,  2 Sep 2003 21:37:13 -0400

samba (3.0.0beta2+3.0.0rc1-1) unstable; urgency=low

  * New upstream version (skipped samba 3.0.0beta3 due to time
    constraints.) This ugly version number will go away when the final
    Samba 3.0.0 is released.
  * Drag new unpackaged tools into the packages: smbcquotas (smbclient),
    vfs modules (samba), smbtree(1) manpage (smbclient), tdbbackup(8)
    manpage (samba). (closes: #151158)
  * Switch to DH_COMPAT level 4:
    - no explicit conffile listings needed
    - the postinst for libsmbclient is now completely autogenerated
    - use the default init script handling (with support for
      invoke-rc.d) in debhelper, instead of the currently buggy upgrade
      path (closes: #185439)
    - add support for ${misc:Depends} in control for those packages with
      init scripts
  * Add versioned dependency on libpam-runtime and change
    /etc/pam.d/samba to use the new common PAM config blocks.
  * New python2.3-samba package (old python2.2-samba is no more.)
    (closes: #206171)

 -- Eloy A. Paris <peloy@debian.org>  Mon, 25 Aug 2003 17:05:14 -0400

samba (3.0.0beta2-1) unstable; urgency=low

  * New upstream release
    - The smb.conf(5) manpage documents config options again
      (closes: #197963).
    - Handling of winbind/idmap has been restructured; domain members
      should be able to map domain accounts to local accounts again
      (closes: #196815).
    - Use the locale charset for 'display charset' by default
      (closes: #194406).
    - Fix for segfault in smbclient when using the -b option
      (closes: #196833).
    - Handle an empty 'passdb backend' list gracefully (closes: #193946).
  * Don't set 'display charset' anymore on upgrade, since this is now
    grabbed from the locale by default -- a much better option.
  * Removed time.c.patch which is now in the upstream sources.
  * Update FHS patch for two new tdb files (netsamlogon_cache.tdb,
    privilege.tdb).
  * Remove python-linker.patch, since the Kerberos package has been
    fixed to no longer use rpath
  * Remove configure.patch: the hppa glibc bug this was added for is
    long since fixed, and upstream isn't interested in supporting this
    kludge.
  * Update references to missing documentation in sample smb.conf file
    (closes: #187632).
  * Fix handling of krb5 link line, building on a patch from Stefan
    Metzmacher <metze@metzemix.de>.
  * Add patch so smbclient's tar support works with popt
    (closes: #194921).

 -- Steve Langasek <vorlon@debian.org>  Wed,  2 Jul 2003 20:59:09 -0500

samba (3.0.0beta1-2) unstable; urgency=low

  * Update build-deps to libacl1-dev (>= 2.2.11-1), libacl1 (>= 2.2.11-1)
    to make sure we get the right shlib dependencies (closes: #193149).
  * Update the dhcp config hooks so they're suitable for sourcing (i.e.,
    don't call "exit") (closes: #196477).
  * Bring package into line with current policy by adding support for
    the DEB_BUILD_OPTIONS flag, and enabling debugging symbols (-gstabs)
    by default
  * Make sure libpam-smbpass is a self-contained DSO.
  * Fix a typo in samba-common.dhcp that caused us to spuriously rewrite
    the server list.
  * Fix python install script to ignore -Wl linker flags, as seen in the
    output from the latest krb5-config.
  * Add LDAP and Unicode information about upgrading from 2.2 to
    README.debian.
  * Remove dangerous and confusing browse options from the default 
    smb.conf (closes: #198804).
  * Reorder smb.conf options for clearer grouping, and clarify the
    comments.
  * Add a default [print$] share to the sample smb.conf, and create the
    necessary tree under /var/lib/samba/printers. (closes: #168173)
  * s/winbind/idmap/ in smb.conf, since the option names have changed.
  * Fix the patch for postexec handling, so that we chdir("/") at the
    right time.

 -- Steve Langasek <vorlon@debian.org>  Thu, 12 Jun 2003 15:02:00 -0500

samba (3.0.0beta1-1) unstable; urgency=low

  * New upstream version.
    - fix for empty browselist bug (closes: #194553)
    - fix for tab completion segfault in smbclient (closes: #194776)
    - Samba now works as a domain member again without segfaulting
      (closes: #194134, #194394, #194775)
    - WinXP machines can join a Samba-controlled domain again
      (closes: #195362)
  * Build-depend on python-dev >= 2.2 instead of on just python-dev
    (without version).
  * Added Vorlon'n patch to source/lib/time.c to fix #194075.
    (closes: #194075)

 -- Eloy A. Paris <peloy@debian.org>  Sun,  8 Jun 2003 22:26:43 -0400

samba (2.999+3.0.alpha24-3) unstable; urgency=low

  * Make sure Samba DSOs are compiled with -fPIC. (closes: #194324)
  * Rebuild against pristine Kerberos libs, to squelch warnings about
    versioned symbols. (closes: #194431, #194396)

 -- Steve Langasek <vorlon@debian.org>  Thu, 22 May 2003 15:32:00 -0500

samba (2.999+3.0.alpha24-2) unstable; urgency=low

  * Fixed description of the smbfs package. (closes: #194183)
  * Negate the sense of the unixsam check when upgrading. (closes: #194234)

 -- Steve Langasek <vorlon@debian.org>  Wed, 21 May 2003 12:21:53 -0400

samba (2.999+3.0.alpha24-1) unstable; urgency=low

  * New upstream version. (closes: #189354)

 -- Eloy A. Paris <peloy@debian.org>  Tue, 20 May 2003 13:55:57 -0400

samba (2.999+3.0.alpha23-5) unstable; urgency=low

  * Move the python package from section "net" to section "python".
  * Make sure we use PIC code for python on all platforms.
  * French translation of an additional debconf template, courtesy of
    Christian Perrier <bubulle@debian.org>. (closes: #188832)
  * Updated Brazilian Portuguese translation from André Luís Lopes
    <andrelop@ig.com.br>.
  * s/unixsam/guest/ everywhere, since the unixsam backend is now
    deprecated. (closes: #190095)
  * Create our temp config file as /etc/samba/smb.conf.dpkg-tmp; not
    only does using /tmp violate SELinux policies, it introduces the
    possibility of data loss during the final copy if /tmp is a separate
    filesystem. (closes: #189823)
  * Pull in fix for SWAT, so that logins work again
    (closes: #188255, #192077).
  * Move passdb.tdb into /var/lib/samba, since it's not user-editable.
  * Make sure with don't ship any .cvsignore files.
  * Don't ship examples for python2.2-samba and samba-doc in an
    "examples" directory inside another "examples" directory.

 -- Eloy A. Paris <peloy@debian.org>  Tue,  6 May 2003 12:05:46 -0400

samba (2.999+3.0.alpha23-4) unstable; urgency=low

  * Instead of s/LPT1:/LPT:/, we need to do s/LPT:/LPT1:/ -- now all
    non-RPC printing clients are working again.
  * Change shlibs to 0 instead of 0.1.  The library already in the
    archive is using this soname, and there are no packages depending
    on libsmbclient, so skip changing the package name for now.
    (closes: #188661)

 -- Steve Langasek <vorlon@debian.org>  Fri, 11 Apr 2003 14:42:00 -0500

samba (2.999+3.0.alpha23-3) unstable; urgency=low

  * Put the Samba Python modules in /usr/lib/python2.2/site-packages/,
    not in /usr/lib/python2.2/lib-dynload/.

 -- Eloy A. Paris <peloy@debian.org>  Wed,  9 Apr 2003 19:49:25 -0400

samba (2.999+3.0.alpha23-2) unstable; urgency=low

  * New package python2.2-samba that includes the Python modules
    included in the Samba sources. Feedback on these modules and the new
    package is welcome, as we (Debian Samba maintainers) don't use them.
    (closes: #170731, #173322)
  * Move libsmbclient-dev from section "devel" to "libdevel".
  * Fix panic action script to give a sensible error message instead of
    an empty backtrace when we don't have permission to attach to the
    process. (closes: #188164)
  * Fix libpam-smbpass so that it really does something. (closes: #178245)
  * Apply patch to fix printing-related segfaults. (closes: #188076)

 -- Eloy A. Paris <peloy@debian.org>  Sun,  6 Apr 2003 21:40:33 -0400

samba (2.999+3.0.alpha23-1) unstable; urgency=high

  * new upstream release, includes security fix for DSA-262
  * tweak the debconf templates to avoid references to specific
    front-ends (closes: #183718)

 -- Steve Langasek <vorlon@debian.org>  Sun,  9 Mar 2003 14:58:00 -0600

samba (2.999+3.0.alpha21-5) unstable; urgency=low

  * touch up the package descriptions a little bit (caps, punctuation)
  * remove addtosmbpass, which snuck back in when we weren't looking
  * reverse the position of the wins server tag, after looking more
    closely at the code (closes: #183061)
  * fix a glitch in the Spanish .po that rendered it invalid, plus a typo
  * updated Brazilian Portuguese templates (closes: #183295)
  * fix a typo in upstream manpage (s/shave/share/) (closes: #180546)
  * run sed before we run sed, to deal with crazybad special chars
    in the workgroup name (!) (closes: #176717)

 -- Steve Langasek <vorlon@debian.org>  Sat,  1 Mar 2003 15:14:00 -0600

samba (2.999+3.0.alpha21-4) unstable; urgency=low

  * add scripts to samba-common to grab the netbios-name-servers options
    if we're running a DHCP client (closes: #38413)
  * major rearrangement of build scripts: install target now operates on
    debian/tmp, not debian/samba, so we can see when new files are
    added and decide where to put them; several files that should have
    been in samba-common but were in samba (for the above reason) --
    smbcacls, -- have been moved, with a replaces: added.
  * Fix rc script so that whitespace is consistent between inetd and
    daemon modes (closes: #174677).
  * smbclient -M must always connect to port 139, because port 445
    doesn't support messaging and we can't do the port 135 stuff yet
    (closes: #175292, #167859).
  * Import the diff from upstream CVS, which has fixed a few bugs
    (closes: #178219, #177583, #181467, #181487, #181603, #175864).
    Remove a few patches of ours which are now superseded.
  * Add po-debconf support to the tree, for better i18n.
  * Install the libsmbclient.so symlink in the libsmbclient-dev package,
    per policy (closes: #181466).

 -- Steve Langasek <vorlon@debian.org>  Fri, 27 Dec 2002 00:37:00 -0600

samba (2.999+3.0.alpha21-3) unstable; urgency=low

  * Drop --with-ldapsam from the configure options, since this no longer
    means what we thought it did.  Revert patch for changing the 'passdb
    backend' defaults.
  * Add patch from CVS HEAD to fix pdbedit segfault; postinst script
    should work better now. (Closes: #173936)

 -- Steve Langasek <vorlon@debian.org>  Sun, 22 Dec 2002 13:29:00 -0600

samba (2.999+3.0.alpha21-2) unstable; urgency=low

  * add CONFIGDIR to the set of directories exported in the install
    target, so we don't try to write to /etc/ on the autobuilders.
  * Reset the default 'passdb backend' value to something sensible, so
    that we don't unnecessarily break upgrading systems (closes: #173731).

 -- Steve Langasek <vorlon@debian.org>  Fri, 20 Dec 2002 09:13:00 -0600

samba (2.999+3.0.alpha21-1) unstable; urgency=low

  * new upstream release, many patches now incorporated upstream

 -- Steve Langasek <vorlon@debian.org>  Mon, 16 Dec 2002 23:39:00 -0600

samba (2.999+3.0.alpha20-4) unstable; urgency=low

  * Remove obsolete comments about non-existant LDAP support in the
    Debian Samba packages. (Closes: #165035)
  * Apply patch for segfault in pam_smbpass when using the unixsam
    backend.
  * Drop support for nmbd in inetd, since it's not supported by
    upstream and is reported to cause problems (closes: #23243, #137726,
    165037).
  * Clarify example printing configs in smb.conf (closes: #168174).
  * Make sure nmbd still responds to SIGTERM if it has no interfaces to
    listen on (closes: #168079).
  * Fix to get samba working again on 64-bit archs, after a
    pointer<->int size mismatch bug.  Already fixed in upstream CVS.
  * Merge fix from CVS for broken libsmbclient.h references to internal
    structures (closes: #162956).
  * Add a default 'panic action' for Samba that will give us genuinely
    useful debugging information after a crash.
  * Fixed correct patch to example configurations in the libpam-smbpass
    packages (closes: #169350).
  * acl-dev is not in sid anymore; Build-Depend on libacl1-dev instead
    (closes: #169682).
  * Only ask the user for permission to edit if there's a chance of us
    damaging something.

 -- Steve Langasek <vorlon@debian.org>  Mon, 18 Nov 2002 19:53:00 -0500

samba (2.999+3.0.alpha20-3) unstable; urgency=low

  * Make sure smbstatus behavior is sane when Samba *has* been started,
    as well as when it has not (closes: #164179).  Thank to Robbert Kouprie
    <robbert@radium.jvb.tudelft.nl> for this patch.
  * Not using 'killall' in any of the maintainer scripts (the last one
    remaining was winbind.logrotate.) We now just use 'kill' to send
    a SIGHUP to a specific PID (which is stored in a file in
    /var/run/samba.)
  * Do not depend on procps because we're not using killall anymore.

 -- Eloy A. Paris <peloy@debian.org>  Tue, 15 Oct 2002 22:15:57 -0400

samba (2.999+3.0.alpha20-2) unstable; urgency=low

  * fix an off-by-one error in smbd/lanman.c, which should shut off the
    flood of log messages (closes: #157432)
  * add a --config-cache option to the configure invocation, since
    autoconf 2.5 doesn't load config.cache by default (closes: #163504)

 -- Steve Langasek <vorlon@debian.org>  Sat,  5 Oct 2002 01:40:00 -0500

samba (2.999+3.0.alpha20-1) unstable; urgency=low

  * new upstream release
    - non-primary groups appear to work again (closes: #161271)
  * the official beginning of the upstream 3.0 branch
  * exit without error from smbstatus when no connections have
    been seen yet (closes: #161489)

 -- Steve Langasek <vorlon@debian.org>  Wed,  2 Oct 2002 19:02:00 -0500

samba (2.999+3.0cvs20020906-1) unstable; urgency=low

  * CVS update
    - domain authentication works again (closes: #158698)
  * Factor out common code in samba-common.config
  * Handle character set settings in smb.conf on upgrade
    (closes: #153913, #158770)
  * Don't use killall in logrotate script; there are better ways
    (closes: #160076)
  * Ignore value of 'hostname lookups' for hosts allow/hosts deny
    (closes: #154376)

 -- Steve Langasek <vorlon@debian.org>  Sat,  7 Sep 2002 11:46:00 -0500

samba (2.999+3.0cvs20020829-1) unstable; urgency=low

  * CVS update.
  * Move the smb.conf manpage to the samba-common package (closes: #159572)

 -- Steve Langasek <vorlon@debian.org>  Thu, 29 Aug 2002 17:53:25 -0500

samba (2.999+3.0cvs20020827-1) unstable; urgency=low

  * CVS update. (Closes: #158508)
  * Part 1 of 3 of the library separation patch that Vorlon wrote has
    gone upstream - removed the patch from our patches/ directory.
  * Debconf note to warn users that their smb.conf will be re-written
    and changed if they use Swat to maintain it. (Closes: #158479)
  * Fixed typo in samba.prerm.

 -- Eloy A. Paris <peloy@debian.org>  Tue, 27 Aug 2002 15:23:23 -0400

samba (2.999+3.0cvs20020825-2) unstable; urgency=low

  * scale back the tdbsam migration support, because of undesirable
    side-effects; now always defaults to 'no'.
  * strip out hyperactive library dependencies that are only needed by
    smbd (closes: #155156).
  * nuke any broken registry.tdb files left by previous CVS snapshots.
  * support rolling back the smbpasswd->tdbsam conversion on downgrade,
    since many people are likely to need to downgrade for a while.
  * remove postrm handling of legacy directories, and add handling of
    current ones.

 -- Steve Langasek <vorlon@debian.org>  Sun, 28 Jul 2002 09:44:24 -0500

samba (2.999+3.0cvs20020825-1) unstable; urgency=low

  * CVS update. These packages are based on Samba 3.0alpha19 + any
    code commited after 3.0alpha19 was released.

 -- Eloy A. Paris <peloy@debian.org>  Sun, 25 Aug 2002 14:56:46 -0400

samba (2.999+3.0cvs20020723-1) unstable; urgency=medium

  * remove spurious line from samba.config
  * migrate from smbpasswd to tdbsam
  * re-add the pdbedit util and manpage
  * compile in ldapsam support (closes: #146935)
  * add PRIVATEDIR to the list of vars we override for the install
    target, so Samba doesn't try to create /etc/samba (closes: #153746).
  * fix makefile handling of LOGBASEDIR, so that logs always end up in
    the right place (closes: 153727).
  * Fixed bug in the FHS migration path that causes nmbd to read its
    state from one location, but write it out to another. (closes: #154210)
  * Make sure nmbd is always looking for wins.tdb in the same place.

 -- Steve Langasek <vorlon@debian.org>  Fri, 19 Jul 2002 21:38:54 -0500

samba (2.99.cvs.20020713-1) unstable; urgency=low

  * first attempt for 3.0pre.
  * only post a debconf note about moving logfiles if we're upgrading
    from a version that had the logfiles in the old location
    (closes: #152924).

 -- Steve Langasek <vorlon@debian.org>  Sat, 13 Jul 2002 12:54:25 -0500

samba (2.2.5-2) unstable; urgency=low

  * No longer ship make_printerdef, which is deprecated. (closes: #63059)
  * Clean up some empty directories from the samba package.
  * Add call to dh_installinit for winbind rc.x symlinks (closes: #151860).
  * Clean up per-package documentation lists, to reduce clutter
    (closes: #147638).
  * Make sure we don't ship pdbedit's man page since we are still using
    smbpasswd passwords. (closes: #152208)
  * move libnss_wins.so to libnss_wins.so.2, where glibc expects to find
    it (closes: #148586).
  * reorder postinst, so that installing samba-common from scratch loads
    the debconf answers properly (closes: #151985).
  * add lintian overrides for winbind, to eliminate some noise.
  * rename pam_smbpass changelog to comply with policy.

 -- Steve Langasek <vorlon@debian.org>  Sun, 23 Jun 2002 22:45:04 -0500

samba (2.2.5-1) unstable; urgency=low

  * New upstream release.

 -- Eloy A. Paris <peloy@debian.org>  Sun,  9 Jun 2002 15:49:21 -0400
 
samba (2.2.4+2.2.5pre1-1) experimental; urgency=low

  * Getting ready for Samba 2.2.5.
  * Remove patches/parse_spoolss.patch, now included upstream.
  * Fixed thinko WRT POSIX ACL support, which we "half-enabled" in
    2.2.4-1. We don't use POSIX ACL support ourselves, so we'd
    appreciate reports from those using this feature so we can
    be sure this works.
  * Fix the filename-matching algorithm used for smbtar's 'exclude'
    functionality. (closes: #131571)
  * Look for secrets.tdb in /var/lib/samba, and handle in the postinst.
    This is not really a config file, because users don't edit it.
    (closes: #147429)
  * Doxygen fix for libsmbclient.h, thanks to Tommi Komulainen
    <Tommi.Komulainen@iki.fi> for the patch. (closes: #144847)

 -- Eloy A. Paris <peloy@debian.org>  Tue, 28 May 2002 11:33:51 -0400

samba (2.2.4-1) unstable; urgency=low

  * New upstream release (closes: #144713)
  * Building with POSIX ACL support (closes: #137819)
  * Include samples, exclude INSTALL from libpam-smbpass (closes: #145055)
  * Compile with --with-automount, for NIS homedir support (closes: #123396)
  * Add a proper 'flags' field to the mount entry we write to /etc/mtab;
    fixes a display bug with mount (closes: #140397)
  * Added logic to /etc/init.d/samba so a help message is printed out
    when Samba is running from inetd _and_ we are not booting, i.e. the
    user called the init script manually. Thanks to Francesco
    Potorti <pot@gnu.org> for the suggestion on how to implement this.
    (Closes: #139807, #140204)
  * samba.postinst: added logic so we don't call /etc/init.d/samba if
    we are running from inetd (this prevents the stupid help message
    to be printed during package upgrades if we are running from inetd.)
  * samba.prerm: idem.
  * /etc/init.d/samba: delete stale PID files after nmbd and smbd are
    stopped. This prevents start-stop-daemon from printing an ugly
    error message when called from '/etc/init.d/samba stop'. I prefer
    this than running start-stop-daemon with --oknodo because
    start-stop-daemon might print other important error messages that with
    --oknodo it would otherwise not print. (Closes: #102187, #109301)
  * Patch from jerry@samba.org to fix parsing of spoolss structures.

 -- Eloy A. Paris <peloy@debian.org>  Thu, 23 May 2002 23:16:52 -0400

samba (2.2.3a-7) unstable; urgency=medium

  * More README.debian updates.
  * Neutralize the smb.conf 'lock dir' directive, which doesn't mean
    what the FHS says it should, and causes us no end of grief.
    (Closes: #122299)
  * LPRng-handling patch so that jobs printed to recent versions of
    LPRng show up properly as 'done' instead of 'paused' in the Windows
    print queue.  Thanks to Jaroslav Serdula <serdula_jaroslav@vse.sk>
    for this patch. (Closes: #139458)
  * Applied patch from Urban Widmark <urban@teststation.com>
    (smbfs upstream maintainer) to add a '-n' option to smbmount
    that does the same as mount's '-n'. (Closes: #139590)
  * Minor tweak to unpatch-source so we unpatch sources in the
    reverse order we patched them.
  * Don't depend on grep in samba.prerm to determine if Samba was
    running before the upgrade starts.
  * Tweak the wording of debconf templates.
  * Incorporate debconf translations for French, Spanish and Portuguese;
    thanks to Carlos Valdivia Yagüe <valyag@hotpop.com> (es),
    Andre Luis Lopes <andrelop@ig.com.br> (pt_BR), and Philippe
    Batailler and Denis Barbier <barbier@debian.org> (fr).
    (closes: #142657, #142659, #141551, #141699, #141682)
  * Fixed symlinks in the swat package so the point to /usr/share/doc/
    instead of /usr/doc/. Added note to the description of the
    swat packages that says that samba-doc must be installed for
    the on-line documentation to work. Thanks to Torne Wuff
    <torne@wolfpuppy.org.uk>. (Closes: #95437)
  * 'dh_installinit -n' gives us no initscript handling -- we need to
    handle all starting and stopping of daemons ourselves, which wasn't
    happening in the {pre,post}rm scripts.
  * Vary the priority of the debconf question "Do you want to generate
    /etc/samba/smbpassd?" depending on whether the file already exists.
    File exists -> priority 'medium', file does not exist -> priority
    'low'. Changed priorities of all other questions from 'high' to 'medium'.

 -- Steve Langasek <vorlon@debian.org>  Sat, 20 Apr 2002 17:48:27 -0400

samba (2.2.3a-6) unstable; urgency=low

  * Call db_stop as soon as we're done with debconf in the postinst, to
    avoid hanging bugs (closes: #137813)
  * Ony call 'update-inetd --add' on first installation, just as we only
    call 'update-inetd --remove' on package purge.
  * Bring our shipped smb.conf closer in line with the upstream
    defaults: don't twiddle the send/recv buffer sizes, since the Linux
    kernel already provides a much better default setting
     (closes: #80966, #80934, #137415, #133477)
  * Added libnss_wins.so to the winbind package (closes: #137201)
  * Updates to README.debian.

 -- Eloy A. Paris <peloy@debian.org>  Tue, 12 Mar 2002 10:57:40 -0500

samba (2.2.3a-5) unstable; urgency=low

  * Having multiple workgroup lines in your smb.conf, though wacky, is 
    perfectly valid.  Account for this in samba-common.config.
    (closes: #137157)

 -- Steve Langasek <vorlon@debian.org>  Sun, 10 Mar 2002 21:52:51 -0600

samba (2.2.3a-4) unstable; urgency=low

  * Fixed typo in samba.postinst. Cosmetic fixes there as well.
  * Fix to improper usage of /usr/bin/tr in samba-common config script
    (closes: #137744)

 -- Steve Langasek <vorlon@debian.org>  Sat,  9 Mar 2002 14:14:02 -0500

samba (2.2.3a-3) unstable; urgency=medium

  * Make sure /etc/init.d/samba is executable before calling it
    in the postinst. Quickly checked all other maintainer scripts
    to make sure we are not calling an init script if it is not
    executable. (closes: #137321)
  * Fix up maintainer scripts to detect if samba was not running before 
    an upgrade. (closes: #33520, #130534)
  * Make sure /etc/samba/ is included in the samba-common package.
    Closes: #137157

 -- Steve Langasek <vorlon@debian.org>  Fri,  8 Mar 2002 11:13:21 -0500

samba (2.2.3a-2) unstable; urgency=low

  * merge in debconf support:
    - Moved all smb.conf-related questions to samba-common (smb.conf
      is part of the samba-common package, not the samba package.)
    - smb.conf is not a samba-common conffile anymore since it is
      being managed by debconf. It is ABSOLUTELY necessary to make
      sure /etc/samba/smb.conf _NEVER_ gets overwritten by changes
      made via debconf. In other words, any changes made by the user
      should be honored by the debconf interface.
    - samba.postinst now moves old log files from /var/log/ to
      /var/log/samba/. There's a Debconf note that informs the user
      the log files are stored now in a new location.
    - debian/control:
      + Make samba depend on debconf.
    - New file debian/samba.templates.
    - New file debian/samba.config.
    - Re-worked debian/samba.postinst.
      + Got rid of all /etc/samba/debian_config sillyness.
    - remove /usr/sbin/sambaconfig; "dpkg-reconfigure samba" replaces 
      it.
    - Removed debian/samba.prerm.
    - Cleaned up /etc/init.d/samba.
      + Added infrastructure for debconf.
      + Got rid of all /etc/samba/debian_config sillyness.
      + Got rid of /etc/samba/smbpasswd conversion stuff for
        compatibility with versions of Samba < 2.0.0final-2.
    (closes: #127959, #34408, #113594)
  * make samba.postinst ignore the absence of /var/log/{s,n}mb*;
    makes for a clean upgrade path.
  * Building with MSDFS support (closes: #116793)

 -- Steve Langasek <vorlon@debian.org>  Tue,  5 Mar 2002 14:14:33 -0600

samba (2.2.3a-1) unstable; urgency=low

  * New upstream version (closes: #135001)
  * Potato builds were failing because debian/rules was not creating
    debian/winbind/etc/logrotate.d/. A user having problems creating
    Potato packages brought this to my attention. dh_installlogrotate
    takes care of creating the directory for us, that's why we didn't
    notice.
  * Removed code that converts /etc/samba/smbpasswd from an ancient
    format to the new format of Samba 2.0.0 and later.
    Closes: #134375 - samba: postinst failed due to missing
            /usr/bin/convert_smbpasswd.
  * Re-organized FHS migration code in samba.postinst. Make sure we
    don't fail when we move files that don't exist.
    Closes: #133813 - samba: Install failed.
  * Adding docs. to the libpam-smbpass package.
  * Remove man pages for findsmb because we are not providing this
    script.
    Closes: #134181 - findsmb referenced, but not included.
  * Removed replace.patch because it is now present upstream.
  * Added patch from Jerry Carter to fix a problem when saving
    document preferences for printing from NT clients.
  * The real winbindd daemon is a forked process so we can't use
    --make-pidfile when calling start-stop-daemon. Fixed 
    /etc/init.d/winbind to work around the issue. Thanks to 
    Lin Li <linl@xandros.com> for the patience and for reporting 
    the problems. Hopefully I got it right this time.

 -- Eloy A. Paris <peloy@debian.org>  Wed, 20 Feb 2002 18:39:03 -0500

samba (2.2.3-6) unstable; urgency=low

  * Make sure there are actual files in /var/state/samba before trying 
    to move them (Closes: #133534, #133510).
  * Fix up the 2.2.3 makefile so that pam_smbpass builds correctly 
    again.

 -- Steve Langasek <vorlon@debian.org>  Tue, 12 Feb 2002 09:19:29 -0600

samba (2.2.3-5) unstable; urgency=low

  * Whoops, missed a spot on the samba.postinst -- will fail badly if
    /var/state/samba/ no longer exists.  Better get this fix into the
    next upload. ;) (Closes: #133088)
  * Regenerate configure only if it is older than configure.in.
  * Fix smbd handling of network neighborhood lists, which was missed
    in the FHS conversion (Closes: #133091)

 -- Eloy A. Paris <peloy@debian.org>  Sat,  9 Feb 2002 16:37:57 -0500

samba (2.2.3-4) unstable; urgency=low

  * FHS cleanup; files in /var are now properly sorted according to
    their nature. (Closes: #102101)
  * Remove patches to source/configure, since we now call autoconf to
    regenerate this file cleanly.
  * lintian fixes:
      - Create winbind.conffiles and add /etc/logrotate.d/winbind and
        /etc/init.d/winbind to it.
      - Use a relative symlink for /usr/lib/cups/backend/smb.
      - Removal of a .cvsignore file in the samba-doc package.
  * winbind.init fixes:
      - Corrected name of the pid file (Steve)
      - Make start-stop-daemon create a pid file for winbindd since it
        does not create one on his own.
  * #DEBHELPER# is not needed in samba.postinst because we are adding
    manually everything that debhelper adds automatically. In fact,
    since we are calling update-rc.d without standard paramaters I
    think we can't use #DEBHELPER#.
  * Fix fatal syntax error in samba.prerm.

 -- Steve Langasek <vorlon@debian.org>  Thu,  7 Feb 2002 13:12:08 -0500

samba (2.2.3-3) unstable; urgency=low

  * work on lintian-cleanness in the package (wrong permissions,
    maintainer scripts in need of debhelpering)
  * /lib/security/pam_smbpass.so is now being included in the
    libpam-smbpass package only, and not in both the libpam-smbpass and
    samba packages (which was the case prior to 2.2.3-3.)
  * Instead of making our patch scripts executable in the rules file
    we run them through /bin/sh.
  * New 'winbind' package that has all the winbind stuff that was in the 
    samba package in 2.2.3-2 and before.
  * Added replace.patch: patch from Jeremy Allison to fix problems when
    replacing or overwriting files in a Samba share. Patch was sent to
    the samba mailing list.

 -- Eloy A. Paris <peloy@debian.org>  Tue,  5 Feb 2002 21:12:48 -0500

samba (2.2.3-2) unstable; urgency=low

  * add support to debian/scripts/{patch-source,unpatch-source} for
    automatic updating and cleaning of <version.h>. This was a request
    from the Samba Team: they wanted us to clearly mark our packages
    so it is always known a user is running Samba with (possibly)
    Debian-specific patches.
  * Change init.d killscript link to K19samba, so we stop before autofs 
    (closes: 117327)
  * Make our patch scripts executable in the rules file -- dpkg won't do 
    this for us (closes: #132415).

 -- Steve Langasek <vorlon@debian.org>  Mon,  4 Feb 2002 09:51:00 -0600

samba (2.2.3-1) unstable; urgency=low

  * New upstream release (closes: #131228).
  * Restructured build system that provides DBS-like separation of 
    patches
  * Fix typo in smbfs description (closes: #116209).
  * Use killall -q in logrotate.d script, to avoid spurious cron 
    emails (closes: #130100).

 -- Steve Langasek <vorlon@debian.org>  Sat,  2 Feb 2002 19:56:18 -0500

samba (2.2.2-12) unstable; urgency=high

  * (Steve) Patch for source/client/client.c.
    Closes: #86438 smbclient: Transfering several GB causes the average
            speed to be messed up.
  * Uploading with urgency=high to expedite the move from unstable
    to testing because of the security problem fixed in -11.

 -- Eloy A. Paris <peloy@debian.org>  Fri, 25 Jan 2002 22:31:12 -0500

samba (2.2.2-11) unstable; urgency=low

  * Building with --with-libsmbclient. We have created two new
    packages: libsmbclient and libsmbclient-dev. Hopefully this
    will help some people that want to add the capability of
    speaking SMB to their applications.
    Closes: #117132 - libsmbclient support library?
  * (Steve) Make swat do the right thing when reading (parsing)
    the saved preferences in smb.conf.
    Closes: #55617 swat mutilates the linpopup message command.
  * Updated README.Debian. Updated descriptions in debian/control.
  * Remembered to bump up version number in source/include/version.h
    (need to automate this or else I'll keep forgetting.)
  * (Steve) one liner for source/web/diagnose.c.
    Closes: #106976 - smbd/nmbd not running message with swat/linuxconf.
  * Added '|| true' to the post-rotate script so logrotate doesn't
    fail if either nmbd or smbd is not running.
    Closes: #127897 - /etc/logrotate.d/samba fails if there is no smbd process.
  * Fixed incorrect file locations in swat's man page and added a
    Debian-specific note to /usr/share/doc/swat/README.
    Closes: #71586 swat: needs documentation fixes for debian.
  * smbmount in the smbfs package does not have the setuid bit set.
    Apparently, smbmount uses libsmb without checking the environment.
    Thanks to Christian Jaeger <christian.jaeger@sl.ethz.ch> for
    finding the local root exploit.
  * Applied old patch from Jerry) Carter" <jerry@samba.org> to correct
    the following two problems in Samba 2.2.2:
    - %U and %G could not be used in services names
      in smb.conf.
    - %G would fail to be expanded in an "include = ..."
      line.

 -- Eloy A. Paris <peloy@debian.org>  Sat, 19 Jan 2002 21:35:26 -0500

samba (2.2.2-10) unstable; urgency=low

  * (Steve) Add missing manual pages.
    Closes: Bug#128928: missing manpages in smbfs.

 -- Eloy A. Paris <peloy@debian.org>  Sun, 13 Jan 2002 14:39:55 -0500

samba (2.2.2-9) unstable; urgency=low

  * (Steve) Fix broken URL's in HTML docs.
    Closes: Bug#17741: bad links in html docs (at last!!!)

 -- Eloy A. Paris <peloy@debian.org>  Fri, 11 Jan 2002 13:37:07 -0500

samba (2.2.2-8) unstable; urgency=low

  * Added "Replaces: samba (<= 2.2.2-5)" to the smbclient section in
    debian/control so rpcclient.1, which was in samba-2.2.2-5, does not
    cause problems now that it is part of smbclient (>= 2.2.2-6).  Closes:
    Closes: Bug#128684: error upgrading smbclient in sid.

 -- Eloy A. Paris <peloy@debian.org>  Fri, 11 Jan 2002 11:42:40 -0500

samba (2.2.2-7) unstable; urgency=low

  * (Steve) Patch to make behavior honor what the docs. say about "hosts allow"
    taking precedence over "hosts deny".
    Closes: Bug#49249: swat: error with host deny ?!

 -- Eloy A. Paris <peloy@debian.org>  Thu, 10 Jan 2002 12:36:58 -0500

samba (2.2.2-6) unstable; urgency=low

  * (Steve) Adds manpage for rpcclient to the proper file,
    removes smbtorture from the distro because this tool isn't intended for
    widespread consumption.
    Closes: #63057 - no manual page for smbtorture.
  * (Steve) Removed -gnu from the configure arguments (--build, --host) in
    debian/rules so config.sub is able to properly create the host and target
    tuples.

 -- Eloy A. Paris <peloy@debian.org>  Wed,  9 Jan 2002 14:39:51 -0500

samba (2.2.2-5) unstable; urgency=low

  * Fixes from vorlon:
  * Use /usr/bin/pager instead of more.
    Closes: #125603: smbclient violates pager policy.
  * Make /etc/logrotate.d/samba a conffile, send smbd and nmbd
    a SIGHUP to have the log files reopened, fixes to
    /etc/logrotate.d/samba.
    Closes: #127897: log file rotation.
    Closes: #118277: /etc/logrotate.d/samba not listed in conffiles.
  * s/covert/convert/.
    Closes: #121653 probable typo in install message.

 -- Eloy A. Paris <peloy@debian.org>  Sun,  6 Jan 2002 03:14:58 -0500

samba (2.2.2-4) unstable; urgency=low

  * Applied patch from Steve to work around problem in glibc that affects the
    HPPA architecure. The patch detects the error condition at configure time
    and compiles without LFS support if necessary.
    Closes: Bug#126763: samba completely broken on hppa.
  * Including unicode_map.1251.
    Closes: Bug#126719: samba-common: unicode_map.1251 missing.
  * Updated smbd daemon version to match Debian package version.
    Closes: Bug#127199: Package version and smbd daemon version don't match.

 -- Eloy A. Paris <peloy@debian.org>  Mon, 31 Dec 2001 14:32:47 -0500

samba (2.2.2-3) unstable; urgency=low

  * Added some spaces in package description in debian/control.
    Closes: #120730 - missing spaces in package description for nice
            alignment.
  * Spelling fixes.
    Closes: #125328, #125329, #125330, #125367, #125365, #125403.
  * Steve Langasek <vorlon@debian.org> is the co-maintainer of the Debian
    Samba packages!!! Added him to the uploaders field in debian/control.

 -- Eloy A. Paris <peloy@debian.org>  Tue, 18 Dec 2001 00:54:25 -0500

samba (2.2.2-2) unstable; urgency=low

  * Backed out changes to source/filename.c per Andrew Tridgell's request.
    This changes were introduced in 2.2.1a-7 as an attempt to fix #47493.
    Tridge found out that they break smbd.
  * Changed version number in source/includes/version.h so it is clear that
    this is a version of Samba packaged for Debian. This is another request from
    Tridge and will help the Samba Team to get bogus bug reports.
  * Added Samba-HOWTO-Collection.pdf and other README files to the
    /usr/share/doc/<package>/ directories.
  * Installing libnss_winbind.so and pam_winbind.so.
    Closes: #116790: nss and pam modules for winbind missing.
  * Removed user-emacs-settings from changelog.

 -- Eloy A. Paris <peloy@debian.org>  Mon, 29 Oct 2001 19:16:26 -0500

samba (2.2.2-1) unstable; urgency=low

  * New upstream version.
  * Temporary fix for #113763 (Steve Langasek)
  * Quick hack to avoid smbmount reveal password length. Please note
    that even with this hack there is a small window when password is
    completely visible with 'ps aux'. There are other methods that should
    be used to automate mounting of SMB shares.
    Closes: #112195: smbmount-2.2.x reveals password length.
  * Applied patch from Steve Langasek <vorlon@debian.org> to prevent
    forcing use of setresuid() in Sparc.
    Closes: #112779: samba build forces use of setresuid, which causes
                     smbd to fail on Sparc.

 -- Eloy A. Paris <peloy@debian.org>  Mon, 15 Oct 2001 10:26:10 -0400

samba (2.2.1a-9) unstable; urgency=low

  * Replaced $(LD) with $(CC) all the way through source/Makefile.
    Closes: #111036: ld shouldn't be used to link shlibs.
  * s/\/bin\/mail/\/usr\/bin\/mail/ in smb.conf's man page (HTML and
    sgml as well.)
    Closes: #110963: smb.conf: mail should be /usr/bin/mail.
  * Documented better smbclient's -W behavior. Patch from Steve
    Langasek.
    Closes: #53672: smbclient: -W flag is interpreted as domain, not
            workgroup.

 -- Eloy A. Paris <peloy@debian.org>  Tue,  4 Sep 2001 23:10:41 -0400

samba (2.2.1a-8) unstable; urgency=low

  * Set some reasonable default perms for the samba logdir (again,
    thanks to vorlon :-)
    Closes: #72529: insecure permissions on log files.

 -- Eloy A. Paris <peloy@debian.org>  Sun, 26 Aug 2001 15:40:47 -0400

samba (2.2.1a-7) unstable; urgency=low

  * Another attempt at fixing #47493. Patch from Steve Langasek
    <vorlon@netexpress.net>. Let's keep our fingers crossed Steve!

 -- Eloy A. Paris <peloy@debian.org>  Sun, 26 Aug 2001 13:37:06 -0400

samba (2.2.1a-6) unstable; urgency=low

  * Backed out fix to #47493 introduced in 2.2.1a-4 as it is causing
    smbd to die with signal 11 under some unidentified situations.
    Closes: #109774: Latest debian version breaks printer driver download.
    Closes: #109946: not all files appear in samba-exported directories.
  * Another patch from Steve Langasek. This one adds quotes around 
    printer names for print systems it's reasonable for Debian to
    support. Together with the patch in #29957 (see changelog for
    2.2.1a-4), this should take care of the problems with multi-word 
    printer names in Samba.

 -- Eloy A. Paris <peloy@debian.org>  Fri, 24 Aug 2001 21:12:27 -0400

samba (2.2.1a-5) unstable; urgency=low

  * Important changes that affect how Samba is built on Debian
    machines are implemented in this release. All of this changes
    were suggested by the energetic Steve Langasek <vorlon@debian.org>,
    and his arguments were so sound and reasonable that I decided
    to implement them. Here's Steve's original changelog:

       * Fix up the build system to avoid needing to run configure 
         as root to answer questions we already know the answers to.
       * In the process, make surprising progress towards being able to
         cross-compile the samba packages.

 -- Eloy A. Paris <peloy@debian.org>  Fri, 24 Aug 2001 01:08:06 -0400

samba (2.2.1a-4) unstable; urgency=low

  * Fixed typo in smbmount's mount page.
    Closes: #109317: smbfs: mistype in smbmount manpage.
  * Included symlink to smbspool to better support CUPS printing.
    Closes: #109509: include symlink for cups samba support.
  * Applied patch from Steve Langasek <vorlon@netexpress.net> to
    fix bug #29957.
    Closes: #29957: samba strips trailing " from strings in smb.conf.
  * First attempt at fixing #47493. Another patch from Steve "I want
    a bug-free Samba" Langasek.
    Closes: #47493: Samba doesn't handle ':' in dir names right.

 -- Eloy A. Paris <peloy@debian.org>  Tue, 21 Aug 2001 23:26:38 -0400

samba (2.2.1a-3) unstable; urgency=low

  * Steve Langasek <vorlon@netexpress.net> has been hard at work in
    the last few days looking at the long list of open bugs filed
    against the Samba packages. I don't know how to thank him. It's been
    a pleasure working with Steve, and all the fixes, patches, etc. in
    this release come from him. The bug list is greatly reduced thanks
    to Steve's efforts.
  * Steve's additions/modifications/patches/etc. are:
    - New package that (libpam-smbpass) provides pam_smbpass. Before, this
      was provided in another package but now the sources are part of
      the Samba sources so we can start providing it from here.
      Closes: #107043 - pam_smbpass now present in Samba source,
        should be built from there
    - Patch to source/smbd/service.c that allows admins to call
      /bin/umount from the root postexec of a Samba share.
      Closes: #40561 - samba pre/postexec commands do not work.
    - Clear TMPDIR before starting smbd in /etc/init.d/samba.
      Closes: #51295 - Problems with Samba and TMPDIR.
    - Correction to documentation of "guest only".
      Closes #38282 - "guest only" share still requires a password.
  * Applied patch from Santiago Vila <sanvila@unex.es> to convert
    /usr/sbin/mksmbpasswd from a shell script into a real awk script.
    Sorry it took so long, Santiago; I hadn't realized you even
    provided a patch :-)
    Closes: #77891 - mksmbpasswd could be a real awk script.
  * Updated description of the smbfs and smbclient packages. Also have
    each package recommend the other.
    Closes: #108650: Should suggest or recommend smbfs.

 -- Eloy A. Paris <peloy@debian.org>  Mon, 13 Aug 2001 22:21:55 -0400

samba (2.2.1a-2) unstable; urgency=low

  * Build-depends: depend on debhelper (>=2.0.103).
    Closes: #105795: Build-Depends are wrong.
  * Run samba's preinst and postinst scripts without -e so failed commands
    do not abort installation.
    Closes: #106384: postinstall crashes abnormally. (And really closes
      #104471.)

 -- Eloy A. Paris <peloy@debian.org>  Thu, 26 Jul 2001 00:30:37 -0400

samba (2.2.1a-1) unstable; urgency=low

  * New upstream version.
  * Make sure samba's postinst script exits with a zero status.
    Closes: #104471: Samba postinst problem.

 -- Eloy A. Paris <peloy@debian.org>  Thu, 12 Jul 2001 21:55:21 -0400

samba (2.2.1-1) unstable; urgency=low

  * New upstream version.
    Closes: #103339: config.guess and config.sub update required.
    Closes: #98518: Samba 2.2 can't act as PDC for NT4/W2K due to 
                    incompatibility with PAM.
    Closes: #97447: nmbd crashes due to bugs in DAVE 2.5.2.
    Closes: #95777: Samba 2.2 is unable to join or authenticate against 
                    Samba 2.2 PDC domain.
    Closes: #68842: samba should use PAM for password changing (I
                    haven't personally tried this one, but it's been
                    advertised this works.)
    Closes: #102506: PAM account checking fails.
    Closes: #102518: Complains about unknown paramter "obey pam
                     restrictions"
    Closes: #94774: Build failure on PARISC machines.
  * Moved away from /etc/cron.weekly/samba for log file rotation.
    Now using logrotate.
    Closes: #95548: typo in /etc/cron.weekly/samba.
    Closes: #74951: nmbd does not rename its log file.
  * Removed Debian-specific addtosmbpass.8 man page since this script
    is not longer provided upstream. Users should use the smbpasswd
    program instead.
  * Updated sample /etc/samba/smb.conf to reflect the recent changes
    affecting handling of PAM authentication. Also updated
    /etc/pam.d/samba.

 -- Eloy A. Paris <peloy@debian.org>  Wed, 11 Jul 2001 00:44:14 -0400

samba (2.2.0.final.a-1) unstable; urgency=high

  * New upstream version (contains security fix from DSA-065-1.)
    Closes: #97241: samba 2.2.0 fails to process hostnames in
      "hosts allow" config line.
  * Removed Debian-specific addtosmbpass.8 man page since this script
    is not longer provided upstream. Users should use the smbpasswd
    program instead.
    Closes: #98365: addtosmbpass is missing from 2.2.0.final-2.
  * Updated sample /etc/samba/smb.conf to reflect the recent changes
    affecting handling of PAM authentication. Also updated
    /etc/pam.d/samba.

 -- Eloy A. Paris <peloy@debian.org>  Sun, 24 Jun 2001 11:11:59 -0400

samba (2.2.0.final-2) unstable; urgency=low

  * Added libcupsys2-dev to Build-Depends.
  * Samba depends now (again) on netbase so update-inetd is always
    available for the Samba maintainer scripts.
    Closes: #86063: Fails to uninstall if inetd is not installed.
  * Updated source/config.{sub,guess} so ARM built doesn't fail.
    Closes: #94480: config.sub out of date; can't build on arm.
    Closes: #85801: config.sub/guess out of date.
  * Not using brace expansion, i.e. {foo,bar} in any of the maintainers
    scripts nor in debian/rules.
    Closes: #88007: samba postrm has is not POSIX sh compliant.

 -- Eloy A. Paris <peloy@debian.org>  Sat, 21 Apr 2001 17:27:18 -0400

samba (2.2.0.final-1) unstable; urgency=low

  * New upstream release. Lots of new things. See WHATSNEW.txt.
  * Goofy version number because of my stupidity when assigning version
    numbers to the CVS packages I have been uploading to experimental.
    Will be fixed when 2.2.1 is released. I've no doubts a 2.2.1 release
    will follow soon.

 -- Eloy A. Paris <peloy@debian.org>  Tue, 17 Apr 2001 22:58:14 -0400

samba (2.2.0.cvs20010416-1) experimental; urgency=low

  * CVS update.

 -- Eloy A. Paris <peloy@debian.org>  Mon, 16 Apr 2001 21:25:15 -0400

samba (2.2.0.cvs20010410-1) experimental; urgency=low

  * CVS update.
  * Added libreadline4-dev to Build-Depends.

 -- Eloy A. Paris <peloy@debian.org>  Tue, 10 Apr 2001 16:53:45 -0400

samba (2.2.0.cvs20010407-1) experimental; urgency=low

  * CVS update. Includes what is in 2.2.0alpha3.

 -- Eloy A. Paris <peloy@debian.org>  Sat,  7 Apr 2001 16:00:33 -0400

samba (2.2.0.cvs20010316-1) experimental; urgency=low

  * Started working on Samba 2.2.0. Using the SAMBA_2_2_0 branch
    from Samba CVS.
  * Not compiling rpctorture as it has compile errors. Change in
    debian/rules.
  * Removed Linux kernel 2.0.x and smbfs compatibility baggage. Now
    the smbfs does not support 2.0.x kernels; a kernel > 2.2.x is
    needed to use smbfs. Updated debian/control, debian/rules and
    README.Debian to reflect this change.
  * Added to swat a versioned dependency on samba (so a user is forced to
    install a new version of swat each time a new version of samba is
    installed.)

 -- Eloy A. Paris <peloy@debian.org>  Sun, 18 Mar 2001 14:21:14 -0500

samba (2.0.7-5) unstable; urgency=medium

  * Transition from suidmanager to dpkg-statoverride.

 -- Eloy A. Paris <peloy@debian.org>  Thu, 18 Jan 2001 23:51:56 -0500

samba (2.0.7-4) unstable; urgency=medium

  * Applied Urban Widmark <urban@teststation.com> fixes to smbmount. Urban
    is the maintainer of the smbfs in the kernel and of the userland
    utilities.
  * Links to HTML documents are correct now.
    Closes: #69439: swat: Broken help file symlinks
    Closes: #72615: samba-doc directory changed: removed htmldocs from path
    Closes: #75847: swat: Wrong symlink
    Closes: #66857: Wrong links to html documents.
    Closes: #77912: misplaced documentation symlinks for swat
  * Building Samba with CUPS support. For this I reverted the change to
    source/configure.in that I did in 2.0.7-3 and re-ran autoconf.
    Closes: #59038: samba: not compiled with cups support.
  * Fix against previous known/unknown user time difference patch to swat
    (make username / password lookups take the same time.) Remove CGI
    logging code in Swat.
    Closes: #76341 - Security holes in swat
  * Updated Build-depends.
  * Updated debian/copyright to refer to the correct location of the GPL.
  * debian/rules: changed DESTDIR to `pwd`/debian/samba (was
    `pwd`/debian/tmp.)
  * debian/rules: added '--sourcedir=debian/samba' to dh_movefiles (for some
    strange reason dh_installdirs is not creating debian/tmp/ so I needed
    to tweak everything to install stuff in debian/samba rather than in
    debian/tmp.)
  * debian/control: changed section of samba-docs to 'doc' (was 'docs')
  * Using relative symlinks in /usr/share/samba/swat/ (changed debian/rules
    and source/scripts/installswat.sh.)
  * Fixed (by tweaking debian/rules)
    /usr/bin/{smbmnt,smbumount-2.*,smbmount-2.*} to be suid.
  * Added "Provides: samba-client" to smbclient's section in control.
    Closes: #71143: smbclient: Smbclient should provide samba-client.
  * Fix for desired_access being zero in map_share_mode() (patch to
    source/smbd/nttrans.c.) Thanks to Gary Wilson
    <wilsong@sergievsky.cpmc.columbia.edu> for bringing this patch to my
    attention.
  * Hacked source/lib/util_sec.c so smbd works fine in both 2.0.x and
    2.2.x kernels even when the build is done in a system running
    a 2.2.x kernel.
    Closes: #78858: samba-common: samba2.0.7 needs kernel 2.2.x but
                    doesnt depend on it.
    Closes: #72758: README.Debian should comment on 2.0.x kernels.
    Closes: #56935: Samba 2.0.6 and Kernel 2.0.x.
    Closes: #58126: Samba 2.0.6 and Kernel 2.0.x -- more info.
    Closes: #60580: samba: failed to set gid.
    Closes: #64280: Samba panics, can't set gid.
    Closes: #66816: Must deal with brokenness under 2.0.x.
    Closes: #67682: potatoe samba 2.0.7-3 out of order, 2.0.5a-1 OK.
    Closes: #69735: PANIC: failed to set gid
    Closes: #66122: "smbclient -L localhost -U%" returns with "tree
                    connect failed: code 0".
    Closes: #57637: Samba says tree connect error.
    Closes: #58015: potato samba wins support is broken.
  * Fixed comments in sample smb.conf to point to the correct location.
    Closes: #69578: comments in smb.conf points to wrong path.
  * Move codepages from /etc/samba/codepages/ to
    /usr/share/samba/codepages/.
    Closes: #63813: samba; codepages should go in /usr/lib.
  * Moved /var/samba/ to /var/state/samba/.
    Closes: #49011: samba package not FHS compliant.
  * Hacked source/configure.in (and re-ran autoconf) so yp_get_default_domain()
    is found.
    Closes: #44558: netgroup support missing in samba 2.0.5a-1.
  * /etc/init.d/samba was calling start-stop-daemon with both --pidfile and
    --exec. Got rid of --exec so --pidfile works.

 -- Eloy A. Paris <peloy@debian.org>  Thu, 11 Jan 2001 00:15:57 -0500

samba (2.0.7-3) frozen unstable; urgency=high

  * Release manager: this closes a RC bug.
  * Commented out the section in source/configure.in that auto-detects
    CUPS support and then ran autoconf to generate a new configure
    script. This was done to prevent machines that have libcupsys-dev
    installed from detecting CUPS support and adding an unwanted
    dependency on libcupsys. This way the whole printing system
    won't break on upgrades. CUPS support should be added after
    Potato is released.
    Closes: #65185: samba-common: Upgrading removes printing system.
    Closes: #64496: smbfs: smbfs on powerpc has a dependency on cupsys.
  * Updated README.debian.
    Closes: #64594: Old README.Debian in /usr/share/doc/samba.

 -- Eloy A. Paris <peloy@debian.org>  Tue, 20 Jun 2000 19:16:04 -0400

samba (2.0.7-2) frozen unstable; urgency=high

  * Release manager: this closes RC bug #63839 that prevents Samba
    to be built from source.
  * Fixed a stupid typo in debian/rules that was preventing Samba
    to be built from source.
    Closes: #63839: samba_2.0.7-1(frozen): build error (SAMBABOOK dir)
  * I forgot to mention that O'Reilly's book "Using Samba" was donated
    to the Open Source community. The book was included in Samba 2.0.7
    in HTML format and is part of the Debian Samba package since 
    Samba 2.0.7-1.
  * In Samba 2.0.7-1, the "Using Samba" book and a number of HTML help
    files were supposed to be provided in both the swat and the samba-doc
    packages. This duplication was a waste of space. Starting with
    Samba 2.0.7-2, swat recommends samba-doc and the book and the HTML
    files are included only in samba-doc, and are accessed via symlinks
    from within swat.
    Closes: #58810: superfluous files in swat?
  * Added a 'echo "."' to /etc/init.d/samba in the reload) section.
    Closes: #63394: "echo ." missing in reload section of init.d script
  * Fixed typo in docs/htmldocs/using_samba/ch06_05.html.
    Closes: #64344: typo "encrypted passwords"
  * Cleaned up samba's postrm script so important common files aren't
    deleted when samba is purged. Created a samba-common.postrm script.
    Closes: #62675: purging samba removes /etc/samba/smb.conf.
    Closes: #63386: samba --purge removes /etc/samba dir even though
            smbclient/smbfs/samba-common packages are still installed

 -- Eloy A. Paris <peloy@debian.org>  Wed,  3 May 2000 02:42:07 -0400

samba (2.0.7-1) frozen unstable; urgency=low

  * New upstream version. Dear Release Manager: please allow this 
    package to go to frozen as it contains fixes to a _lot_ of problems.
    You can take a look at all the problems fixed by this release in
    the official upstream announcement at
    http://us1.samba.org/samba/whatsnew/samba-2.0.7.html.
  * Added --with-utmp to add utmp support to smbd (this is new in Samba
    2.0.7)
  * Closes: #62148 - samba not rotating filled logs.
  * Closes: #56711: Samba doesn't manage well long share name (please note
      that it's possible to connect to shares with names longer than
      14 characters but the share will be listed with a name truncated to
      13 characters.)
  * Closes: #51752 - NT DOMAIN - NET USE * /HOME not mapping (error 67).
    Closes: #50907 - logon path not working.
    This is not a bug, it's just Samba doing the same thing an NT server
    does. See WHATSNEW.txt and smb.conf's man page for details.
  * Closes: #48497 - error executing smbsh in debian-potato. (smbwrapper
    is not supported anymore.)
  * Closes: #58994 swat: typo in swat description.
  * Closes: #45931 - Samba dies with SIGILL on startup. (Hardware 
    problems, person that reported the bug never came back.)
    Closes: #54398 - smbadduser fails, looks for ypcat.
  * Fixed swat's man page to include Debian specific installation
    instructions. There's not necessary to edit /etc/services or 
    /etc/inetd.conf.
    (Closes: #58616 - incomplete install config && incorrect installation
      instructions.)
  * s/SBINDIR/\"/usr/sbin\"/g in source/web/startstop.c to prevent swat
    to look for smbd and nmbd in the wrong place when requested to start or
    stop smbd or nmbd.
    (Closes: #55028 - swat can't start samba servers.)
  * Closes: #37274: smbclient does not honour pot. (Tested and seems to be
    working now.)
  * Not confirmed, but should fix #56699, #62185, #56247, #52218, #43492,
    #50479, #39818, #54383, #59411.
    (please re-open any of this if the problem still exists - I was unable
    to confirm any of this because I could never reproduce them.)
    Closes: #56699 - Samba's nmbd causes random kernel oops several
      times in a row.
    Closes: #62185 - nmbd's forking until no more file descriptors are 
      available.
    Closes: #56247 - session setup failed: ERRSRV - ERRbadpw.
    Closes: #52218 - Either wins proxy does not work, or I don't understand
      it.
    Closes: #43492 - intermittent problem changing password.
    Closes: #50479 - Can't access windows 2000 shares with samba.
    Closes: #39818 - samba-common: Upgrading Samba from the Slink version.
    Closes: #54383 - samba-common: Missing /etc/smb.conf.
    Closes: #59411 - smbclient: cannot browse Win2k shares.

 -- Eloy A. Paris <peloy@debian.org>  Thu, 27 Apr 2000 16:07:45 -0400

samba (2.0.6-5) frozen unstable; urgency=low

  * Oppsss! samba-common doesn't depend on libcupsys1 so the binaries
    in this package are broken unless libcupsys1 is installed.
    samba-common has a "grave" bug because of this. Instead of adding 
    libcupsys1 to the Depends: list of each package in debian/control
    I investigated why dh_shlibs was not picking the dependency
    automatically. It turns out that it's probably a bug in libcupsys1
    because the format of its shlibs file is not correct. I fixed that
    file (/var/lib/dpkg/info/libcupsys1.shlibs) and now dependencies are
    picked correctly. I'll talk to the libcupsys1 maintainer.

    I think the addition of CUPS support to Samba is a big change that
    should not go into Frozen. So, I decided to back up the addition
    of CUPS support I did in 2.0.6-4 to minimize problems. I'll add
    CUPS support again when I start working on Samba for Woody.
    (Closes: #59337 - samba-common has a missing dependency)

 -- Eloy A. Paris <peloy@debian.org>  Wed,  1 Mar 2000 08:40:02 -0500

samba (2.0.6-4) frozen unstable; urgency=low

  * It seems that sometimes nmbd or smbd are not killed when upgrading.
    I think it is because in samba's prerm script I was calling
    start-stop-daemon with the --pidfile switch and in old versions of
    Samba the nmbd and smbd daemons did not store their PIDs in a file in
    /var/samba/. I changed debian/samba.prerm so the existence of the
    PID files is checked before calling "start-stop-daemon --pidfile ..."
    If the PID files do not exist then start-stop-daemon is called
    without the --pidfile parameter.
    (Closes: #58058 - upgrade from slink went badly)
  * Fixed typo in description of swat package in debian/control.
  * Installed libcupsys1-dev so the configure script picks up CUPS
    and Samba is compiled with CUPS support. Also added libcupsys1 to
    the Depends: list of package samba in debian/control.
    (Closes: #59038 - samba not compiled with cups support)
  * Added a small paragraph to debian/README.debian warning about possible
    problems with the WINS code in Samba 2.0.6.

 -- Eloy A. Paris <peloy@debian.org>  Mon, 28 Feb 2000 14:00:42 -0500

samba (2.0.6-3) frozen unstable; urgency=low

  * Applied patch posted by Jeremy Allison to the samba mailing list
    that should take care of the internal errors reported in bug #52698
    (release-critical). Wichert: please test as I never could reproduce
    it here.
    (Closes: #52698 - samba gets interbal errors)
  * Moved samba-docs to the 'docs' section.
    (Closes: #51077 - samba-doc: wrong section)
  * Added reload capability to /etc/init.d/samba (only for smbd because
    nmbd does not support reloading after receiving a signal).
    (Closes: #50954 - patch to add reload support to /etc/init.d/samba)
  * Corrected "passwd chat" parameter in sample /etc/samba/smb.conf so
    Unix password syncronization works with the passwd program currently
    in Potato. Thanks to Augustin Luton <aluton@hybrigenics.fr> for
    the correct chat script.
  * Stole source/lib/util_sec.c from the CVS tree of what will become
    Samba 2.0.7 or whatever so we can use the same binaries under
    both 2.0.x and 2.2.x kernels.
    (Closes: #51331 - PANIC: failed to set gid)
  * smbadduser is now provided as an example and it's customized for Debian.
    I am not providing this script in /usr/sbin/ because then I would need
    a dependency on csh, something that I don't want to do.
    (Closes: #51697, #54052)
  * Fixed the short description of the smbfs package in debian/control.
    (Closes: 53534 - one-line description out of date).

 -- Eloy A. Paris <peloy@debian.org>  Tue, 23 Nov 1999 16:32:12 -0500

samba (2.0.6-2) unstable; urgency=low

  * samba-common now depends on libpam-modules (not on libpam-pwdb, which
    I have been told is obsolete). I modified /etc/pam.d/samba accordingly
    to reflect the change.
    (Closes: Bug#50722: pam pwdb dependence?).
  * The old /etc/pam.d/samba file which had references to pam_pwdb caused
    smbd to die with a signal 11. The new /etc/pam.d/samba file fixes
    this problem.
    (Closes: #50876, #50838, #50698)
  * Compiled with syslog support (use at your own risk: syslog support
    is still experimental in Samba). I added the parameters "syslog = 0"
    and "syslog only = no" to the sample smb.conf to avoid pestering
    users that do not want Samba to log through syslog.
    (Closes: Bug#50703 - syslog only option doesn't work)
  * Removed the stupid code in the smbmount wrapper script that tries
    to load the smbfs module if smbfs is not listed in /proc/filesystems.
    (Closes: Bug#50759 - Non-root can't run smbmount if SMBFS is compiled
    as a module in the kernel)
  * Added /bin/mount.smb as a symlink pointing to /usr/bin/smbmount so
    'mount -t smb ...' works just as 'mount -t smbfs ...'.
    (Closes: Bug#50763 - 'mount -t smb' doesn't work)

 -- Eloy A. Paris <peloy@debian.org>  Sat, 20 Nov 1999 18:53:35 -0500

samba (2.0.6-1) unstable; urgency=low

  * Samba 2.0.6 has been released. This is the first try of the Debian
    Samba packages. I know for sure that smbd won't work properly on
    2.0.x kernels because the patch that Wichert sent me does not apply
    to the new source/lib/util_sec.c in Samba 2.0.6. That file was
    completely re-written by Tridge.
  * Updated README.Debian.
  * A new client utility called smbspool appeared in Samba 2.0.6. I added
    this utility to the smbclient package, although I haven't tried it yet.
  * Added the symlink /sbin/mount.smbfs that points to /usr/bin/smbmount.
    This is to be able to type "mouont -t smbfs ...". This symlink goes
    in the smbfs package, of course.
  * This new release should close the following bugs (some of these
    are fixed for sure in this new upstream release, some others I could
    not reproduce but I believe they are fixed if they were real bugs.
    As always, please feel free to re-open the bugs if the problem is not
    solved).
      Closes: Bug#33240: icmp mask needs a bug workaround.
      Closes: Bug#37692: samba: Has problems detecting interfaces.
      Closes: Bug#38988: samba: Truly bizzare behavour from nmbd.
      Closes: Bug#46432: samba-2.0.5a-2: nmbd does not appear to broadcast
                          properly.
      Closes: Bug#44131: smbfs: no longer possible to set file and
                          directory-modes.
      Closes: Bug#46992: smbmount-2.2.x manpage wrong.
      Closes: Bug#42335: smbfs: missing options from the new 2.2.x commandline.
      Closes: Bug#46605: smbmnt segfaults.
      Closes: Bug#48186: smbmount.
      Closes: Bug#38040: smbfs: Please add /sbin/mount.smb [included].
      Closes: Bug#47332: smbmount: could -f and -P be added back?
  * Samba has been compiled with PAM support (closes: Bug#39512 - samba PAM
    module). To succesfully add PAM support, I created /etc/pam.d/samba and
    added this file as a conffile for the samba-common package. I also made
    samba-common depend on libpam-pwdb.
  * Added simple man pages for the wrapper scripts smbmount and smbmount.
    (Closes: Bug#44705 - Missing smbmount man page)
  * Installed libreadlineg2-dev in my system so smbclient now has a
    "history" command and libreadline support :-)
  * This time I did add a check to the smbmount wrapper script to see if
    the kernel has support for smbfs, as suggested by Jeroen Schaap
    <J.Schaap@physiology.medfac.leidenuniv.nl>. I mentioned in the changelog
    for samba-2.0.5a-3 that I did this but I forgot at the end.

 -- Eloy A. Paris <peloy@debian.org>  Thu, 11 Nov 1999 12:08:15 -0500

samba (2.0.5a-5) unstable; urgency=low

  * I am sorry to report that the smbwrapper package is gone for the
    moment. The reason for this is twofold: first of all, smbwrapper
    is completely broken in Samba-2.0.5a (it compiles but it doesn't
    run) and in the upcoming Samba-2.0.6 it doesn't even compile. Second,
    when I asked Andrew Tridgell (father of Samba) about the state of
    smbwrapper he told me that Ulrich Drepper (head of the glibc project)
    broke on purpose the glibc stuff in which smbwrapper is based.
    Consequently, Tridge recommended me to compile Samba without
    support for smbwrapper. When, I have no idea. Sorry folks. Here is
    the original message I received from Andrew:
    
    > 1) 2.0.5a's smbwrapper doesn't work under glibc2.1, and pre-2.0.6's
    > smbwrapper doesn't even compile under glibc2.1.
    
    yep, Ulrich deliberately broke it. It won't get fixed till glibc
    allows the sorts of games it plays to work again. I suggest you turn
    it off in your build scripts until that gets sorted out.
    
  * Swat's file are now in /usr/share/samba/ instead of
    /usr/lib/samba/ (bug #49011).
  * Man pages now in /usr/share/man/ instead of /usr/man/ (bug #49011).

 -- Eloy A. Paris <peloy@debian.org>  Tue,  2 Nov 1999 12:59:13 -0500

samba (2.0.5a-4) unstable; urgency=low

  * Applied patch from our fearless leader (Wichert) to fix the darn bug
    that prevents Samba to work on 2.0.x kernels if it was compiled
    in a system running a 2.2.x kernel. This closes #40645 (build uses
    setresuid which doesn't work under 2.0.34 (does apparently under
    2.2.x) ).
  * Fixed the entry that swat's postinst script adds to /etc/inetd.conf
    so it is '#<off># swat\t\tstream\ttcp\tnowait.400 ...' instead of
    '#<off>#swat\t\tstream\ttcp\tnowait.400 ...'. The old way caused
    'update-inetd --enable swat' to leave the entry for swat disabled.
    Thanks to Dave Burchell <burchell@inetnebr.com> for finding out
    this problem. This closes #48762 (swat uses non-standard syntax to 
    comment out inetd.conf entry).
  * /usr/sbin/swat does not think anymore that the smbd daemon lives
    in /usr/local/samba/bin/. To fix this I am running now source/configure
    with "--prefix=/usr --exec-prefix=/usr". This closes #47716 (samba
    'swat' fails: incorrect hardwired path in the binary).

 -- Eloy A. Paris <peloy@debian.org>  Sun, 31 Oct 1999 03:42:38 -0500

samba (2.0.5a-3) unstable; urgency=low

  * I am pretty darn busy with my MBA, I apologize for the long time it's
    taking to squash bugs in the Samba packages.
  * Built with debhelper v2 for FHS compliancy. Changed a couple of
    things in debian/rules to accomodate for the new place for the docs.
    I also had to change debian/{samba.postinst,samba.prerm,swat.postinst}
    to make sure that the symlink from /usr/doc/xxx exists and points to
    /usr/share/doc/xxx (the reason for this is that I am not letting
    debhelper to create these scripts for me automatically).
  * Built with latest libc6.
  * smbfs: finally, the nasty bug that causes smbmount to die after
    a while is gone thanks to Ben Tilly <Ben_Tilly@trepp.com>.
    The problem was just a typo in source/client/smbmount.c.
    This closes grave bug #42764 (smbmount dies) and #43341 
    (smbfs-2.2.x won't function after a while).
  * Fixed the smbmount wrapper script to eliminate a bashism (closes
    #45202 - "wrapper scripts use $* instead of "$@") and to recognize 
    2.3.x and 2.4.x kernels (closes #47688 - "smbfs: does not recognize 
    kernel 2.3.x").
  * Added a check to the smbmount wrapper script to see if the
    kernel has support for smbfs, as suggested by Jeroen Schaap
    <J.Schaap@physiology.medfac.leidenuniv.nl>.
  * swat's man page is now part of the swat package, not of the samba
    package. This closes #44808 (Samba has a man page for swat, but 
    the binary is not included).
  * The interface program smbrun is not longer needed by smbd because
    of the availability of execl() under Linux. Because of this, the
    smbrun is not even being compiled. Since there is no need for smbrun
    now, the smbrun man page was taken out of the samba package. This
    closes #45266 (/usr/bin/smbrun missing).
  * smbpasswd is now part of the samba-common package, and not part of
    the samba package. This is to let administrators that do not want
    to install a full Samba server administer passwords in remote
    machines. This closes bug #42624 (smbpasswd should be included in 
    smbclient). This bug report also suggests that swat becomes part of 
    the samba package, that smbfs becomes part of the smbclient package,
    and that the binary smbpasswd becomes part of the smbclient package.
    I moved smbpasswd to the samba-common package but I am reluctant to 
    do the other things the bug report suggests.
  * In order to keep dpkg happy when moving smbpasswd from the samba
    package to samba-common, I had to add a "Replaces: samba (<= 2.0.5a-2)"
    in the control section of the samba-common package and a
    "Replaces: samba-common (<= 2.0.5a-2)" in the control section of the
    samba package (in debian.control).
  * Samba is now being compiled with the "--with-netatalk" option. This
    closes #47480 (Could samba be compiled with the --with-netatalk option).
  * All packages that depend on samba-common have a versioned dependency
    now. This was accomplished by adding "(= ${Source-Version})" to the
    relevant sections of debian/control. Thanks t Antti-Juhani Kaijanaho
    <gaia@iki.fi> for the hint. This closes #42985 (samba should probably
    have a versioned depends on samba-common).
  * Made sure the file docs/textdocs/DIAGNOSIS.txt gets installed in all
    the Samba packages. This closes bug #42049 (no DIAGNOSTICS.txt file).
  * Added the smbadduser helper script to the samba package. This closes
    #44480 (Samba doesn't come with the smbadduser program).
  * Applied patch from szasz@triton.sch.bme.hu that prevents smbmount
    to leave an entry in /etc/mtab for a share that could not be mounted
    because of invalid user of password. The patch also allows smbumount
    to unmount the share in the event that something goes wrong with the
    smbmount process. This closes bug #48613 (Mount/umount problems + 
    patch) as well as #44130 (failed mount is still mounted).
  * smbmount-2.2.x is now setuid root. This is needed for the patch
    applied above to be effective. If smbmount-2.2.x is not setuid root
    then an entry will be left in /etc/mtab even when the mount
    fails. I had to add "usr/bin/smbmount-2.2.x" to debian/smbfs.suid
    for this to work.

 -- Eloy A. Paris <peloy@debian.org>  Wed, 27 Oct 1999 10:36:13 -0400

samba (2.0.5a-2) unstable; urgency=low

  * This version is basically the same as 2.0.5a-1 but it was compiled
    on a Potato system with glibc2.1. See below the change log for 2.0.5a-1
    for more information.

 -- Eloy A. Paris <peloy@debian.org>  Tue, 27 Jul 1999 02:25:29 -0400

samba (2.0.5a-1) stable; urgency=high

  * I'm back from the Honey Moon. We are pretty busy because we are moving
    to Pittsburgh (from Caracas, Venezuela) in aprox. 24 hours and we still
    have plenty of things to pack and to do. Samba 2.0.5 was released
    while I was in the Honey Moon and it is just now (almost 3 AM) when
    I have time to package it.
  * Because of the security problems fixed in 2.0.5, this upload goes
    to both stable and unstable (the Security Team asked for this).
  * This release (2.0.5a-1) was compiled on a Slink system. 2.0.5a-2 will
    be compiled on a Potato system.
  * Added a "Replaces: samba (<= 1.9.18p10-7)" to the samba-common
    section in debian/control (as suggested by Steve Haslam
    <araqnid@debian.org>) to fix the problems that appear when upgrading 
    from the Samba package in Slink. Please test this as I am completely 
    unable to do so. This should fix bug #39818 (Upgrading Samba from the 
    Slink version).
  * Removed the hacks to the autoconf stuff that I added to 2.0.4b-2 in 
    order to have defined several socket options when compiling with
    Linux 2.2.x kernel headers - the fix is now upstream.
  * Finally!!! smbmount was re-written (thanks Tridge :-) to use a command
    line syntax similar to the one used by the old smbmount (for 2.0.x 
    kernels). This means that the wrapper script is no longer necessary
    so I removed it. In its place there is a simple wrapper script that
    calls smbmount-2.0.x or smbmount-2.2.x depending on the kernel that is
    running.
  * Because of the wedding, the Honey Moon, and our move to Pittsburgh,
    I can't work on fixing other bugs in this release.

 -- Eloy A. Paris <peloy@debian.org>  Tue, 27 Jul 1999 02:18:51 -0400

samba (2.0.4b-3) unstable; urgency=low

  * Stupid mistake: I forgot to add /usr/bin/smbumount to debian/smbfs.files
    and because of this /usr/bin/smbumount was part of the samba package
    instead of part of the smbfs package.

 -- Eloy A. Paris <peloy@debian.org>  Thu,  1 Jul 1999 01:51:24 -0400

samba (2.0.4b-2) unstable; urgency=low

  * Dark (and archive maintainers): please remove from Potato the smbfsx 
    binary package and also the old source package for smbfs. smbfs and 
    smbfsx have been merged starting with this version.
  * Merged the old smbfs package with Samba. Now there is only one package
    for the smbfs utilities and is called "smbfs". The package smbfsx
    does not exist any more and this new smbfs package must be used
    for both 2.0.x and > 2.1.x kernels.
  * A wrapper script was added to handle the syntax change in smbmount
    in the new smbfs utilities (required for kernels > 2.1.70). The
    home page for this script is http://www.wittsend.com/mhw/smbmount.html.
    Please _note_ that this will change (for good) in Samba 2.0.5 :-)
  * Added debian/smbumount.sh. It's another wrapper that calls smbumount-2.2.x
    or smbumount-2.0.x depending on the kernel currently running.
  * Not using -t for savelog in cron.weekly script.
  * Recompiled without libreadlineg-dev (Samba does not seem to be using
    it so unnecessary dependencies are produced).
  * glibc2.1 build.
  * Removed smbpasswd.8 man page from the debian/ directory because it is
    now being provided upstream.
  * Got rid of the ugly hack I put in source/lib/util_sock.c to have
    IPTOS_LOWDELAY and IPTOS_THROUGHPUT defined. Now I patched the
    autoconf stuff to #include <netinet/ip.h>. I've sent the patch to
    Jeremy Allison so we have this upstream.

 -- Eloy A. Paris <peloy@debian.org>  Mon, 28 Jun 1999 17:47:19 -0400

samba (2.0.4b-1) unstable; urgency=low

  * New upstream release. This release fixes the following Debian bugs:
    #33838 (Amanda/ Samba 2.0.2 and backing up large filesystems) and
    #33867 (Amanda 2.4.1 and Samba 2.0.2 and large filesystems). Jeremy
    Allison released Samba 2.0.4 and found out that there were a couple
    of minor bugs so he released 2.0.4a. Then he found out about more
    serious bugs and released 2.0.4b. I have built this package several
    times between yesterday and today because of this. Now I am releasing
    the Debian packages for Samba with what I believe will be the latest
    release the Samba Team will make at least in the next 4 days (Jeremy
    is taking a short vacation).
  * Still compiling against glibc2.0 (sorry about that :-)
  * Hacked source/smbwrapper/smbsh.c to fix the problem
    of smbsh not finding the shared library smbwrapper.so. It looks
    now in /usr/lib/samba/ for this file. This fixes #32971, #32989,
    #33278, #34911 and #36317.
  * Made smbfsx depend on samba-common because smbfsx uses /etc/samba/smb.conf
    and /etc/samba/codepages/. This fixes #33128 (smbmount complains about
    missing /etc/smb.conf).
  * Package swat does not depend on httpd anymore (there's no need to).
    This fixes #35795 (swat requires httpd).
  * Renamed smbmount-2.1.x and smbumount-2.1.x to smbmount-2.2.x and
    smbumount-2.2.x. Same applies to the man pages.
  * Changed minor type in smbmount's man page (changed "\"" by "\'"). This
    fixes #34070 (wrong quotes in manpage).
  * Used Fabrizio Polacco's <fpolacco@icenet.fi> procedure to create the
    Debian package for Samba. This closes #35781 (samba has no pristine 
    source).
  * Changes to /etc/cron.weely/samba: rotate /var/log/{nmb,smb}.old only
    if the size of either is different than 0. Also, added comments at the
    beginning of this script to explain how rotation of log files works in
    Samba. Thanks to ujr@physik.phy.tu-dresden.de (Ulf Jaenicke-Roessler)
    for the suggestions. This closes #37490 (cron.weekly script rotates not
    used [sn]mb.old files). As I side effect, this should also close
    #31462 (still trouble with /etc/cron.weekly/samba).
  * Check for old /etc/pam.d/samba file which is not provided by this version
    of the Debian Samba package but was provided in older versions. If this
    file exists we delete it. We check for this in the postinst. This closes
    #37356 (samba put stuff in pam.d that pam complains about) and #34312 
    (libpam0g: questions during upgrade).
  * Make sure the mode of /etc/samba/smbpasswd is set to 600. This is done
    in the postinst script. This closes #35730 (Security problem with 
    /etc/samba/smbpasswd when upgrading from samba 1.9.18p8-2 to 2.0.3-1).
  * I have just checked and it looks like #28748 (smbfsx doesn't "return ")
    has been fixed. This might have been fixed since a long time ago.
  * Long long standing bug #18488 (smbclient: internal tar is broken) is
    closed in this release of Samba. The bug might have been closed for a 
    long long time, but I did not check for this before.
  * Temporary fix to the annoying "Unknown socket option IPTOS_LOWDELAY"
    message. This fixes #33698 (socket option IPTOS_LOWDELAY no longer works),
    #34148 (warnings from smbd) and #35333 (samba warnings).

 -- Eloy A. Paris <peloy@debian.org>  Thu, 20 May 1999 00:35:57 -0400

samba (2.0.3-1) unstable; urgency=low

  * New upstream version.
  * Removed the convert_smbpasswd.pl program I created and put in
    /usr/doc/samba/ because there's a convert_smbpasswd script in the
    upstream sources that does the same thing. I modified the postinst
    script to use this script instead of the one I created.

 -- Eloy A. Paris <peloy@debian.org>  Sun, 28 Feb 1999 01:35:37 -0400

samba (2.0.2-2) unstable; urgency=low

  * Updated the README.Debian file.
  * Updated the description of the samba package in the control file.
  * The binaries smbmnt and smbumount-2.1.x in the smbfsx package are now
    installed setuid root as they should be. This was done by doing a
    a "chmod u+s" for each binary in debian/rules and by creating the 
    file debian/smbfsx.suid.
  * Minor patch to source/client/smbumount.c to allow normal users
    to umount what they have mounted (problem was a kernel vs. libc6
    size mismatch). I sent the patch upstream.
  * Created debian/smbwrapper.dirs so the directory /usr/lib/samba/ is
    created.
  * Modified debian/rules to move smbwrapper.so from debian/tmp/usr/bin/ to
    debian/smbwrapper/usr/lib/samba/.
  * Hacked source/smbwrapper/smbsh.c to fix the problem
    of smbsh not finding the shared library smbwrapper.so.

 -- Eloy A. Paris <peloy@debian.org>  Thu, 11 Feb 1999 18:11:34 -0400

samba (2.0.2-1) unstable; urgency=low

  * New upstream version.

 -- Eloy A. Paris <peloy@debian.org>  Thu, 11 Feb 1999 01:35:51 -0400

samba (2.0.1-1) unstable; urgency=low

  * New upstream version.

 -- Eloy A. Paris <peloy@debian.org>  Sat,  6 Feb 1999 06:51:18 -0400

samba (2.0.0final-4) unstable; urgency=low

  * The samba postinst made an unwarranted assumption that the file
    /etc/samba/smbpasswd exists. If the file did not exist (which is
    perfectly valid) the postinst will fail. This fixes #32953.

 -- Eloy A. Paris <peloy@debian.org>  Fri,  5 Feb 1999 23:32:46 -0400

samba (2.0.0final-3) unstable; urgency=low

  * Added to debian/control a "Depends: ${shlibs:Depends}" line for the
    samba-common package so dependencies for this package are set
    correctly (thanks to Dark for pointing this out).

 -- Eloy A. Paris <peloy@debian.org>  Thu,  4 Feb 1999 09:45:21 -0400

samba (2.0.0final-2) unstable; urgency=low

  * Finally!!! The first upload to unstable. Sorry for the delay folks
    but I have been quite busy lately :-) Another reason for the delay
    is that I wanted to ease the migration from Samba 1.9.18p10 and
    before to Samba 2.0.0. I changed the location of the config. files 
    from /etc/ to /etc/samba/ and this made things a little bit harder.
  * This package needs 2.2 kernel headers to compile (well, this is
    true for the smbfsx package, all others compile fine with 2.0 kernel
    headers).
  * Created a preinst script for the samba package to take care of the
    location migration of smb.conf (from /etc/ to /etc/samba/). The
    preinst script also takes care of moving /etc/smbpasswd to its new
    location (/etc/samba/).
  * Created postinst and postrm scripts to add/remove an entry for swat
    in /etc/inetd.conf.
  * I had forgotten to install the sambaconfig script so I changed
    debian/rules to install this script.
  * Added a postrm script for the samba package (I had forgotten to add 
    this script to the new Samba packages after the migration from 1.9.18 
    to 2.0.0).
  * Created a small Perl script that is called from the samba postinst
    to convert the smbpasswd from the old format used in version prior
    to 2.0.0 to the new one used in 2.0.0 and beyond.
  * The upgrade process should be automatically now. Please let me know
    of any problems you encounter.

 -- Eloy A. Paris <peloy@debian.org>  Sat, 23 Jan 1999 09:34:10 -0400

samba (2.0.0final-1) experimental; urgency=low

  * Finally!!! Samba 2.0.0 is here! I am not uploading to unstable
    because I still have to work out the migration from the old
    samba packages to the new ones. I also need to work more on the
    new swat package.

 -- Eloy A. Paris <peloy@debian.org>  Thu, 14 Jan 1999 22:40:02 -0400

samba (2.0.0beta5-1) experimental; urgency=low

  * New upstream version.

 -- Eloy A. Paris <peloy@debian.org>  Tue,  5 Jan 1999 00:37:57 -0400

samba (2.0.0beta4-1) experimental; urgency=low

  * New upstream version.

 -- Eloy A. Paris <peloy@debian.org>  Wed, 23 Dec 1998 18:37:45 -0400

samba (2.0.0beta3-1) experimental; urgency=low

  * New upstream version.
  * I have just realized that the documentation patches (for man pages)
    that I used for the 1.9.18 release are not longer necessary because
    there was a major re-write of all the Samba documentation that added
    the missing bits of information. So, I have just removed these minor
    patches.

 -- Eloy A. Paris <peloy@debian.org>  Tue,  8 Dec 1998 12:00:30 -0400

samba (2.0.0beta2-1) experimental; urgency=low

  * New upstream version.
  * This new version fixes the potential security problem that
    was posted to debian-private (using the "message command" parameter
    to execute arbitrary commands from messages sent from LinPopUp).
  * Changed /etc/init.d/samba to use one of the variables stored in
    /etc/samba/debian_config to know how Samba is being run (from inetd or
    as daemons) instead of grepping /etc/inetd.conf which may not exist
    if the user is running xinetd (this fixes bug #29687 - assumes using 
    vanilla inetd)

 -- Eloy A. Paris <peloy@debian.org>  Mon, 23 Nov 1998 23:32:03 -0400

samba (2.0.0beta1-1) experimental; urgency=low

  * First beta release of the samba-2.0.0 code. Before the beta I was
    working with sources downloaded directly from the CVS server. This
    package goes into experimental and I plan to release the new
    samba to unstable as soon as it gets out of beta.
  * Created several packages out of the Samba sources. They are:
    samba (nmbd and smbd daemons + related programs), smbclient (FTP
    like command line utility to retrieve files from SMB servers),
    swat (Samba Web Administration Tool), samba-common (common files
    used by samba, smbclient and swat), smbfsx (smbfs utilities for
    kernels >= 2.1.70), smbwrapper and samba-doc (Samba documentation).
  * Refreshed debian/samba-doc.docs so recently added docs. are
    installed in the samba-doc package. New additions include man
    pages in the /usr/doc/samba-doc/htmldocs/ directory.
  * Deleted Debian specific nmblookup(1) man page as it is now upstream.
  * Added smbtorture to smbclient package.
  * Moved rpcclient from the samba package to the smbclient package.
  * The Samba daemons (nmbd and smbd) now create a PID file so I changed
    all calls to start-stop-daemon to use the PID file.
  * Fixed debian/rules to install mksmbpasswd (fixes #27655).
  * Modified /etc/init.d/samba so nmbd is started without the -a (append
    to the log file instead of overwrite) switch. The new behavior of
    nmbd is to NOT overwrite log files, so the -a switch can be deleted
    safely.
  * Moved from debstd to debhelper.

 -- Eloy A. Paris <peloy@debian.org>  Thu,  1 Oct 1998 08:37:41 -0400

samba (1.9.18p10-5) frozen unstable; urgency=high

  * Oppsss!!! While fixing bug #26884 I introduced a bug even worse than
    the one I was trying to fix: in /etc/init.d/samba I got rid of the test
    that tells us whether the Samba daemons are running from inetd or as
    standalone daemons. I corrected the problem by editing again
    /etc/init.d/samba to uncomment the test.
  * Wishlist bug #28298 (typos in samba) was fixed.
  * Wishlist bug #28309 (typos in smb.conf) was fixed.

 -- Eloy A. Paris <peloy@debian.org>  Wed, 28 Oct 1998 09:11:47 -0400

samba (1.9.18p10-4) unstable; urgency=low

  * Minor patch to debian/rules to delete *substvars instead of only
    substvars when doing a "debian/rules clean" (thanks to Daniel Jacobowitz
    <dmj@andrew.cmu.edu> for this).
  * Small patch to source/shmem_sysv.c that eases compilation under
    glibc-2.1 (thanks to Daniel <dmj@andrew.cmu.edu> for this).

 -- Eloy A. Paris <peloy@debian.org>  Thu, 17 Sep 1998 15:33:49 -0400

samba (1.9.18p10-3) unstable; urgency=low

  * Patched smbclient again to fix minor formatting problem introduced
    by Magosanyi Arpad's smbclient patch.

 -- Eloy A. Paris <peloy@debian.org>  Thu,  3 Sep 1998 11:03:23 -0400

samba (1.9.18p10-2) unstable; urgency=low

  * Sync'ed include files for the smbfs utilities with the ones in
    kernel 2.1.119.
  * Added to the /usr/doc/samba/examples/ directory a new script called 
    wins2dns (courtesy of Jason Gunthorpe <jgg@deltatee.com>) that 
    generates BIND sonze files for hosts in the WINS database.
  * Patched smbclient to include enhancements by Magosanyi Arpad 
    <mag@bunuel.tii.matav.hu> that make scripting easier.

 -- Eloy A. Paris <peloy@debian.org>  Fri, 28 Aug 1998 13:34:54 -0400

samba (1.9.18p10-1) stable unstable; urgency=low

  * New upstream version (see /usr/doc/samba/WHATSNEW.txt for a
    description of what has changed). I built a 1.9.18p9-1 but I
    never released it because an obscure bug was found just a couple
    of days before the official release, so the Samba Team stopped
    the rollover of 1.9.18p9.
  * Updated documentation (new files were added to the docs/ directory
    that were not installed in /usr/doc/samba/).
  * Fixed long standing bug #7695 (smb.conf's man page doesn't document
    'printing=lprng') - I made a couple of changes to the man page to 
    include references to lprng.
  * Fixes bug #24930 (samba needs to suggest psmisc?). I don't think it
    is necessary to make samba suggest psmisc just because the postinst
    script mentions to call killall. So, I removed all references to
    "killall" in the scripts.
  * Fixes bug #25999 (Samba does not by default work with unix password
    sync): I added the "passwd program" and "passwd chat" parameters to
    the sample smb.conf to reflect the Debian environment.

 -- Eloy A. Paris <peloy@debian.org>  Fri, 21 Aug 1998 08:59:18 -0400

samba (1.9.18p9-1) unstable; urgency=low

  * New upstream version (see /usr/doc/samba/WHATSNEW.txt for a
    description of what has changed).
  * Removed Jeremy Allison's patch applied to 1.9.18p8-2 because it is
    now part of the new upstream version.
  * Corrected small typo in addtosmbpass' man page (fixes #25629).

 -- Eloy A. Paris <peloy@debian.org>  Tue, 11 Aug 1998 08:53:08 -0400

samba (1.9.18p8-2) frozen unstable; urgency=medium

  * Applied patch received from Jeremy Allison (Samba Team) that fixes
    "grave" bug #23903 (samba maps username before authenicating with 
    NT password server).
  * Added a "sleep 2" between "start-stop-daemon --stop" and
    "start-stop-daemon --start" in /etc/init.d/samba so when this script
    is called with the "restart" parameter the Samba daemons are restarted
    properly. This fixes bug #24211 (init.d script doesn't restart).
  * Sent start-stop-daemon output in /etc/init.d/samba to /dev/null to
    avoid annoying warning messages.
  * Added perfomance tune parameters to sample /etc/smb.conf (SO_SNDBUF=4096
    and SO_RCVBUF=4096 to "socket options" in /etc/smb.conf). I can't
    find who sent this suggestion to me. If you are listening, drop me a
    note and I'll put your name here :-)

 -- Eloy A. Paris <peloy@debian.org>  Mon, 29 Jun 1998 08:45:01 -0400

samba (1.9.18p8-1) frozen unstable; urgency=low

  * New upstream release that fixes _lots_ of "ugly" bugs. The list of
    fixed bugs is too long to include here (see /usr/doc/samba/WHATSNEW.txt).
  * Fixed postinst to quote arguments to if [ arg .. ] constructs
    (fixes #22881).
  * Applied Jeremy Allison's patch (posted to the samba-ntdom mailing
    list) that solves a problem with username maps (the Samba Team did
    not catch this problem before final 1.9.18p8).
  * Made /etc/init.d/samba to print out a warning when Samba is running
    from inetd and the user runs /etc/init.d/samba to start|stop|restart
    Samba (there's no point on doing this because inetd will start the
    daemons again when there is traffic on UDP port 137-139).

 -- Eloy A. Paris <peloy@debian.org>  Sat, 13 Jun 1998 00:18:25 -0400

samba (1.9.18p7-4) frozen unstable; urgency=medium

  * Fixes the serious problem of having the WINS name server
    database getting deleted at boot time. That happened because the
    WINS database was being stored under /var/lock/samba/ and all files
    under /var/lock/ are deleted at boot time. The place where the WINS
    database is stored was moved to /var/samba/.

 -- Eloy A. Paris <peloy@debian.org>  Mon, 18 May 1998 20:24:29 -0400

samba (1.9.18p7-3) stable; urgency=high

  * Libc5 version for Bo (stable) that fixes the recently reported
    security hole.

 -- Eloy A. Paris <peloy@debian.org>  Mon, 18 May 1998 20:19:33 -0400

samba (1.9.18p7-2) frozen unstable; urgency=low

  * Added patches from the non-mantainer upload that make us able
    to compile Samba on Alpha systems. This fixes bug #22379.

 -- Eloy A. Paris <peloy@debian.org>  Wed, 13 May 1998 20:38:51 -0400

samba (1.9.18p7-1) frozen unstable; urgency=low

  * New upstream release (just bug fixes, no new functionality).

 -- Eloy A. Paris <peloy@debian.org>  Wed, 13 May 1998 11:47:32 -0400

samba (1.9.18p6-2) frozen unstable; urgency=low

  * Uploaded to frozen (I forgot to upload last version to frozen
    so it got installed only in unstable).

 -- Eloy A. Paris <peloy@debian.org>  Tue, 12 May 1998 18:10:17 -0400

samba (1.9.18p6-1.1) unstable; urgency=low

  * non-maintainer upload for Alpha
  * patch needed for source/quota.c (_syscall4() confusion)

 -- Paul Slootman <paul@debian.org>  Tue, 12 May 1998 20:39:13 +0200

samba (1.9.18p6-1) unstable; urgency=low

  * New upstream release that fixes a possible buffer overflow.
    This security hole was reported on BugTraq by Drago. The
    previous Debian version (1.9.18p5-1) was not released because
    1.9.18p5 and 1.9.18p6 were released very closely.

 -- Eloy A. Paris <peloy@debian.org>  Mon, 11 May 1998 20:28:33 -0400

samba (1.9.18p5-1) unstable; urgency=low

  * New upstream release (no new funcionality, just bug fixes - see 
    /usr/doc/samba/WHATSNEW.txt.gz).
  * Backed off Debian patches that were added upstream.

 -- Eloy A. Paris <peloy@debian.org>  Mon, 11 May 1998 08:43:53 -0400

samba (1.9.18p4-2) frozen unstable; urgency=low

  * Patched smbclient(1) man page to not reference the unsopported
    -A parameter (fixes #6863).
  * Changes to start nmbd with the -a option (in /etc/init.d/samba
    and in the entry added to /etc/inetd.conf).
  * Fixed typo in sample smb.conf (fixes #21484).
  * Fixed yet another typo in sample smb.conf (fixes #21447).
  
 -- Eloy A. Paris <peloy@debian.org>  Fri, 17 Apr 1998 22:19:23 -0400

samba (1.9.18p4-1) frozen unstable; urgency=low

  * New upstream version that fixes several bugs.
  * New scheme for keeping track of Debian specific configuration.
    This new scheme fixes bug #18624 (Samba always asks the user about
    configuration options). New scheme stores Debian specific
    configuration information in /etc/samba/debian_config.
  * Changes to /usr/sbin/sambaconfig, prerm and postinst to support the 
    new configuration scheme.
  * Moved required kernel 2.1.x include files inside the source tree
    so I don't have to do very nasty things like creating crazy
    symlinks in /usr/include to make this package compile. This
    allows non-root users to build the package and fixes bug
    #20104.
  * Fixed address of the FSF in /usr/doc/samba/copyright (problem
    reported by lintian).
  * The /etc/init.d/samba script now supports the force-reload
    argument, as required by the policy (problem reported by lintian).
  * Added a "rm /etc/cron.weekly/samba" at the end of the postinst.
  * Now the samba package can be installed even if no nmbd or smbd processes 
    are running. This fixes the following bugs: #8917, #9334, #10268, 
    #10411, #11146 and #13387.
  * Provides the original README in /usr/doc/samba. This fixes bug #9693.
  * Added a --no-reload option to sambaconfig to not reload Samba
    after configuration.
  * Created man pages for sambaconfig(8), addtosmbpass(8),
    mksmbpasswd(8) and nmblookup(1).
  * Corrected small typo in sample /etc/smb.conf.
  * Added two new parameters to /etc/smb.conf: "preserver case" and
    "short preserve case".
  * "rm -Rf /var/lock/samba" in postrm when package is being purged.
  * Patched upstream source (nmbd.c) to not overwrite log files when
    nmbd is called with the -a parameter (fixes #17704: nmbd ignores
    -a option).
  * /etc/init.d/samba now starts the nmbd daemon with the -a parameter
    to not overwrite log files.

 -- Eloy A. Paris <peloy@debian.org>  Mon, 23 Mar 1998 21:22:03 -0400

samba (1.9.18p3-1) unstable; urgency=low

  * New upstream version.
  * Oppsss!!! I really screwed it up (actually, debstd did).
    1.9.18p2-2 still contained man pages (smbmount and smbumount) part
    of other packages. This version does have this corrected. If not,
    I no longer deserve to be a Debian developer! So, this version
    fixes bug #18438 and some of the bugs I claimed to fix in
    1.9.18p2-2. Oh, by the way, I fixed the problem by running debstd
    with -m in debian/rules (man pages are installed by "make install"
    so it's a bad idea to re-install man pages with debstd).

 -- Eloy A. Paris <peloy@debian.org>  Mon, 23 Feb 1998 17:32:42 -0400

samba (1.9.18p2-2) unstable; urgency=low

  * Fixes bugs #18017, #17999, #17961, #17932: old 1.9.18p2-1 provided
    a man page for smbmount, which conflicts with package smbfs. This
    was solved by creating a multi-binary package that produces
    package samba and new package smbfsx.
  * Fixes bug #18000 (typo in postinst).
  * Fixes bug #17958 (postinst asks obsolete question). Actually,
    the question is still asked, but only if Samba is run as daemons.
  * Created a multi-binary package from the Samba sources: package
    samba and new package smbfsx which provides SMB mount utilities
    for kernels > 2.1.70.

 -- Eloy A. Paris <peloy@debian.org>  Mon,  9 Feb 1998 19:47:05 -0400

samba (1.9.18p2-1) unstable; urgency=low

  * New upstream version.
  * Removed /etc/cron.weekly/samba because Samba does not handle well
    rotation of log files (if the log file is rotated Samba will
    continue to log to the rotated file, instead of the just created
    one). In any case, Samba will rotate log files after an specific
    file size.

 -- Eloy A. Paris <peloy@debian.org>  Tue, 27 Jan 1998 22:34:27 -0400

samba (1.9.18p1-2) unstable; urgency=low

  * Created a multi-binary package out of the Samba sources to provide
    packages samba and smbfsx (userland utilities to work with
    smbfs with kernels > 2.1.x.

 -- Eloy A. Paris <peloy@debian.org>  Sat, 17 Jan 1998 09:23:48 -0400

samba (1.9.18p1-1) unstable; urgency=low

  * New upstream version.
  * Created /etc/cron.daily/samba to save a copy of /etc/smbpasswd in
    /var/backups/smbpasswd.bak.

 -- Eloy A. Paris <peloy@debian.org>  Wed, 14 Jan 1998 13:40:56 -0400

samba (1.9.18alpha14-1) unstable; urgency=low

  * New upstream version.
  * Added a note to the postinst script telling the user that he/she
    needs to run smbpasswd manually after creating a new /etc/smbpasswd
    from /etc/passwd.

 -- Eloy A. Paris <peloy@debian.org>  Tue, 23 Dec 1997 23:44:37 -0400

samba (1.9.18alpha13-1) unstable; urgency=low

  * New upstream version.

 -- Eloy A. Paris <peloy@debian.org>  Tue, 16 Dec 1997 13:02:32 -0400

samba (1.9.18alpha12-1) unstable; urgency=low

  * New upstream version.
  * Conflicts with the sambades package because the new Samba 1.9.18
    series do not depend on the DES libraries to support encrypted
    passwords.
  * Added parameter "encrypt passwords = yes" to /etc/smb.conf.
  * Compiled with support for quotas in disk_free().
  * Home directories are now exported read only by default.
  * Re-worked debian/rules.
  * Re-worked sample smb.conf.

 -- Eloy A. Paris <peloy@debian.org>  Thu,  4 Dec 1997 22:50:34 -0400

samba (1.9.17p4-1) unstable; urgency=low

  * New upstream version.
  * Made /etc/smb.conf readable by everybody because some Samba utilities
    will fail otherwise when run by non-root users.
  * Dropped PAM support while the PAM libraries are ported to libc6.

 -- Eloy A. Paris <peloy@debian.org>  Tue, 21 Oct 1997 18:08:49 -0400

samba (1.9.17p3-1) unstable; urgency=low

  * New upstream version.
  * Made /etc/smb.conf readable only by root as suggested by smbd's man page.

 -- Eloy A. Paris <peloy@debian.org>  Wed, 15 Oct 1997 09:21:25 -0400

samba (1.9.17p2-2) unstable; urgency=low

  * Running Samba as daemons instead of from inetd.
  * Removing netbios entries in /etc/inetd.conf.

 -- Eloy A. Paris <peloy@debian.org>  Thu, 9 Oct 1997 23:37:25 -0400

samba (1.9.17p2-1) unstable; urgency=low

  * New upstream version that fixes a serious security hole.
  * Removed Debian patches added in 1.9.17-1 and 1.9.17p1-1 because
    these patches are now part of the upstream release.

 -- Eloy A. Paris <peloy@debian.org>  Sun, 28 Sep 1997 22:54:33 -0400

samba (1.9.17p1-1) unstable; urgency=low

  * New upstream version.
  * Defined symbol _LINUX_C_LIB_VERSION_MAJOR as 6 in includes.h to shut up
    compiler warnings.
  * Included rpcsvc/ypclnt.h in includes.h to shut up compiler warnings.
  * Included crypt.h to have function prototype for crypt().
  * Included netinet/tcp.h to have some socket options included.
  * Included netinet/ip.h to have some socket options included.
  * Linking with libcrypt (LIBM='... -lcrypt'). Without including this
    library smbd generates a seg. fault when authenticating users (?).

 -- Eloy A. Paris <debian.org>  Wed, 10 Sep 1997 22:09:18 -0400

samba (1.9.17-1) unstable; urgency=low

  * New upstream version (called the "Browse Fix Release")
  * Added the option --oknodo to the start-stop-daemon invocation in prerm
    script. This was because the prerm was failing because start-stop-daemon
    was returning an error code if no nmbd or smbd daemons were found
    to kill.
  * The function yp_get_default_domain(), referenced in three source
    files was part of libc5 but with libc6 (glibc2) it has been moved
    to libnss_nis. Since the linker was unable to find the function
    I had to add LIBSM='-lnss_nis' to debian/rules.
  * Added -DNO_ASMSIGNALH and -DGLIBC2 to FLAGSM in debian/rules
    because compiling was failing because of conflicts with glibc2.
  * Patched source/includes.h to include termios.h if GLIBC2 is defined.

 -- Eloy A. Paris <peloy@debian.org>  Wed, 27 Aug 1997 08:39:32 -0400

samba (1.9.17alpha5-1) unstable; urgency=low

  * New upstream version.

 -- Eloy A. Paris <peloy@debian.org>  Thu, 14 Aug 1997 18:05:02 -0400

samba (1.9.16p11-3) unstable; urgency=low

  * Fixed accidental omission of /etc/pam.d/samba.

 -- Klee Dienes <klee@debian.org>  Sat, 15 Mar 1997 22:31:26 -0500

samba (1.9.16p11-2) unstable; urgency=low

  * Recompiled against newer PAM libraries.
  * Added /etc/pam.d/samba.

 -- Klee Dienes <klee@debian.org>  Sat, 8 Mar 1997 01:16:28 -0500

samba (1.9.16p11-1) unstable; urgency=low

  * New upstream release.
  * Added PAM support.

 -- Klee Dienes <klee@debian.org>  Tue, 25 Feb 1997 18:00:12 -0500

samba (1.9.16p9-2) unstable; urgency=low

  * minor packaging changes

 -- Klee Dienes <klee@sauron.sedona.com>  Sun, 3 Nov 1996 11:45:37 -0700

samba (1.9.16p9-1) unstable; urgency=low

  * upgraded to new upstream version

 -- Klee Dienes <klee@sauron.sedona.com>  Sat, 26 Oct 1996 21:38:20 -0700

1.9.16alpha10-1:
 960714
 * Removed Package_Revision from control file.
 * Removed -m486 compiler option.
 * Added Architecture, Section and Priority fields to control file.
 * Upgraded to latest upstream version.
 * Uses update-inetd now.
 * Added shadow passwords support.
 * Fixed Bug#1946: nmbd won't browse

1.9.15p4-1:
 951128
 * Upgraded to latest upstream version.
   * Fixed many bugs.
   * Adds Master Browsing support.
 * Converted to ELF.
 * Fixed bug #1825 - nmbd is now killed when removing samba.

1.9.14-1:
 950926 Andrew Howell <andrew@it.com.au>
 * Upgraded to latest version.
 * Fixed Bug #1139 - samba won't print

1.9.14alpha5-1:
 * Fixes killing of inetd problem in debian.postint and debian.postrm 

1.9.14alpha5-0:
 950704 Andrew Howell <andrew@it.com.au>
 * Taken over samba package from Bruce Perens.
 * Upgraded to newest version of samba.

1.9.02-1:
 9-January-1994 Bruce Perens <Bruce@Pixar.com>
 * Added Debian GNU/Linux package maintenance system files, and
   configured for Debian systems.<|MERGE_RESOLUTION|>--- conflicted
+++ resolved
@@ -1,10 +1,3 @@
-<<<<<<< HEAD
-samba (2:3.6.15-1~bpo70+1) wheezy-backports; urgency=low
-
-  * Rebuild for wheezy-backports.
-
- -- Ivo De Decker <ivo.dedecker@ugent.be>  Wed, 29 May 2013 20:36:54 +0200
-=======
 samba (2:3.6.16-1) unstable; urgency=low
 
   * Team upload.
@@ -18,7 +11,12 @@
   * New upstream release
 
  -- Ivo De Decker <ivo.dedecker@ugent.be>  Wed, 19 Jun 2013 21:05:07 +0200
->>>>>>> 8ada4cb1
+
+samba (2:3.6.15-1~bpo70+1) wheezy-backports; urgency=low
+
+  * Rebuild for wheezy-backports.
+
+ -- Ivo De Decker <ivo.dedecker@ugent.be>  Wed, 29 May 2013 20:36:54 +0200
 
 samba (2:3.6.15-1) unstable; urgency=high
 
