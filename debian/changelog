<<<<<<< HEAD
samba (2:3.6.14-1ubuntu1) saucy; urgency=low

  * Merge from Debian unstable.  Remaining changes:
    + debian/patches/VERSION.patch:
      - set SAMBA_VERSION_SUFFIX to Ubuntu.
    + debian/smb.conf:
      - add "(Samba, Ubuntu)" to server string.
      - comment out the default [homes] share, and add a comment about
        "valid users = %S" to show users how to restrict access to
        \\server\username to only username.
    + debian/samba-common.config:
      - Do not change priority to high if dhclient3 is installed.
      - Use priority medium instead of high for the workgroup question.
    + debian/control:
      - Don't build against or suggest ctdb.
      - Add dependency on samba-common-bin to samba.
    + Add ufw integration:
      - Created debian/samba.ufw.profile
      - debian/rules, debian/samba.install: install profile.
      - debian/control: have samba suggest ufw.
    + Add apport hook:
      - Created debian/source_samba.py.
      - debian/rules, debian/samba-common-bin.install: install hook.
    + Switch to upstart:
      - Added debian/samba.{nmbd,smbd}.upstart.
      - Added debian/winbind.upstart.
      - debian/samba.logrotate, debian/samba-common.dhcp, debian/samba.if-up:
        Make upstart compatible.
    + d/rules: Drop explicit configuration options for ctdb.

 -- James Page <james.page@ubuntu.com>  Sun, 05 May 2013 17:45:14 -0700
=======
samba (2:3.6.15-2) UNRELEASED; urgency=low

  * Drop support for running smbd from inetd; this is not well-supported
    upstream, and can't correctly handle all of the long-running services
    that are needed as part of modern samba.  Closes: #707622.

 -- Steve Langasek <vorlon@debian.org>  Mon, 13 May 2013 11:57:53 -0700

samba (2:3.6.15-1) unstable; urgency=high

  * Team upload.
  * New upstream bugfix release. Closes: #707042
  * Update VCS URL's for new git repo. 
  * The recommends for the separate libnss-winbind and libpam-winbind
    packages needed for the upgrade of winbind from squeeze to wheezy are no
    longer needed. Lowering them to suggests.
    Closes: #706434, #674853

 -- Ivo De Decker <ivo.dedecker@ugent.be>  Thu, 09 May 2013 11:55:03 +0200
>>>>>>> aac8841e

samba (2:3.6.14-1) unstable; urgency=low

  * Team upload.
  * New upstream release

 -- Ivo De Decker <ivo.dedecker@ugent.be>  Sat, 04 May 2013 22:02:15 +0200

samba (2:3.6.13-2) experimental; urgency=low

  * Team upload.
  * Move binary files out of /etc/samba to /var/lib/samba,
    where they belong according to the FHS:
    - schannel_store.tdb
    - idmap2.tdb
    - MACHINE.sid
    Closes: #454770

 -- Ivo De Decker <ivo.dedecker@ugent.be>  Sun, 21 Apr 2013 12:54:03 +0200

samba (2:3.6.13-1) experimental; urgency=low

  * Team upload.
  * New upstream release
  * samba: Suggests winbind. Closes: #689857

 -- Ivo De Decker <ivo.dedecker@ugent.be>  Mon, 18 Mar 2013 21:29:58 +0100

samba (2:3.6.12-1) experimental; urgency=low

  * Team upload.
  * Security update, fixing the following issues:
    - CVE-2013-0213: Clickjacking issue in SWAT
    - CVE-2013-0214: Potential XSRF in SWAT
  * New upstream release
  * Install pkgconfig file in libsmbclient-dev. Closes: #700643

 -- Ivo De Decker <ivo.dedecker@ugent.be>  Sun, 17 Feb 2013 22:25:34 +0100

samba (2:3.6.10-1) experimental; urgency=low

  * New upstream release

 -- Christian Perrier <bubulle@debian.org>  Sat, 15 Dec 2012 08:03:03 +0100

samba (2:3.6.9-1ubuntu1) raring; urgency=low

  * Merge from Debian experimental, remaining changes: 
    + debian/patches/VERSION.patch:
      - set SAMBA_VERSION_SUFFIX to Ubuntu.
    + debian/smb.conf:
      - add "(Samba, Ubuntu)" to server string.
      - comment out the default [homes] share, and add a comment about
        "valid users = %S" to show users how to restrict access to
        \\server\username to only username.
    + debian/samba-common.config:
      - Do not change priority to high if dhclient3 is installed.
      - Use priority medium instead of high for the workgroup question.
    + debian/control:
      - Don't build against or suggest ctdb.
      - Add dependency on samba-common-bin to samba.
    + Add ufw integration:
      - Created debian/samba.ufw.profile
      - debian/rules, debian/samba.install: install profile.
      - debian/control: have samba suggest ufw.
    + Add apport hook:
      - Created debian/source_samba.py.
      - debian/rules, debian/samba-common-bin.install: install hook.
    + Switch to upstart:
      - Added debian/samba.{nmbd,smbd}.upstart.
      - Added debian/winbind.upstart.
      - debian/samba.logrotate, debian/samba-common.dhcp, debian/samba.if-up:
        Make upstart compatible.
    + d/rules: Drop explicit configuration options for ctdb.
  * Dropped changes; included upstream:
    + d/patches/cups-1.6.1_compat.patch: Cherry picked patch from upstream VCS
      for compatibility with cups >= 1.6.
    + Change "net share allowedusers" to use RPC call that works with
      Microsoft Windows 2008 r2.

 -- James Page <james.page@ubuntu.com>  Fri, 23 Nov 2012 14:34:04 +0000

samba (2:3.6.9-1) experimental; urgency=low

  * New upstream release

 -- Christian Perrier <bubulle@debian.org>  Thu, 01 Nov 2012 08:17:29 +0100

samba (2:3.6.8-1) experimental; urgency=low

  * New upstream release.

 -- Christian Perrier <bubulle@debian.org>  Tue, 18 Sep 2012 07:13:41 +0200

samba (2:3.6.7-1) experimental; urgency=low

  * New upstream release.

 -- Christian Perrier <bubulle@debian.org>  Sat, 11 Aug 2012 21:37:38 +0200

samba (2:3.6.6-3ubuntu5) quantal; urgency=low

  * Change "net share allowedusers" to use RPC call that works with
    Microsoft Windows 2008 r2 (LP: #1061244).

 -- Olly Betts <olly@survex.com>  Fri, 05 Oct 2012 12:52:33 +0100

samba (2:3.6.6-3ubuntu4) quantal; urgency=low

  * Drop --upstart-only option when installing upstart configuration for
    winbind - its not required in this case. 

 -- James Page <james.page@ubuntu.com>  Wed, 12 Sep 2012 21:08:52 +0100

samba (2:3.6.6-3ubuntu3) quantal; urgency=low

  * Decouple startup of smbd from cups (LP: #1047262):
    - d/samba.smbd.upstart: Revert changes made in 2:3.6.6-3ubuntu2.
    - d/samba.reload-smbd.upstart: Add upstart task which reloads smbd
      once cups has started, ensuring that smbd startup is decoupled
      from cups.
    - d/rules: Install reload-smbd upstart configuration, don't try to 
      start on install.
  * Install winbind upstart configuration file with --upstart-only option
    for consistency with samba package.

 -- James Page <james.page@ubuntu.com>  Wed, 12 Sep 2012 13:24:16 +0100

samba (2:3.6.6-3ubuntu2) quantal; urgency=low

  * Ensure samba can query cups for printer information on startup
    (LP: #1047262):
    - d/samba.smbd.upstart: Optionally wait for cups to be in state
      'running' if cups is installed.

 -- James Page <james.page@ubuntu.com>  Fri, 07 Sep 2012 10:58:08 +0100

samba (2:3.6.6-3ubuntu1) quantal; urgency=low

  * Merge from Debian unstable; remaining changes:
    + debian/patches/VERSION.patch:
      - set SAMBA_VERSION_SUFFIX to Ubuntu.
    + debian/smb.conf:
      - add "(Samba, Ubuntu)" to server string.
      - comment out the default [homes] share, and add a comment about
        "valid users = %S" to show users how to restrict access to
        \\server\username to only username.
    + debian/samba-common.config:
      - Do not change priority to high if dhclient3 is installed.
      - Use priority medium instead of high for the workgroup question.
    + debian/control:
      - Don't build against or suggest ctdb.
      - Add dependency on samba-common-bin to samba.
    + Add ufw integration:
      - Created debian/samba.ufw.profile
      - debian/rules, debian/samba.install: install profile.
      - debian/control: have samba suggest ufw.
    + Add apport hook:
      - Created debian/source_samba.py.
      - debian/rules, debian/samba-common-bin.install: install hook.
    + Switch to upstart:
      - Added debian/samba.{nmbd,smbd}.upstart.
      - Added debian/winbind.upstart.
      - debian/samba.logrotate, debian/samba-common.dhcp, debian/samba.if-up:
        Make upstart compatible.
    + d/rules: Drop explicit configuration options for ctdb.
  * d/patches/cups-1.6.1_compat.patch: Cherry picked patch from upstream VCS
    for compatibility with cups >= 1.6. 

 -- James Page <james.page@ubuntu.com>  Wed, 08 Aug 2012 10:36:23 +0000

samba (2:3.6.6-3) unstable; urgency=low

  [ Ansgar Burchardt ]
  * debian/rules: Use xz compression for binary packages.
    Closes: #683899

 -- Christian Perrier <bubulle@debian.org>  Sun, 05 Aug 2012 12:19:12 +0200

samba (2:3.6.6-2ubuntu1) quantal; urgency=low

  * Merge from Debian unstable; remaining changes: 
    + debian/patches/VERSION.patch:
      - set SAMBA_VERSION_SUFFIX to Ubuntu.
    + debian/smb.conf:
      - add "(Samba, Ubuntu)" to server string.
      - comment out the default [homes] share, and add a comment about
        "valid users = %S" to show users how to restrict access to
        \\server\username to only username.
    + debian/samba-common.config:
      - Do not change priority to high if dhclient3 is installed.
      - Use priority medium instead of high for the workgroup question.
    + debian/control:
      - Don't build against or suggest ctdb.
      - Add dependency on samba-common-bin to samba.
    + Add ufw integration:
      - Created debian/samba.ufw.profile
      - debian/rules, debian/samba.install: install profile.
      - debian/control: have samba suggest ufw.
    + Add apport hook:
      - Created debian/source_samba.py.
      - debian/rules, debian/samba-common-bin.install: install hook.
    + Switch to upstart:
      - Added debian/samba.{nmbd,smbd}.upstart.
      - debian/samba.logrotate, debian/samba-common.dhcp, debian/samba.if-up:
        Make upstart compatible.
  * Dropped:
    + d/patches/lp_970679_fix-large-groups.patch: included in 3.6.6 release.
  * d/winbind.upstart: converted winbind init script to upstart (LP: #612958).
  * d/rules: Drop explicit configuration options for ctdb.

 -- James Page <james.page@ubuntu.com>  Wed, 04 Jul 2012 16:12:32 +0100

samba (2:3.6.6-2) unstable; urgency=low

  * Restore the DHCP hook.

 -- Steve Langasek <vorlon@debian.org>  Wed, 27 Jun 2012 09:31:15 -0700

samba (2:3.6.6-1) unstable; urgency=low

  [ Ivo De Decker ]
  * Only enable swat in inetd.conf on first install. Closes: #658245 
  * Minor lintian fixes. 
  * Remove DHCP hook. Closes: #652942, #629406, #649100
  * Don't reload smbd when running from inetd. Closes: #678741 
  * Don't start smbd when guest account doesn't exist. Closes: #653382
  * Only export public symbols in libsmbclient and libwbclient.

  [ Christian Perrier ]
  * New upstream version

 -- Christian Perrier <bubulle@debian.org>  Wed, 27 Jun 2012 06:03:17 +0200

samba (2:3.6.5-7) unstable; urgency=low

  * Allow installing smbclient package together with newer versions of
    samba4-clients, which no longer ship the smbclient and nmblookup
    binaries.

 -- Jelmer Vernooij <jelmer@debian.org>  Mon, 11 Jun 2012 13:19:24 +0200

samba (2:3.6.5-6) unstable; urgency=high

  [ Ivo De Decker ]
  * Update symbols file for linux-only symbols in libsmbclient. This should
    fix the FTBFS on kfreebsd and hurd. Closes: #676170
  * Enable ctdb for non-linux archs. 
  * Remove old if-up script during upgrade.

 -- Christian Perrier <bubulle@debian.org>  Wed, 06 Jun 2012 19:10:02 +0200

samba (2:3.6.5-5) unstable; urgency=low

  [ Christian Perrier ]
  * Make libpam-winbind depend on libnss-winbind.

  [ Ivo De Decker ]
  * Update symbols file for libsmbclient and libwbclient0
  * Add lintian overrides for examples in samba-doc
  * libpam-winbind: change Depends on libnss-winbind to Recommends
  * libnss-winbind: Suggests libpam-winbind
  * Update package description for winbind, libpam-winbind and libnss-winbind
    to better reflect their content
  * Backport vfs_shadow_copy2 from master, to allow shadow copy to work
    without wide links

  [ Luk Claes ]
  * Ship wbclient.pc file in multiarch safe directory (Closes: #674215).

  [ Sam Morris ]
  * Add libutil_drop_AI_ADDRCONFIG.patch  that allows running nmbd when
    no network interfaces have been assigned an address, therefore
    removing the need for an if-up script. Closes: #640668,#640508

 -- Christian Perrier <bubulle@debian.org>  Sun, 03 Jun 2012 20:00:56 +0200

samba (2:3.6.5-3ubuntu2) quantal; urgency=low

  * d/samba.nmbd.upstart: Ignore the return code of testparm in pre-start;
    it's used to query the configuration NOT to validate it in this context
    which generates alot of bug reports for unrelated configuration issues
    (LP: #791944).

 -- James Page <james.page@ubuntu.com>  Wed, 30 May 2012 21:52:39 +0100

samba (2:3.6.5-3ubuntu1) quantal; urgency=low

  * Merge from Debian unstable, remaining changes:
    + debian/patches/VERSION.patch:
      - set SAMBA_VERSION_SUFFIX to Ubuntu.
    + debian/smb.conf:
      - add "(Samba, Ubuntu)" to server string.
      - comment out the default [homes] share, and add a comment about
        "valid users = %S" to show users how to restrict access to
        \\server\username to only username.
    + debian/samba-common.config:
      - Do not change priority to high if dhclient3 is installed.
      - Use priority medium instead of high for the workgroup question.
    + debian/control:
      - Don't build against or suggest ctdb.
      - Add dependency on samba-common-bin to samba.
    + Add ufw integration:
      - Created debian/samba.ufw.profile
      - debian/rules, debian/samba.install: install profile.
      - debian/control: have samba suggest ufw.
    + Add apport hook:
      - Created debian/source_samba.py.
      - debian/rules, debian/samba-common-bin.install: install hook.
    + Switch to upstart:
      - Added debian/samba.{nmbd,smbd}.upstart.
      - debian/samba.logrotate, debian/samba-common.dhcp, debian/samba.if-up:
        Make upstart compatible.
    + d/patches/lp_970679_fix-large-groups.patch: Cherry picked patch from
      upstream VCS to resolve issue with winbind crashing with groups
      containing more than 1000 members (LP: #970679).

 -- James Page <james.page@ubuntu.com>  Fri, 18 May 2012 13:10:40 +0100

samba (2:3.6.5-3) unstable; urgency=low

  [ Luk Claes ]
  * Ship wbclient.pc so cifs-utils can be built again (Closes: #672733).
  * Activate parallel building. Might need DEB_BUILD_OPTIONS as usual.

  [ Christian Perrier ]
  * Add Breaks and Replaces on libpam-winbind for newly created
    libnss-winbind. Thanks to Colin Watson for pointing this and shame
    on me for not properly checking the transition. Closes: #673122

 -- Christian Perrier <bubulle@debian.org>  Thu, 17 May 2012 10:34:38 +0200

samba (2:3.6.5-2ubuntu2) quantal; urgency=low

  * d/patches/lp_970679_fix-large-groups.patch: Cherry picked patch from
    upstream VCS to resolve issue with winbind crashing with groups 
    containing more than 1000 members (LP: #970679).
  * d/control: Fixup Breaks/Replaces on libnss-winbind so that upgrades
    from libpam-winbind don't break. Thanks to Colin Watson for identifying
    this issue.

 -- James Page <james.page@ubuntu.com>  Wed, 16 May 2012 12:07:40 +0100

samba (2:3.6.5-2ubuntu1) quantal; urgency=low

  * Merge from Debian unstable, remaining changes: 
    + debian/patches/VERSION.patch:
      - set SAMBA_VERSION_SUFFIX to Ubuntu.
    + debian/smb.conf:
      - add "(Samba, Ubuntu)" to server string.
      - comment out the default [homes] share, and add a comment about
        "valid users = %S" to show users how to restrict access to
        \\server\username to only username.
      - Other changes now in Debian packaging.
    + debian/samba-common.config:
      - Do not change priority to high if dhclient3 is installed.
      - Use priority medium instead of high for the workgroup question.
    + debian/control:
      - Don't build against or suggest ctdb.
      - Add dependency on samba-common-bin to samba.
    + Add ufw integration:
      - Created debian/samba.ufw.profile
      - debian/rules, debian/samba.install: install profile.
      - debian/control: have samba suggest ufw.
    + Add apport hook:
      - Created debian/source_samba.py.
      - debian/rules, debian/samba-common-bin.install: install hook.
    + Switch to upstart:
      - Added debian/samba.{nmbd,smbd}.upstart.
      - debian/samba.logrotate, debian/samba-common.dhcp, debian/samba.if-up:
        Make upstart compatible.
  * d/samba.install, d/samba-common-bin.install: Restore apport hook and ufw
    profile (LP: #999764).
  * Dropped:
    + debian/patches/CVE-2012-1182-*.patch: fixed in upstream release 3.6.4.
    + debian/patches/CVE-2012-2111.patch: fixed in upstream release 3.6.5.
    + debian/patches/fix-debuglevel-name-conflict.patch: fixed upstream -
      debug_level is no longer used as a global variable name.
    + debian/patches/error-trans.fix-276472: fixed upstream.

 -- James Page <james.page@ubuntu.com>  Tue, 15 May 2012 17:04:27 +0100

samba (2:3.6.5-2) unstable; urgency=low

  * The yearly "SambaXP bug cleaning party" release. 11 years
    SambaXP, 20 years Samba and counting...
  * Make samba-common "Multi-Arch: foreign"
  * Adapt patch in upstream #7499 and stop nss_wins clobbering other
    daemon's logfiles. Closes: #598313
  * Add some mention about some use for the user information in Kerberos
    environments in the smbspool manpage. Closes: #387266
  * Drop link to no longer provided "Using Samba" documentation in
    HTML documentation summary file. Closes: #604768
  * Provide WHATSNEW.txt in samba-doc too as it is linked from the
    documentation summary file. Do not compress that file.
  * Fix link to WHATSNEW.txt in HTML documentation summary file. This
    is the second part of the fix for #604768
  * Use lp_state_dir() instead of get_dyn_STATEDIR() in
    fhs-filespaths.patch as the latter does indeed hardcode the
    location for passdb.tdb and secrets.tdb to /var/lib/samba
    (the compile-time option for state directory and NOT the configurable
    value). This is left to "state directory" instead of "private dir"
    at least as of now, because if doesn't change anything to the
    current behaviour, but allows the files' location to be configurable
    through "state directory" (and not "private dir").
    Closes: #249873
  * Disable useless smbtorture4 build. Thanks to Ivo De Decker for the patch.
    Closes: #670561
  * Add upstream commit that adds waf source to the buildtools/
    directory. As upstream will, one day or another, merge this, I
    prefer this over removing the waf binary and repack upstream
    tarball.
    Closes: #654499
  * Build-Conflict with python-ldb and python-ldb-dev to avoid build
    failures when some versions of these packages are locally installed.
    Closes: #657314
  * Rename fix-samba.ldip-syntax.patch to fix-samba.ldif-syntax.patch
  * Split NSS modules into a new libnss-winbind binary package.
    Closes: #646292
  * Add a NEWS.Debian entry about the libnss-winbind split and, while at
    it, add an entry for libpam-winbind too (as it will affect upgrades
    from squeeze).
  * Drop code that was moving files around in samba.postinst and
    winbind.postinst for pre-squeeze versions of the package.
  * Drop code that was modifying a deprecated "passdb backend" setting
    in smb.conf for pre-squeeze versions of the package (in 
    samba-common.config).
  * Add Should-Start dependency to winbind init script to guarantee
    that the samba init script is started before winbind if present.
    Closes: #638066
  * Provide a (basic) manpage to smbtorture(1). Closes: #528735
  * Turkish debconf translation update (Atila KOÇ).  Closes: #672447
  * Drop the code that generates an smbpasswd file from the system's
    user list. This adds very long delays on systems with many users,
    including those with external user backends. It also makes much
    less sense nowadays and the use of libpam-smbpass can easily
    fill most of the needs. Closes: #671926
  * Merged from Ubuntu:
    - Set 'usershare allow guests', so that usershare admins are 
      allowed to create public shares in addition to authenticated
      ones.
    - add map to guest = Bad user, maps bad username to guest access.
    This allows for anonymous user shares. Closes: #672497  

 -- Christian Perrier <bubulle@debian.org>  Sat, 12 May 2012 14:30:58 +0200

samba (2:3.6.5-1) unstable; urgency=low

  * New upstream release. Fixes CVE-2012-2111: Incorrect permission
    checks when granting/removing privileges can compromise file
    server security.
  * Build-Depend on debhelper >= 9~ (which is in unstable for a few
    months now)
  * Use "set -e" in maintainer scripts instead of passing -e in the
    shebang line
  * Update Standards to 3.9.3 (checked, no change)

 -- Christian Perrier <bubulle@debian.org>  Tue, 01 May 2012 08:07:39 +0200

samba (2:3.6.4-1) unstable; urgency=low

  [ Christian Perrier ]
  * Two changes in the previous version should indeed read:
    - samba.postinst: Avoid scary pdbedit warnings on first import.
    - samba-common.postinst: Add more informative error message for the case
      where smb.conf was manually deleted.
    Closes: #664509

  [ Jelmer Vernooij ]
  * New upstream release.
   + Fixes CVE-2012-1182: PIDL based autogenerated code allows overwriting
     beyond of allocated array.

 -- Jelmer Vernooij <jelmer@debian.org>  Wed, 11 Apr 2012 23:25:41 +0200

samba (2:3.6.3-2ubuntu2.1) precise-security; urgency=low

  * SECURITY UPDATE: Authenticated user can take ownership of arbitrary files
    and directories
    - debian/patches/CVE-2012-2111.patch: Remove excessive permissions granted
      in account related Local Security Authority remote procedure calls.
      Based on upstream patch.
    - CVE-2012-2111

 -- Tyler Hicks <tyhicks@canonical.com>  Tue, 24 Apr 2012 15:49:30 -0500

samba (2:3.6.3-2ubuntu2) precise-proposed; urgency=low

  * SECURITY UPDATE: Unauthenticated remote code execution via
    RPC calls (LP: #978458)
    - debian/patches/CVE-2012-1182-1.patch: Fix PIDL compiler to generate code
      that uses the same value for array allocation and array length checks.
      Based on upstream patch.
    - debian/patches/CVE-2012-1182-2.patch: Regenerate PIDL generated files
      with the patched PIDL compiler
    - CVE-2012-1182

 -- Tyler Hicks <tyhicks@canonical.com>  Thu, 12 Apr 2012 05:28:44 -0500

samba (2:3.6.3-2ubuntu1) precise; urgency=low

  * Merge from Debian testing. (LP: #958534)
    Remaining changes:
    + debian/patches/VERSION.patch:
      - set SAMBA_VERSION_SUFFIX to Ubuntu.
    + debian/patches/error-trans.fix-276472:
      - Add the translation of Unix Error code -ENOTSUP to NT Error Code
      - NT_STATUS_NOT_SUPPORTED to prevent the Permission denied error.
    + debian/smb.conf:
      - add "(Samba, Ubuntu)" to server string.
      - comment out the default [homes] share, and add a comment about
        "valid users = %S" to show users how to restrict access to
        \\server\username to only username.
      - Set 'usershare allow guests', so that usershare admins are 
        allowed to create public shares in addition to authenticated
        ones.
      - add map to guest = Bad user, maps bad username to guest access.
    + debian/samba-common.config:
      - Do not change priority to high if dhclient3 is installed.
      - Use priority medium instead of high for the workgroup question.
    + debian/control:
      - Don't build against or suggest ctdb.
      - Add dependency on samba-common-bin to samba.
    + Add ufw integration:
      - Created debian/samba.ufw.profile
      - debian/rules, debian/samba.dirs, debian/samba.files: install
        profile
      - debian/control: have samba suggest ufw
    + Add apport hook:
      - Created debian/source_samba.py.
      - debian/rules, debian/samba.dirs, debian/samba-common-bin.files: install
    + Switch to upstart:
      - Add debian/samba.{nmbd,smbd}.upstart.
    + debian/samba.logrotate, debian/samba-common.dhcp, debian/samba.if-up:
      - Make them upstart compatible
    + debian/patches/fix-debuglevel-name-conflict.patch: don't use 'debug_level'
      as a global variable name in an NSS module.

 -- Maarten Bezemer <maarten.bezemer@gmail.com>  Sun, 18 Mar 2012 13:49:29 +0100

samba (2:3.6.3-2) unstable; urgency=low

  [ Christian Perrier ]
  * Fix example samba.ldif syntax. Closes: #659963
  * Set minimal version of tdb ot 1.2.6 in Build-Depends
    (thanks, backports!)
  * Lower priority of debconf question to medium after some pondering.
    After all, we have a sane default. Closes: #662801
  * Merge some Ubuntu patches:
    - samba.config: Avoid scary pdbedit warnings on first import.
    - samba.postinst: Add more informative error message for the case
      where smb.conf was manually deleted.

  [ Maarten Bezemer ]
  * Removed references to the testprns command from documentation
  * Added notes that the smbsh command is not available in this package
    Closes: #662243

  [ Debconf translations ]
  * Indonesian (Arief S Fitrianto).  Closes: #660312
  * Slovak (Ivan Masár).  Closes: #661125

  [ Steve Langasek ]
  * Use Debian copyright-format 1.0 in debian/copyright.

 -- Christian Perrier <bubulle@debian.org>  Mon, 12 Mar 2012 20:49:24 +0100

samba (2:3.6.3-1ubuntu1) precise; urgency=low

  * Merge from Debian testing.  Remaining changes:
    + debian/patches/VERSION.patch:
      - set SAMBA_VERSION_SUFFIX to Ubuntu.
    + debian/patches/error-trans.fix-276472:
      - Add the translation of Unix Error code -ENOTSUP to NT Error Code
      - NT_STATUS_NOT_SUPPORTED to prevent the Permission denied error.
    + debian/smb.conf:
      - add "(Samba, Ubuntu)" to server string.
      - comment out the default [homes] share, and add a comment about
        "valid users = %S" to show users how to restrict access to
        \\server\username to only username.
      - Set 'usershare allow guests', so that usershare admins are 
        allowed to create public shares in addition to authenticated
        ones.
      - add map to guest = Bad user, maps bad username to guest access.
    + debian/samba-common.config:
      - Do not change priority to high if dhclient3 is installed.
      - Use priority medium instead of high for the workgroup question.
    + debian/control:
      - Don't build against or suggest ctdb.
      - Add dependency on samba-common-bin to samba.
    + Add ufw integration:
      - Created debian/samba.ufw.profile
      - debian/rules, debian/samba.dirs, debian/samba.files: install
        profile
      - debian/control: have samba suggest ufw
    + Add apport hook:
      - Created debian/source_samba.py.
      - debian/rules, debian/samba.dirs, debian/samba-common-bin.files: install
    + Switch to upstart:
      - Add debian/samba.{nmbd,smbd}.upstart.
    + debian/samba.logrotate, debian/samba-common.dhcp, debian/samba.if-up:
      - Make them upstart compatible
    + debian/samba.postinst: 
      - Avoid scary pdbedit warnings on first import.
    + debian/samba-common.postinst: Add more informative error message for
      the case where smb.conf was manually deleted
    + debian/patches/fix-debuglevel-name-conflict.patch: don't use 'debug_level'
      as a global variable name in an NSS module.
  * Dropped:
    - debian/patches/fix-samba-printer-browsing.patch: No longer needed.

 -- Chuck Short <zulcss@ubuntu.com>  Tue, 21 Feb 2012 09:06:34 -0500

samba (2:3.6.3-1) unstable; urgency=low

  [ Christian Perrier ]
  * New upstream release
  * Fixes CVE-2012-0817:
    The Samba File Serving daemon (smbd) in Samba versions
    3.6.0 to 3.6.2 is affected by a memory leak that can
    cause a server denial of service.

  [ Debconf translations ] 
  * Polish (Michał Kułach).  Closes: #657770

 -- Christian Perrier <bubulle@debian.org>  Tue, 31 Jan 2012 22:09:39 +0100

samba (2:3.6.2-1) unstable; urgency=low

  * New upstream release
  * Drop bug_601406_fix-perl-path-in-example.patch (applied upstream)

 -- Christian Perrier <bubulle@debian.org>  Fri, 27 Jan 2012 21:38:52 +0100

samba (2:3.6.1-3ubuntu3) precise; urgency=low

  * debian/patches/fix-samba-printer-browsing.patch:
    Fix samba printer browsing crasher. (LP: #911888)

 -- Chuck Short <zulcss@ubuntu.com>  Mon, 23 Jan 2012 10:47:41 -0500

samba (2:3.6.1-3ubuntu2) precise; urgency=low

  * Add missing Multi-Arch: foreign flag on samba-common.
  * Drop unnecessary delta on debian/samba.dirs.

 -- Steve Langasek <steve.langasek@ubuntu.com>  Tue, 03 Jan 2012 05:14:18 +0000

samba (2:3.6.1-3ubuntu1) precise; urgency=low

  * Merge from Debian testing.  Remaining changes:
    + debian/patches/VERSION.patch:
      - set SAMBA_VERSION_SUFFIX to Ubuntu.
    + debian/patches/error-trans.fix-276472:
      - Add the translation of Unix Error code -ENOTSUP to NT Error Code
      - NT_STATUS_NOT_SUPPORTED to prevent the Permission denied error.
    + debian/smb.conf:
      - add "(Samba, Ubuntu)" to server string.
      - comment out the default [homes] share, and add a comment about
        "valid users = %S" to show users how to restrict access to
        \\server\username to only username.
      - Set 'usershare allow guests', so that usershare admins are 
        allowed to create public shares in addition to authenticated
        ones.
      - add map to guest = Bad user, maps bad username to guest access.
    + debian/samba-common.config:
      - Do not change priority to high if dhclient3 is installed.
      - Use priority medium instead of high for the workgroup question.
    + debian/control:
      - Don't build against or suggest ctdb.
      - Add dependency on samba-common-bin to samba.
    + Add ufw integration:
      - Created debian/samba.ufw.profile
      - debian/rules, debian/samba.dirs, debian/samba.files: install
        profile
      - debian/control: have samba suggest ufw
    + Add apport hook:
      - Created debian/source_samba.py.
      - debian/rules, debian/samba.dirs, debian/samba-common-bin.files: install
    + Switch to upstart:
      - Add debian/samba.{nmbd,smbd}.upstart.
    + debian/samba.logrotate, debian/samba-common.dhcp, debian/samba.if-up:
      - Make them upstart compatible
    + debian/samba.postinst: 
      - Avoid scary pdbedit warnings on first import.
    + debian/samba-common.postinst: Add more informative error message for
      the case where smb.conf was manually deleted
    + debian/patches/fix-debuglevel-name-conflict.patch: don't use 'debug_level'
      as a global variable name in an NSS module 
    + Dropped:
      - debian/patches/error-trans.fix-276472
      - debian/patches/fix-debuglevel-name-conflict.patch

 -- Chuck Short <zulcss@ubuntu.com>  Wed, 21 Dec 2011 13:18:04 +0000

samba (2:3.6.1-3) unstable; urgency=low

  [ Sam Hartman ]
  * Increase libkrb5-dev dependency to avoid depending on
    krb5_locate_kdc, Closes: #650541

  [ Steve Langasek ]
  * Fix the libpam-winbind description to more accurately identify the
    protocols being used by nss_wins.  Closes: #650091.

 -- Christian Perrier <bubulle@debian.org>  Thu, 01 Dec 2011 21:56:52 +0100

samba (2:3.6.1-2) unstable; urgency=low

  * Merge changes from 3.5.11~dfsg-4 and unreleased -5 in unstable branch
  * debian/patches/initialize_password_db-null-deref: Avoid null
    dereference in initialize_password_db().  Closes LP: #829221.
  * Mark samba-common Multi-Arch: foreign.

 -- Christian Perrier <bubulle@debian.org>  Sun, 27 Nov 2011 19:06:39 +0100

samba (2:3.6.1-1) experimental; urgency=low

  * New upstream release

 -- Christian Perrier <bubulle@debian.org>  Sat, 22 Oct 2011 10:56:17 +0200

samba (2:3.6.0-1) experimental; urgency=low

  * New upstream release
  * Resync with packaging changes in 3.5 branch between 3.5.8~dfsg1
    and 3.5.11~dfsg-1
  * Drop wbc_async.h from libwbclient-dev as, according to upstream's
    commit c0a7c9f99188ebb3cd27094b9364449bcc2f80d8, " its only user is
    smbtorture3"

 -- Christian Perrier <bubulle@debian.org>  Thu, 11 Aug 2011 09:14:53 +0200

samba (2:3.6.0~rc3-1) experimental; urgency=low

  * New upstream version

 -- Christian Perrier <bubulle@debian.org>  Fri, 29 Jul 2011 23:11:10 +0200

samba (2:3.6.0~rc2-1) experimental; urgency=low

  * New upstream version

 -- Christian Perrier <bubulle@debian.org>  Tue, 07 Jun 2011 23:09:41 +0200

samba (2:3.6.0~rc1-2) experimental; urgency=low

  * Use --with-nmbdsocketdir=/var/run/samba to have nmbd socket file
    in an existing directory. Closes: #628121

 -- Christian Perrier <bubulle@debian.org>  Fri, 27 May 2011 15:35:44 +0200

samba (2:3.6.0~rc1-1) experimental; urgency=low

  * New upstream release

 -- Christian Perrier <bubulle@debian.org>  Thu, 19 May 2011 22:26:08 +0200

samba (2:3.6.0~pre3-1) experimental; urgency=low

  [ Christian Perrier ]
  * New upstream release
  * add "#include "fcntl.h"" to idmap_tdb2.c to get it compiled
  * samba-doc-pdf: add Samba3-HOWTO.pdf from pre1 as it
    was forgotten upstream
  * libwbclient0.symbols: dropped several symbols related to
    asynchronous actions that weren't working anyway (according
    to Kai Blin at SambaXP)

  [ Mathieu Parent ]
  * Build against libctdb-dev (>= 1.10+git20110412) to have required control:
    CTDB_CONTROL_SCHEDULE_FOR_DELETION. 

 -- Christian Perrier <bubulle@debian.org>  Mon, 09 May 2011 11:29:52 +0200

samba (2:3.5.11~dfsg-4ubuntu4) precise; urgency=low

  * fix LP: #907227 - Bump build dependency on libkrb5-dev to (>= 1.10+dfsg~) to
    make sure we're not getting any private symbols
    (see http://bugs.debian.org/cgi-bin/bugreport.cgi?bug=650541)
    - update debian/changelog
  * Mark Debian Vcs-* entries as XS-Debian-Vcs-*
    - update debian/control

 -- Micah Gersten <micahg@ubuntu.com>  Wed, 21 Dec 2011 03:45:34 -0600

samba (2:3.5.11~dfsg-4ubuntu3) precise; urgency=low

  * Rebuild with dpkg 1.16.1.1ubuntu2 to restore full hardening support.

 -- Colin Watson <cjwatson@ubuntu.com>  Tue, 01 Nov 2011 17:19:39 -0400

samba (2:3.5.11~dfsg-4ubuntu2) precise; urgency=low

  * debian/samba.if-up: fix an overlooked syntax error in the hook.
    LP: #881579.

 -- Steve Langasek <steve.langasek@ubuntu.com>  Thu, 27 Oct 2011 21:45:32 +0000

samba (2:3.5.11~dfsg-4ubuntu1) precise; urgency=low

  * Merge from Debian unstable, remaining changes:
    + debian/patches/VERSION.patch:
      - set SAMBA_VERSION_SUFFIX to Ubuntu.
    + debian/patches/error-trans.fix-276472:
      - Add the translation of Unix Error code -ENOTSUP to NT Error Code
      - NT_STATUS_NOT_SUPPORTED to prevent the Permission denied error.
    + debian/smb.conf:
      - add "(Samba, Ubuntu)" to server string.
      - comment out the default [homes] share, and add a comment about
        "valid users = %S" to show users how to restrict access to
        \\server\username to only username.
      - Set 'usershare allow guests', so that usershare admins are 
        allowed to create public shares in addition to authenticated
        ones.
      - add map to guest = Bad user, maps bad username to guest access.
    + debian/samba-common.config:
      - Do not change priority to high if dhclient3 is installed.
      - Use priority medium instead of high for the workgroup question.
    + debian/control:
      - Don't build against or suggest ctdb.
      - Add dependency on samba-common-bin to samba.
    + Add ufw integration:
      - Created debian/samba.ufw.profile
      - debian/rules, debian/samba.dirs, debian/samba.files: install
        profile
      - debian/control: have samba suggest ufw
    + Add apport hook:
      - Created debian/source_samba.py.
      - debian/rules, debian/samba.dirs, debian/samba-common-bin.files: install
    + Switch to upstart:
      - Add debian/samba.{nmbd,smbd}.upstart.
    + debian/samba.logrotate, debian/samba-common.dhcp, debian/samba.if-up:
      - Make them upstart compatible
    + debian/samba.postinst: 
      - Avoid scary pdbedit warnings on first import.
    + debian/samba-common.postinst: Add more informative error message for
      the case where smb.conf was manually deleted
    + debian/patches/fix-debuglevel-name-conflict.patch: don't use 'debug_level'
      as a global variable name in an NSS module 
  * Dropped changes, included in Debian:
    + debian/rules:
      - Add BIND_NOW to maximize benefit of RELRO hardening.
  * Mark samba-common Multi-Arch: foreign.

 -- Steve Langasek <steve.langasek@ubuntu.com>  Thu, 27 Oct 2011 18:15:44 +0000

samba (2:3.5.11~dfsg-4) unstable; urgency=low

  * Lintian override for libpam-winbind; it's not a shared library so doesn't
    really need the pre-depends on multiarch-support.
  * export DEB_BUILD_MAINT_OPTIONS := hardening=+bindnow, taken from Ubuntu.

 -- Steve Langasek <vorlon@debian.org>  Fri, 21 Oct 2011 16:01:29 -0700

samba (2:3.5.11~dfsg-3) unstable; urgency=low

  * Split winbind into separate packages, winbind and libpam-winbind,
    with the latter marked Multi-Arch: same and the former marked
    Multi-Arch: foreign, so that we can install multiple copies of the
    pam module and nss modules on the same system.

 -- Steve Langasek <vorlon@debian.org>  Fri, 21 Oct 2011 20:00:13 +0000

samba (2:3.5.11~dfsg-2ubuntu3) precise; urgency=low

  * Cherry-pick winbind multiarch support from Debian svn.

 -- Steve Langasek <steve.langasek@ubuntu.com>  Fri, 21 Oct 2011 23:02:15 +0000

samba (2:3.5.11~dfsg-2ubuntu2) precise; urgency=low

  * Drop the added Breaks on cups, since it's a breaks against a specific
    version of cups from the long-gone maverick devel cycle.
  * Add tdb-tools Recommends, somehow dropped in a merge; trivial package
    size and already in main, so doesn't look like there's a reason to
    diverge.
  * Drop conflicts on likewise-open, only relevant for upgrades from hardy.
  * Use the new 'DEB_BUILD_MAINT_OPTIONS := hardening=+bindnow' method of
    requesting bindnow.
  * Drop unnecessary change to debian/samba-common.dhcp.
  * Stop removing /etc/network/if-up.d/samba in the samba preinst, the
    package is just going to add it right back since we still ship it.
  * Improvements to debian/samba.if-up:
    - revert wrong fix for bug #659499; there's no way the error message
      could have come from this version of the script, we aren't
      invoking /etc/init.d/samba.
    - use invoke-rc.d to start nmbd, so that we don't start it out in case
      there's (somehow) a policy against it in place
    - dump stderr from the 'status' command, which we don't care about
    - if 'invoke-rc.d nmbd start' fails, return the error instead of silently
      suppressing it.
  * Use 'reload' instead of looking at PID files in debian/samba.logrotate.

 -- Steve Langasek <steve.langasek@ubuntu.com>  Fri, 21 Oct 2011 22:50:05 +0000

samba (2:3.5.11~dfsg-2ubuntu1) precise; urgency=low

  * Merge from debian testing.  Remaining changes:
    + debian/patches/VERSION.patch:
      - set SAMBA_VERSION_SUFFIX to Ubuntu.
    + debian/patches/error-trans.fix-276472:
      - Add the translation of Unix Error code -ENOTSUP to NT Error Code
      - NT_STATUS_NOT_SUPPORTED to prevent the Permission denied error.
    + debian/smb.conf:
      - add "(Samba, Ubuntu)" to server string.
      - comment out the default [homes] share, and add a comment about
        "valid users = %S" to show users how to restrict access to
        \\server\username to only username.
      - Set 'usershare allow guests', so that usershare admins are 
        allowed to create public shares in addition to authenticated
        ones.
      - add map to guest = Bad user, maps bad username to guest access.
    + debian/samba-common.config:
      - Do not change priority to high if dhclient3 is installed.
      - Use priority medium instead of high for the workgroup question.
    + debian/control:
      - Make libwbclient0 replace/conflict with hardy's likewise-open.
      - Don't build against or suggest ctdb.
      - Add dependency on samba-common-bin to samba.
      - Add cups breaks to push the package to also upgrade cups (LP: #639768)
    + debian/rules:
      - Add BIND_NOW to maximize benefit of RELRO hardening.
    + Add ufw integration:
      - Created debian/samba.ufw.profile
      - debian/rules, debian/samba.dirs, debian/samba.files: install
        profile
      - debian/control: have samba suggest ufw
    + Add apport hook:
      - Created debian/source_samba.py.
      - debian/rules, debian/samba.dirs, debian/samba-common-bin.files: install
    + Switch to upstart:
      - Add debian/samba.{nmbd,smbd}.upstart.
    + debian/samba.postinst: 
      - Avoid scary pdbedit warnings on first import.
    + debian/samba-common.postinst: Add more informative error message for
      the case where smb.conf was manually deleted
    + debian/samba.logrotate: Make it upstart compatible
    + debian/samba-common.dhcp: Fix typo to get a proper parsing in
      /etc/samba/dhcp.
    + debian/patches/fix-debuglevel-name-conflict.patch: Re-add patch that
      got dropped.

 -- Chuck Short <zulcss@ubuntu.com>  Tue, 18 Oct 2011 05:34:47 +0000

samba (2:3.5.11~dfsg-2) unstable; urgency=low

  * Don't export DEB_HOST_ARCH_OS in debian/rules, this is only used locally.
  * Use dh_links instead of manually creating directories and symlinks from
    debian/rules.
  * Switch from dh_movefiles to dh_install and adjust for debhelper compat
    level 7, in preparation for moving to dh(1).
  * Where possible, use dh_installman and dh_install's support for target
    directories instead of moving files around in debian/rules.
  * We don't need to mess with perms on usr/include/libsmbclient.h anymore
    in debian/rules, the upstream install target gets it right
  * Use debian/clean instead of removing left-behind files by hand in the
    clean target
  * Convert debian/rules to dh(1).
  * Don't run debconf-updatepo on clean; not worth the divergence in
    debian/rules anymore :)
  * Don't install debian/README.build in the package; this is really only
    relevant in the source.
  * Bump to debhelper compat level 9 and build libraries for multiarch.
  * Drop Makefile.internal from libsmbclient-dev examples so that we can mark
    libsmbclient-dev Multi-Arch: same.
  * Bump build-depends on debhelper to 8.9.4, so we ensure we have
    dpkg-buildflags by default and get full build hardening enabled out of
    the box - critical for a server like samba.
  * Use DH_ALWAYS_EXCLUDE instead of passing override options to
    dh_installexamples.
  * Pass --sourcedirectory=source3 to dh instead of having to pass it to each
    dh_auto_* command.
  * Ironically, this means that we have to manually disable dh_auto_test,
    which now finds the makefile targets but doesn't work unless we build an
    extra wrapper library into our binaries that we don't want.
  * Drop a few configure options from debian/rules that shadow the built-in
    defaults.
  * debian/libsmbclient.lintian-overrides: yes, we know the package name
    doesn't match the soname - and it never should until there's an ABI
    change.

 -- Steve Langasek <vorlon@debian.org>  Fri, 07 Oct 2011 21:36:43 -0700

samba (2:3.5.11~dfsg-1ubuntu2) oneiric; urgency=low

  * debian/patches/fix-debuglevel-name-conflict.patch:
    Re-add patch that was mistakenly dropped. (LP: #529714) 

 -- Chuck Short <zulcss@ubuntu.com>  Fri, 30 Sep 2011 13:08:34 -0400

samba (2:3.5.11~dfsg-1ubuntu1) oneiric; urgency=low

  * Merge from debian unstable.  Remaining changes:
    + debian/patches/VERSION.patch:
      - set SAMBA_VERSION_SUFFIX to Ubuntu.
    + debian/patches/error-trans.fix-276472:
      - Add the translation of Unix Error code -ENOTSUP to NT Error Code
      - NT_STATUS_NOT_SUPPORTED to prevent the Permission denied error.
    + debian/smb.conf:
      - add "(Samba, Ubuntu)" to server string.
      - comment out the default [homes] share, and add a comment about
        "valid users = %S" to show users how to restrict access to
        \\server\username to only username.
      - Set 'usershare allow guests', so that usershare admins are 
        allowed to create public shares in addition to authenticated
        ones.
      - add map to guest = Bad user, maps bad username to guest access.
    + debian/samba-common.config:
      - Do not change priority to high if dhclient3 is installed.
      - Use priority medium instead of high for the workgroup question.
    + debian/mksmbpasswd.awk:
      - Do not add user with UID less than 1000 to smbpasswd
    + debian/control:
      - Make libwbclient0 replace/conflict with hardy's likewise-open.
      - Don't build against or suggest ctdb.
      - Add dependency on samba-common-bin to samba.
      - Add cups breaks to push the package to also upgrade cups (LP: #639768)
    + debian/rules:
      - enable "native" PIE hardening.
      - Add BIND_NOW to maximize benefit of RELRO hardening.
    + Add ufw integration:
      - Created debian/samba.ufw.profile
      - debian/rules, debian/samba.dirs, debian/samba.files: install
        profile
      - debian/control: have samba suggest ufw
    + Add apport hook:
      - Created debian/source_samba.py.
      - debian/rules, debian/samba.dirs, debian/samba-common-bin.files: install
    + Switch to upstart:
      - Add debian/samba.{nmbd,smbd}.upstart.
      - Don't ship the /etc/network/if-up.d file.
    + debian/samba.postinst: 
      - Fixed bashism.
      - Avoid scary pdbedit warnings on first import.
    + debian/samba-common.postinst: Add more informative error message for
      the case where smb.conf was manually deleted
    + debian/samba.logrotate: Make it upstart compatible
    + debian/samba-common.dhcp: Fix typo to get a proper parsing in
      /etc/samba/dhcp.

 -- Marc Deslauriers <marc.deslauriers@ubuntu.com>  Thu, 11 Aug 2011 12:52:17 -0400

samba (2:3.5.11~dfsg-1) unstable; urgency=low

  * New upstream release

 -- Christian Perrier <bubulle@debian.org>  Fri, 05 Aug 2011 20:12:01 +0200

samba (2:3.5.10~dfsg-1) unstable; urgency=low

  * New upstream release
  * Security update, fixing the following issues:
    - CVE-2011-2694: possible XSS attack in SWAT
    - CVE-2011-2522: Cross-Site Request Forgery vulnerability in SWAT

 -- Christian Perrier <bubulle@debian.org>  Thu, 28 Jul 2011 12:19:01 +0200

samba (2:3.5.9~dfsg-1ubuntu1) oneiric; urgency=low

  * Merge from debian unstable.  Remaining changes:
    + debian/patches/VERSION.patch:
      - set SAMBA_VERSION_SUFFIX to Ubuntu.
    + debian/smb.conf:
      - add "(Samba, Ubuntu)" to server string.
      - comment out the default [homes] share, and add a comment about
        "valid users = %S" to show users how to restrict access to
        \\server\username to only username.
      - Set 'usershare allow guests', so that usershare admins are 
        allowed to create public shares in addition to authenticated
        ones.
      - add map to guest = Bad user, maps bad username to guest access.
    + debian/samba-common.config:
      - Do not change priority to high if dhclient3 is installed.
      - Use priority medium instead of high for the workgroup question.
    + debian/mksmbpasswd.awk:
      - Do not add user with UID less than 1000 to smbpasswd
    + debian/control:
      - Make libwbclient0 replace/conflict with hardy's likewise-open.
      - Don't build against or suggest ctdb.
      - Add dependency on samba-common-bin to samba.
      - Add cuups breaks to push the package to aslo upgrade cups (LP: #639768)
    + debian/rules:
      - enable "native" PIE hardening.
      - Add BIND_NOW to maximize benefit of RELRO hardening.
    + Add ufw integration:
      - Created debian/samba.ufw.profile
      - debian/rules, debian/samba.dirs, debian/samba.files: install
        profile
      - debian/control: have samba suggest ufw
    + Add apport hook:
      - Created debian/source_samba.py.
      - debian/rules, debian/samba.dirs, debian/samba-common-bin.files: install
    + Switch to upstart:
      - Add debian/samba.{nmbd,smbd}.upstart.
      - Don't ship the /etc/network/if-up.d file.
    + debian/samba.postinst: 
      - Fixed bashism.
      - Avoid scary pdbedit warnings on first import.
    + debian/samba-common.postinst: Add more informative error message for
      the case where smb.conf was manually deleted
    + debian/samba.logrotate: Make it upstart compatible
    + debian/samba-common.dhcp: Fix typo to get a proper parsing in
      /etc/samba/dhcp.
    + Dropped:
      - debian/patches/fix-upstream-lp-738968.patch: Fixed upstream.
      - debian/patches/fix-debuglevel-name-conflict.patch: Fixed upstream.

 -- Chuck Short <zulcss@ubuntu.com>  Sat, 18 Jun 2011 18:12:40 +0100

samba (2:3.5.9~dfsg-1) unstable; urgency=low

  * New upstream release
  * Add "--quiet" to start-stop-daemon call in reload target in init
    script. Closes: #572483
  * Add examples/LDAP in examples for the samba package. With this,
    samba.schema will be provided in some way in the package.
    This very partially addresses #190162
  * patches/bug_221618_precise-64bit-prototype.patch: precise
    64bits prototype in libsmbclient-dev. Closes: #221618
  * patches/no-unnecessary-cups.patch: dropped after upstream
    changes to printing code
  * Update Standards to 3.9.2 (checked, no change)
  * Add build-arch and build-indep targets in debian/rules

 -- Christian Perrier <bubulle@debian.org>  Sat, 18 Jun 2011 07:08:00 +0200

samba (2:3.5.8~dfsg-5ubuntu2) oneiric; urgency=low

  * debian/samba-common.dhcp: revert wrong check for executability of
    /etc/init/smbd.conf.  With the previous change, samba would *never* be
    signalled for the config file update.

 -- Steve Langasek <steve.langasek@ubuntu.com>  Sun, 12 Jun 2011 20:54:42 +0000

samba (2:3.5.8~dfsg-5ubuntu1) oneiric; urgency=low

  * Merge from debian unstable.  Remaining changes:
    + debian/patches/VERSION.patch:
      - set SAMBA_VERSION_SUFFIX to Ubuntu.
    + debian/smb.conf:
      - add "(Samba, Ubuntu)" to server string.
      - comment out the default [homes] share, and add a comment about
        "valid users = %S" to show users how to restrict access to
        \\server\username to only username.
      - Set 'usershare allow guests', so that usershare admins are 
        allowed to create public shares in addition to authenticated
        ones.
      - add map to guest = Bad user, maps bad username to guest access. 
    + debian/samba-common.config:
      - Do not change priority to high if dhclient3 is installed.
      - Use priority medium instead of high for the workgroup question.
    + debian/mksmbpasswd.awk:
      - Do not add user with UID less than 1000 to smbpasswd
    + debian/control:
      - Make libwbclient0 replace/conflict with hardy's likewise-open.
      - Don't build against or suggest ctdb.
      - Add dependency on samba-common-bin to samba.
      - Add cuups breaks to push the package to aslo upgrade cups (LP: #639768)
    + debian/rules:
      - enable "native" PIE hardening.
      - Add BIND_NOW to maximize benefit of RELRO hardening.
    + Add ufw integration:
      - Created debian/samba.ufw.profile
      - debian/rules, debian/samba.dirs, debian/samba.files: install
        profile
      - debian/control: have samba suggest ufw
    + Add apport hook:
      - Created debian/source_samba.py.
      - debian/rules, debian/samba.dirs, debian/samba-common-bin.files: install
    + Switch to upstart:
      - Add debian/samba.{nmbd,smbd}.upstart.
      - Don't ship the /etc/network/if-up.d file.
    + debian/samba.postinst: 
      - Fixed bashism.
      - Avoid scary pdbedit warnings on first import.
    + debian/samba-common.postinst: Add more informative error message for
      the case where smb.conf was manually deleted
    + debian/samba.logrotate: Make it upstart compatible
    + debian/samba-common.dhcp: Fix typo to get a proper parsing in
      /etc/samba/dhcp.
    + debian/patches/fix-upstream-lp-738968.patch: Fix connection to EMC
      Celerra NAS version 5.6.50. (LP: #738968)
    + debian/patches/fix-debuglevel-name-conflict.patch: Fix issue with the 
      "debug_level" variable name in libnss_wins.so conflicting with the "debug_level" 
      global variable that some applications. (LP: #529714)

 -- Chuck Short <zulcss@ubuntu.com>  Sun, 05 Jun 2011 00:14:16 +0100

samba (2:3.5.8~dfsg-5) unstable; urgency=low

  * Fix "tdb2.so undefined symbol: dyn_get_STATEDIR" by fixing a typo
    in fhs-filespath.patch. Closes: #629183, LP: #789097

 -- Christian Perrier <bubulle@debian.org>  Sat, 04 Jun 2011 13:48:32 +0200

samba (2:3.5.8~dfsg-4) unstable; urgency=low

  [ Debconf translations ]
  * Spanish (Omar Campagne).  Closes: #627813
  * Swedish (Martin Bagge / brother).  Closes: #627849
  * Brazilian Portuguese (Adriano Rafael Gomes).  Closes: #627866

  [ Christian Perrier ]
  * bug_601406_fix-perl-path-in-example.patch:  fix path to perl
    binary in example file. Closes: #601406

 -- Christian Perrier <bubulle@debian.org>  Fri, 27 May 2011 12:23:05 +0200

samba (2:3.5.8~dfsg-3) unstable; urgency=low

  [ Debconf translations ]
  * Italian (Luca Monducci).  Closes: #626674
  * Dutch (Vincent Zweije).  Closes: #627519
  * Czech (Miroslav Kure).  Closes: #627442

 -- Christian Perrier <bubulle@debian.org>  Tue, 24 May 2011 22:40:04 +0200

samba (2:3.5.8~dfsg-2ubuntu1) oneiric; urgency=low

  * Merge from debian unstable.  Remaining changes:
    + debian/patches/VERSION.patch:
      - set SAMBA_VERSION_SUFFIX to Ubuntu.
    + debian/smb.conf:
      - add "(Samba, Ubuntu)" to server string.
      - comment out the default [homes] share, and add a comment about
        "valid users = %S" to show users how to restrict access to
        \\server\username to only username.
      - Set 'usershare allow guests', so that usershare admins are 
        allowed to create public shares in addition to authenticated
        ones.
      - add map to guest = Bad user, maps bad username to guest access. 
    + debian/samba-common.config:
      - Do not change priority to high if dhclient3 is installed.
      - Use priority medium instead of high for the workgroup question.
    + debian/mksmbpasswd.awk:
      - Do not add user with UID less than 1000 to smbpasswd
    + debian/control:
      - Make libwbclient0 replace/conflict with hardy's likewise-open.
      - Don't build against or suggest ctdb.
      - Add dependency on samba-common-bin to samba.
      - Add cuups breaks to push the package to aslo upgrade cups (LP: #639768)
    + debian/rules:
      - enable "native" PIE hardening.
      - Add BIND_NOW to maximize benefit of RELRO hardening.
    + Add ufw integration:
      - Created debian/samba.ufw.profile
      - debian/rules, debian/samba.dirs, debian/samba.files: install
        profile
      - debian/control: have samba suggest ufw
    + Add apport hook:
      - Created debian/source_samba.py.
      - debian/rules, debian/samba.dirs, debian/samba-common-bin.files: install
    + Switch to upstart:
      - Add debian/samba.{nmbd,smbd}.upstart.
      - Don't ship the /etc/network/if-up.d file.
    + debian/samba.postinst: 
      - Fixed bashism.
      - Avoid scary pdbedit warnings on first import.
    + debian/samba-common.postinst: Add more informative error message for
      the case where smb.conf was manually deleted
    + debian/samba.logrotate: Make it upstart compatible
    + debian/samba-common.dhcp: Fix typo to get a proper parsing in
      /etc/samba/dhcp.
    + debian/patches/fix-upstream-lp-738968.patch: Fix connection to EMC
      Celerra NAS version 5.6.50. (LP: #738968)
    + debian/patches/fix-debuglevel-name-conflict.patch: Fix issue with the 
      "debug_level" variable name in libnss_wins.so conflicting with the "debug_level" 
      global variable that some applications. (LP: #529714)

 -- Chuck Short <zulcss@ubuntu.com>  Tue, 24 May 2011 19:56:36 +0100

samba (2:3.5.8~dfsg-2) unstable; urgency=low

  [ Jelmer Vernooij ]
  * Add libwbclient-dev package.
  * Build against external libtdb.
  * Bump standards version to 3.9.1 (no changes).

  [ Mathieu Parent ]
  * Builddep on libctdb-dev or ctdb < 1.10 

  [ Christian Perrier ]
  * Use db_settitle in debconf questions and make these
    titles translatable. Closes: #560318
  * Test the presence of testparm before trying to use it in init script
    Closes: #606320
  * Add cups to Should-{Start,Stop} in LSB headers of
    samba init script to guarantee that CUPS is started
    before samba. Closes: #619132
  * Drop libsmbclient-dev useless dependency on samba-common
    Closes: #597987

  [ Debconf translations ]
  * French (Christian Perrier)
  * Japanese (Kenshi Muto).  Closes: #626474
  * Galician (Miguel Anxo Bouzada).  Closes: #626477
  * Thai (Theppitak Karoonboonyanan).  Closes: #626487
  * Russian (Yuri Kozlov).  Closes: #626523
  * Danish (Joe Hansen).  Closes: #626531
  * Esperanto (Felipe Castro).  Closes: #626558
  * Hebrew (Eran Cohen).  Closes: #626638
  * Bokmål, (Bjørn Steensrud).
  * Italian (Luca Monducci).  Closes: #626674
  * Finnish (Tapio Lehtonen).  Closes: #626890
  * Portuguese (Miguel Figueiredo).  Closes: #627224
  * German (Holger Wansing).  Closes: #627354
  * Czech (Miroslav Kure).  Closes: #627442

 -- Christian Perrier <bubulle@sesostris.kheops.frmug.org>  Sun, 22 May 2011 21:15:21 +0200

samba (2:3.5.8~dfsg-1ubuntu2.2) natty-proposed; urgency=low

  * debian/patches/fix-debuglevel-name-conflict.patch:
    + Fix issue with the "debug_level" variable name in libnss_wins.so
      conflicting with the "debug_level" global variable that some applications
      use (LP: #529714)

 -- Chow Loong Jin <hyperair@ubuntu.com>  Mon, 02 May 2011 21:30:54 +0800

samba (2:3.5.8~dfsg-1ubuntu2.1) natty-proposed; urgency=low

  * debian/samba.smbd.upstart: Do not attempt to start smbd until network
    device is up, previously smbd was starting too early and often failing. 
    (LP: #771305)

 -- Dave Walker (Daviey) <DaveWalker@ubuntu.com>  Thu, 28 Apr 2011 10:45:32 +0100

samba (2:3.5.8~dfsg-1ubuntu2) natty; urgency=low

  * debian/patches/fix-upstream-lp-738968.patch: Fix connection 
    to EMC Celerra NAS version 5.6.50. (LP: #738968) 

 -- Chuck Short <zulcss@ubuntu.com>  Wed, 06 Apr 2011 12:56:42 -0400

samba (2:3.5.8~dfsg-1ubuntu1) natty; urgency=low

  * Merge from debian unstable.  Remaining changes:
    + debian/patches/VERSION.patch:
      - set SAMBA_VERSION_SUFFIX to Ubuntu.
    + debian/smb.conf:
      - add "(Samba, Ubuntu)" to server string.
      - comment out the default [homes] share, and add a comment about
        "valid users = %S" to show users how to restrict access to
        \\server\username to only username.
      - Set 'usershare allow guests', so that usershare admins are 
        allowed to create public shares in addition to authenticated
        ones.
      - add map to guest = Bad user, maps bad username to guest access. 
    + debian/samba-common.config:
      - Do not change priority to high if dhclient3 is installed.
      - Use priority medium instead of high for the workgroup question.
    + debian/mksmbpasswd.awk:
      - Do not add user with UID less than 1000 to smbpasswd
    + debian/control:
      - Make libwbclient0 replace/conflict with hardy's likewise-open.
      - Don't build against or suggest ctdb.
      - Add dependency on samba-common-bin to samba.
      - Add cuups breaks to push the package to aslo upgrade cups (LP: #639768)
    + debian/rules:
      - enable "native" PIE hardening.
      - Add BIND_NOW to maximize benefit of RELRO hardening.
    + Add ufw integration:
      - Created debian/samba.ufw.profile
      - debian/rules, debian/samba.dirs, debian/samba.files: install
        profile
      - debian/control: have samba suggest ufw
    + Add apport hook:
      - Created debian/source_samba.py.
      - debian/rules, debian/samba.dirs, debian/samba-common-bin.files: install
    + Switch to upstart:
      - Add debian/samba.{nmbd,smbd}.upstart.
      - Don't ship the /etc/network/if-up.d file.
    + debian/samba.postinst: 
      - Fixed bashism.
      - Avoid scary pdbedit warnings on first import.
    + debian/samba-common.postinst: Add more informative error message for
      the case where smb.conf was manually deleted
    + debian/samba.logrotate: Make it upstart compatible
    + debian/samba-common.dhcp: Fix typo to get a proper parsing in
      /etc/samba/dhcp.
    + Dropped:
      - debian/patches/fix-windows7-print-connection.patch: Merged upstream.
      - debian/patches/security-CVE-2011-0719.patch: Merged upstream. 

 -- Chuck Short <zulcss@ubuntu.com>  Thu, 10 Mar 2011 10:03:01 -0500

samba (2:3.5.8~dfsg-1) unstable; urgency=low

  * New upstream release. This fixes the following bugs:
    - Winbind leaks gids with idmap ldap backend (upstrem #7777)
      Closes: #613624
    - printing from Windows 7 fails with 0x000003e6
      Closes: #617429
  * smb.conf(5) restored from samba 3.5.6 as a workaround to upstream
    #7997

 -- Christian Perrier <bubulle@debian.org>  Tue, 08 Mar 2011 22:38:32 +0100

samba (2:3.5.7~dfsg-1) unstable; urgency=low

  [ Christian Perrier ]
  * New upstream release
  * Security update, fixing the following issue:
    - CVE-2011-0719: denial of service by memory corruption
  * Use architecture wildcard "linux-any" in build dependencies
    Closes: #563372

 -- Christian Perrier <bubulle@debian.org>  Tue, 01 Mar 2011 20:59:34 +0100

samba (2:3.5.6~dfsg-5ubuntu3) natty; urgency=low

  * debian/patches/fix-windows7-print-connection.patch: Fix
    error "0x000003e6" when trying to connect a Windows 7 printer
    to a domain. (LP: #674216)
  * debian/samba-common.dhcp: Take in account of the upstart script.
    (LP: #652065)

 -- Chuck Short <zulcss@ubuntu.com>  Wed, 02 Mar 2011 16:05:41 -0500

samba (2:3.5.6~dfsg-5ubuntu2) natty; urgency=low

  * SECURITY UPDATE: denial of service via missing range checks on file
    descriptors
    - debian/patches/security-CVE-2011-0719.patch: validate miscellaneous
      file descriptors.
    - CVE-2011-0719

 -- Marc Deslauriers <marc.deslauriers@ubuntu.com>  Mon, 28 Feb 2011 14:35:24 -0500

samba (2:3.5.6~dfsg-5ubuntu1) natty; urgency=low

  * Merge from debian unstable.  Remaining changes:
    + debian/patches/VERSION.patch:
      - set SAMBA_VERSION_SUFFIX to Ubuntu.
    + debian/smb.conf:
      - add "(Samba, Ubuntu)" to server string.
      - comment out the default [homes] share, and add a comment about
        "valid users = %S" to show users how to restrict access to
        \\server\username to only username.
      - Set 'usershare allow guests', so that usershare admins are 
        allowed to create public shares in addition to authenticated
        ones.
      - add map to guest = Bad user, maps bad username to guest access. 
    + debian/samba-common.config:
      - Do not change priority to high if dhclient3 is installed.
      - Use priority medium instead of high for the workgroup question.
    + debian/mksmbpasswd.awk:
      - Do not add user with UID less than 1000 to smbpasswd
    + debian/control:
      - Make libwbclient0 replace/conflict with hardy's likewise-open.
      - Don't build against or suggest ctdb.
      - Add dependency on samba-common-bin to samba.
      - Add cuups breaks to push the package to aslo upgrade cups (LP: #639768)
    + debian/rules:
      - enable "native" PIE hardening.
      - Add BIND_NOW to maximize benefit of RELRO hardening.
    + Add ufw integration:
      - Created debian/samba.ufw.profile
      - debian/rules, debian/samba.dirs, debian/samba.files: install
        profile
      - debian/control: have samba suggest ufw
    + Add apport hook:
      - Created debian/source_samba.py.
      - debian/rules, debian/samba.dirs, debian/samba-common-bin.files: install
    + Switch to upstart:
      - Add debian/samba.{nmbd,smbd}.upstart.
      - Don't ship the /etc/network/if-up.d file.
    + debian/samba.postinst: 
      - Fixed bashism.
      - Avoid scary pdbedit warnings on first import.
    + debian/samba-common.postinst: Add more informative error message for
      the case where smb.conf was manually deleted
    + debian/samba.logrotate: Make it upstart compatible
    + debian/samba-common.dhcp: Fix typo to get a proper parsing in
      /etc/samba/dhcp.

 -- Chuck Short <zulcss@ubuntu.com>  Sun, 06 Feb 2011 20:49:57 +0000

samba (2:3.5.6~dfsg-5) unstable; urgency=low

  * Fix FTBFS on Hurd. Closes: #610678
  * Only try parsing dhcpd.conf is it's not empty,
    in dhclient-enter-hooks.d/samba.  Closes: #594088.

 -- Christian Perrier <bubulle@debian.org>  Sat, 05 Feb 2011 13:50:22 +0100

samba (2:3.5.6~dfsg-4ubuntu3) natty; urgency=low

  * Fix exit code of pre-start script in nmbd upstart script. (LP: #707563)
  * Skip testparm run if smb.conf does not exist in nmbd upstart script.

 -- Jelmer Vernooij <jelmer@debian.org>  Tue, 25 Jan 2011 15:16:31 -0800

samba (2:3.5.6~dfsg-4ubuntu2) natty; urgency=low

  * debian/samba.nmbd.upstart: create /var/run/samba directory before running
    testparm. Fixes start-up of nmb after boot. (LP: #596064)
    Thanks to Jelmer Vernooij.

 -- Chuck Short <zulcss@ubuntu.com>  Tue, 25 Jan 2011 10:09:33 -0500

samba (2:3.5.6~dfsg-4ubuntu1) natty; urgency=low

  * Merge from debian unstable.  Remaining changes:
    + debian/patches/VERSION.patch:
      - set SAMBA_VERSION_SUFFIX to Ubuntu.
    + debian/smb.conf:
      - add "(Samba, Ubuntu)" to server string.
      - comment out the default [homes] share, and add a comment about
        "valid users = %S" to show users how to restrict access to
        \\server\username to only username.
      - Set 'usershare allow guests', so that usershare admins are 
        allowed to create public shares in addition to authenticated
        ones.
      - add map to guest = Bad user, maps bad username to guest access. 
    + debian/samba-common.config:
      - Do not change priority to high if dhclient3 is installed.
      - Use priority medium instead of high for the workgroup question.
    + debian/mksmbpasswd.awk:
      - Do not add user with UID less than 1000 to smbpasswd
    + debian/control:
      - Make libwbclient0 replace/conflict with hardy's likewise-open.
      - Don't build against or suggest ctdb.
      - Add dependency on samba-common-bin to samba.
      - Add cuups breaks to push the package to aslo upgrade cups (LP: #639768)
    + debian/rules:
      - enable "native" PIE hardening.
      - Add BIND_NOW to maximize benefit of RELRO hardening.
    + Add ufw integration:
      - Created debian/samba.ufw.profile
      - debian/rules, debian/samba.dirs, debian/samba.files: install
        profile
      - debian/control: have samba suggest ufw
    + Add apport hook:
      - Created debian/source_samba.py.
      - debian/rules, debian/samba.dirs, debian/samba-common-bin.files: install
    + Switch to upstart:
      - Add debian/samba.{nmbd,smbd}.upstart.
      - Don't ship the /etc/network/if-up.d file.
    + debian/samba.postinst: 
      - Fixed bashism.
      - Avoid scary pdbedit warnings on first import.
    + debian/samba-common.postinst: Add more informative error message for
      the case where smb.conf was manually deleted
    + debian/samba.logrotate: Make it upstart compatible
    + debian/samba-common.dhcp: Fix typo to get a proper parsing in
      /etc/samba/dhcp.

 -- Chuck Short <zulcss@ubuntu.com>  Sat, 15 Jan 2011 23:22:36 +0000

samba (2:3.5.6~dfsg-4) unstable; urgency=low

  * Fix pam_winbind file descriptor leak with a patch
    proposed in https://bugzilla.samba.org/show_bug.cgi?id=7265.
    Upstream claim is that #7265 is fixed in 3.5.6 but our bug submitter
    confirmed it is not while the patch applied here fixes the file
    descriptor leak.
    Closes: #574468

  [ Debconf translations ]  
  * Brazilian Portuguese (Adriano Rafael Gomes).  Closes: #607402

 -- Christian Perrier <bubulle@debian.org>  Sat, 15 Jan 2011 18:06:22 +0100

samba (2:3.5.6~dfsg-3ubuntu3) natty; urgency=low

  * debian/samba.if-up: Only run if /etc/init.d/smbd is installed.
    (LP: #659499) 

 -- Chuck Short <zulcss@ubuntu.com>  Tue, 04 Jan 2011 09:11:45 -0500

samba (2:3.5.6~dfsg-3ubuntu2) natty; urgency=low

  * debian/source_samba.py: resolve some inconsistencies in key names 

 -- Brian Murray <brian@ubuntu.com>  Mon, 20 Dec 2010 13:37:26 -0800

samba (2:3.5.6~dfsg-3ubuntu1) natty; urgency=low

  * Merge from debian unstable.  Remaining changes:
    + debian/patches/VERSION.patch:
      - set SAMBA_VERSION_SUFFIX to Ubuntu.
    + debian/smb.conf:
      - add "(Samba, Ubuntu)" to server string.
      - comment out the default [homes] share, and add a comment about
        "valid users = %S" to show users how to restrict access to
        \\server\username to only username.
      - Set 'usershare allow guests', so that usershare admins are 
        allowed to create public shares in addition to authenticated
        ones.
      - add map to guest = Bad user, maps bad username to guest access. 
    + debian/samba-common.config:
      - Do not change priority to high if dhclient3 is installed.
      - Use priority medium instead of high for the workgroup question.
    + debian/mksmbpasswd.awk:
      - Do not add user with UID less than 1000 to smbpasswd
    + debian/control:
      - Make libwbclient0 replace/conflict with hardy's likewise-open.
      - Don't build against or suggest ctdb.
      - Add dependency on samba-common-bin to samba.
      - Add cuups breaks to push the package to aslo upgrade cups (LP: #639768)
    + debian/rules:
      - enable "native" PIE hardening.
      - Add BIND_NOW to maximize benefit of RELRO hardening.
    + Add ufw integration:
      - Created debian/samba.ufw.profile
      - debian/rules, debian/samba.dirs, debian/samba.files: install
        profile
      - debian/control: have samba suggest ufw
    + Add apport hook:
      - Created debian/source_samba.py.
      - debian/rules, debian/samba.dirs, debian/samba-common-bin.files: install
    + Switch to upstart:
      - Add debian/samba.{nmbd,smbd}.upstart.
      - Don't ship the /etc/network/if-up.d file.
    + debian/samba.postinst: 
      - Fixed bashism.
      - Avoid scary pdbedit warnings on first import.
    + debian/samba-common.postinst: Add more informative error message for
      the case where smb.conf was manually deleted
    + debian/samba.logrotate: Make it upstart compatible
    + debian/samba-common.dhcp: Fix typo to get a proper parsing in
      /etc/samba/dhcp.
    + Dropped:
      - debian/patches/fix-lpbug-393012.patch: Dropped in favor of debian's patch.

 -- Chuck Short <zulcss@ubuntu.com>  Wed, 08 Dec 2010 00:16:04 +0000

samba (2:3.5.6~dfsg-3) unstable; urgency=low

  [ Julien Cristau ]
  * Bump libwbclient0 shlibs to match the newest version in the symbols file.
  * Mark libwbclient0 as breaking other samba packages with versions older
    than 2:3.4.1, as they were linked against libtalloc1 instead of
    libtalloc2, and the combination causes crashes (closes: #593823).

 -- Christian Perrier <bubulle@debian.org>  Mon, 06 Dec 2010 20:14:04 +0100

samba (2:3.5.6~dfsg-2) unstable; urgency=low

  [ Steve Langasek ]
  * Fix debian/rules update-archs target to not add extra spaces on every
    invocation...

  [ Debconf translations ]  
  * Catalan (Jordi Mallach).  Closes: #601101
  * Japanese (Kenshi Muto).  Closes: #601364
  * Bulgarian (Damyan Ivanov).  Closes: #601366
  * Hebrew (Omer Zak).  Closes: #601633
  * Kurdish (Erdal Ronahî).  Closes: #601719
  * Dutch (Remco Rijnders).  Closes: #602220
  * Greek (Konstantinos Margaritis).

  [ Christian Perrier ]
  * Include upstream's patch for "gvfsd-smb (Gnome vfs) fails to copy
    files from a SMB share using SMB signing.". Backported from
    to be released 3.5.7 version
    Closes: #605729

 -- Christian Perrier <bubulle@debian.org>  Sat, 04 Dec 2010 07:44:22 +0100

samba (2:3.5.6~dfsg-1ubuntu2) natty; urgency=low

  * debian/patches/fix-lpbug-393012.patch: Fix for "invalid arguement"
    when copying file from windows using nautilus. (LP: #393012) 

 -- Chuck Short <zulcss@ubuntu.com>  Fri, 26 Nov 2010 10:00:08 -0500

samba (2:3.5.6~dfsg-1ubuntu1) natty; urgency=low

  * Merge from debian unstable.  Remaining changes:
    + debian/patches/VERSION.patch:
      - set SAMBA_VERSION_SUFFIX to Ubuntu.
    + debian/smb.conf:
      - add "(Samba, Ubuntu)" to server string.
      - comment out the default [homes] share, and add a comment about
        "valid users = %S" to show users how to restrict access to
        \\server\username to only username.
      - Set 'usershare allow guests', so that usershare admins are 
        allowed to create public shares in addition to authenticated
        ones.
      - add map to guest = Bad user, maps bad username to guest access. 
    + debian/samba-common.config:
      - Do not change priority to high if dhclient3 is installed.
      - Use priority medium instead of high for the workgroup question.
    + debian/mksmbpasswd.awk:
      - Do not add user with UID less than 1000 to smbpasswd.
    + debian/control:
      - Make libwbclient0 replace/conflict with hardy's likewise-open.
      - Don't build against or suggest ctdb.
      - Add dependency on samba-common-bin to samba.
      - Add cuups breaks to push the package to aslo upgrade cups (LP: #639768)
    + debian/rules:
      - enable "native" PIE hardening.
      - Add BIND_NOW to maximize benefit of RELRO hardening.
    + Add ufw integration:
      - Created debian/samba.ufw.profile
      - debian/rules, debian/samba.dirs, debian/samba.files: install
        profile
      - debian/control: have samba suggest ufw
    + Add apport hook:
      - Created debian/source_samba.py.
      - debian/rules, debian/samba.dirs, debian/samba-common-bin.files: install
    + Switch to upstart:
      - Add debian/samba.{nmbd,smbd}.upstart.
      - Don't ship the /etc/network/if-up.d file.
    + debian/samba.postinst: 
      - Fixed bashism.
      - Avoid scary pdbedit warnings on first import.
    + debian/samba-common.postinst: Add more informative error message for
      the case where smb.conf was manually deleted
    + debian/samba.logrotate: Make it upstart compatible
    + debian/samba-common.dhcp: Fix typo to get a proper parsing in
      /etc/samba/dhcp.
    + Dropped:
      - debian/patches/security-CVE-2010-3069.patch: No longer needed.

 -- Chuck Short <zulcss@ubuntu.com>  Tue, 12 Oct 2010 12:14:52 +0100

samba (2:3.5.6~dfsg-1) unstable; urgency=low

  * New upstream release. Fixes the following Debian bug:
    - rpcclient readline segfault. Closes: #597203

 -- Christian Perrier <bubulle@debian.org>  Sun, 10 Oct 2010 09:59:37 +0200

samba (2:3.5.5~dfsg-1) unstable; urgency=high

  [ Christian Perrier ]
  * New upstream release. Security release fixing:
    - CVE-2019-3069: Buffer overrun vulnerability in sid_parse.
      Closes: #596891.
  * Fix comment in swat's postinst. It is not turned off by default
    Closes: #596040
  * Drop transition code from (pre-etch) 3.0.20b-3 version in swat postinst

  [ Steve Langasek ]
  * debian/control: winbind needs libpam-runtime (>= 1.0.1-6) for
    pam-auth-update.  Closes: #594325.

  [ Debconf translations ]  
  * Arabic (Ossama Khayat).  Closes: #596164

 -- Christian Perrier <bubulle@debian.org>  Tue, 14 Sep 2010 23:03:35 +0200

samba (2:3.5.4~dfsg-2) unstable; urgency=low

  * Release to unstable

  [ Debconf translations ]  
  * Danish (Joe Dalton).  Closes: #592789.
  * Galician (Jorge Barreiro).  Closes: #592809

  [ Steve Langasek ]
  * debian/patches/fhs-filespaths.patch, debian/samba.postinst,
    debian/winbind.postinst: move some files from /etc/samba to
    /var/lib/samba where they belong: MACHINE.SID, schannel_store.tdb,
    and idmap2.tdb.

 -- Christian Perrier <bubulle@debian.org>  Tue, 07 Sep 2010 17:47:32 +0200

samba (2:3.6.0~pre1-1) experimental; urgency=low

  * New upstream release

 -- Christian Perrier <bubulle@debian.org>  Wed, 04 Aug 2010 01:39:11 +0200

samba (2:3.5.4~dfsg-1ubuntu8) maverick; urgency=low

  * debian/samba.if-up: We dont use init scripts in samba anymore. 
    (LP: #654556)

 -- Chuck Short <zulcss@ubuntu.com>  Mon, 04 Oct 2010 09:50:26 -0400

samba (2:3.5.4~dfsg-1ubuntu7) maverick; urgency=low

  * debian/control: Add cups breaks to push the package manager to also
    upgrade cups (LP: #639768). 

 -- Mathias Gug <mathiaz@ubuntu.com>  Thu, 16 Sep 2010 12:19:11 -0400

samba (2:3.5.4~dfsg-1ubuntu6) maverick; urgency=low

  [ Philip Muskovac ]
  * Fix typo in apport hook (LP: #623798) 

 -- Mathias Gug <mathiaz@ubuntu.com>  Wed, 15 Sep 2010 20:18:59 -0400

samba (2:3.5.4~dfsg-1ubuntu5) maverick; urgency=low

  * SECURITY UPDATE: denial of service and possible arbitrary code
    execution via large number of SID sub authorities
    - debian/patches/security-CVE-2010-3069.patch: limit number of SID
      sub authorities in libcli/security/dom_sid.*, source3/lib/util_sid.c,
      source3/libads/ldap.c, source3/libsmb/cliquota.c,
      source3/smbd/nttrans.c.
    - CVE-2010-3069

 -- Marc Deslauriers <marc.deslauriers@ubuntu.com>  Tue, 14 Sep 2010 09:20:45 -0400

samba (2:3.5.4~dfsg-1ubuntu4) maverick; urgency=low

  * Fix a typo in debian/smb.conf introduced in a previous merge that causes
    3-way-merge to fail gratuitously for anyone who has enabled the [homes]
    share.

 -- Steve Langasek <steve.langasek@ubuntu.com>  Fri, 10 Sep 2010 11:52:45 +0000

samba (2:3.5.4~dfsg-1ubuntu3) maverick; urgency=low

  * Add the translation of Unix Error code -ENOTSUP to NT Error Code
    NT_STATUS_NOT_SUPPORTED to prevent the Permission denied error.  
    (LP: #276472)

 -- Surbhi Palande <surbhi.palande@canonical.com>  Mon, 16 Aug 2010 15:09:30 +0300

samba (2:3.5.4~dfsg-1ubuntu2) maverick; urgency=low

  * Resync with debian:
    + debian/control: Update standards version to 3.9.0. 
    + debian/samba-common.links: Add symlink from /etc/dhcp/dhclient-enter-hooks.d to
      /etc/dhcp3/dhclient-enter-hooks.d for the hook location of the new
      isc-dhcp-client package.

 -- Chuck Short <zulcss@ubuntu.com>  Thu, 15 Jul 2010 13:26:21 -0400

samba (2:3.5.4~dfsg-1ubuntu1) maverick; urgency=low

  * Merge from Debian experimental, remaining changes:
    + debian/patches/VERSION.patch:
      - set SAMBA_VERSION_SUFFIX to Ubuntu.
    + debian/smb.conf:
      - add "(Samba, Ubuntu)" to server string.
      - comment out the default [homes] share, and add a comment about
        "valid users = %S" to show users how to restrict access to
        \\server\username to only username.
      - Set 'usershare allow guests', so that usershare admins are 
        allowed to create public shares in addition to authenticated
        ones.
      - add map to guest = Bad user, maps bad username to guest access. 
    + debian/samba-common.config:
      - Do not change priority to high if dhclient3 is installed.
      - Use priority medium instead of high for the workgroup question.
    + debian/mksmbpasswd.awk:
      - Do not add user with UID less than 1000 to smbpasswd.
    + debian/control:
      - Make libwbclient0 replace/conflict with hardy's likewise-open.
      - Don't build against or suggest ctdb.
      - Add dependency on samba-common-bin to samba.
    + debian/rules:
      - enable "native" PIE hardening.
      - Add BIND_NOW to maximize benefit of RELRO hardening.
    + Add ufw integration:
      - Created debian/samba.ufw.profile
      - debian/rules, debian/samba.dirs, debian/samba.files: install
        profile
      - debian/control: have samba suggest ufw
    + Add apport hook:
      - Created debian/source_samba.py.
      - debian/rules, debian/samba.dirs, debian/samba-common-bin.files: install
    + Switch to upstart:
      - Add debian/samba.{nmbd,smbd}.upstart.
      - Don't ship the /etc/network/if-up.d file.
    + debian/samba.postinst: 
      - Fixed bashism.
      - Avoid scary pdbedit warnings on first import.
    + debian/samba-common.postinst: Add more informative error message for
      the case where smb.conf was manually deleted
    + debian/samba.logrotate: Make it upstart compatible
    + debian/samba-common.dhcp: Fix typo to get a proper parsing in
      /etc/samba/dhcp.
    + Drop the per-release smb.conf templates, only needed for upgrade paths
      that are no longer supported.
  * Drop undocumented, unused debian/docs.
  * Drop contentless debian/README.Debian.
  * Readd tdbtorture, which was dropped without explanation
  * Fix up BIND_NOW handling to not clobber other LDFLAGS from
    dpkg-buildflags, and to pass the value to configure as intended.

 -- Steve Langasek <steve.langasek@ubuntu.com>  Tue, 13 Jul 2010 20:05:30 +0000

samba (2:3.5.4~dfsg-1) experimental; urgency=low

  * New upstream release

 -- Christian Perrier <bubulle@debian.org>  Tue, 29 Jun 2010 22:00:53 +0200

samba (2:3.5.4~dfsg-0ubuntu1) maverick; urgency=low

  * New upstream release, major enhancements:
    + Fix smbd crash when sambaLMPassword and sambaNTPassword entries missing
      from ldap (bug #7448).
    + Fix init_sam_from_ldap storing group in sid2uid cache (bug #7507).
  * Refreshed patches.

 -- Chuck Short <zulcss@ubuntu.com>  Wed, 23 Jun 2010 09:33:36 -0400

samba (2:3.5.3~dfsg-1) experimental; urgency=low

  * New upstream release. Fixes the following bugs:
    - smbclient segfaults when used against old samba "security = share"
      Closes: #574886
  * Drop duplicate build dependency on ctdb

 -- Christian Perrier <bubulle@debian.org>  Wed, 19 May 2010 22:07:49 +0200

samba (2:3.5.3~dfsg-0ubuntu4) maverick; urgency=low

  * debian/control: Add dependency of samba-common-bin to samba. (LP: #572410) 

 -- Chuck Short <zulcss@ubuntu.com>  Fri, 11 Jun 2010 08:44:13 -0400

samba (2:3.5.3~dfsg-0ubuntu3) maverick; urgency=low

  * debian/source_samba.py: if /etc/samba/smb.conf is missing, pop up
    a message for why this is not a bug, and end run. (LP: #591043)

 -- C de-Avillez <hggdh2@ubuntu.com>  Mon, 07 Jun 2010 19:06:51 -0500

samba (2:3.5.3~dfsg-0ubuntu2) maverick; urgency=low

  * debian/control: Drop ctdb build dependency again, it's not in main.

 -- Martin Pitt <martin.pitt@ubuntu.com>  Tue, 01 Jun 2010 08:17:20 +0200

samba (2:3.5.3~dfsg-0ubuntu1) maverick; urgency=low

  * New upstream release, major enhancements:
     + Fix MS-DFS functionality (bug #7339).
     + Fix a Winbind crash when scanning trusts (bug #7389).
     + Fix problems with SIGCHLD handling in Winbind (bug #7317).
  * Refreshed patches.

 -- Chuck Short <zulcss@ubuntu.com>  Thu, 20 May 2010 11:04:36 -0400

samba (2:3.5.2~dfsg-2ubuntu1) maverick; urgency=low

  * Merge from Debian Experimental, remaining changes:
    + debian/patches/VERSION.patch:
      - set SAMBA_VERSION_SUFFIX to Ubuntu.
    + debian/smb.conf:
      - Add "(Samba, Ubuntu)" to server string.
      - Comment out the default [homes] share, and add a comment about "valid users = %s"
        to show users how to restrict access to \\server\username to only username.
      - Set 'usershare allow guests', so that usershare admins are allowed to create
        public shares in additon to authenticated ones.
      - add map to guest = Bad user, maps bad username to guest access.
    + debian/samba-common.conf:
      - Do not change priority to high if dhclient3 is installed.
      - Use priority medium instead of high for the workgroup question.
    + debian/mksambapasswd.awk:
      - Do not add user with UID less than 1000 to smbpasswd.
    + debian/control:
      - Make libswbclient0 replace/conflict with hardy's likewise-open.
      - Don't build against ctdb, since its not in main yet.
    + debian/rules:
      - Enable "native" PIE hardening.
      - Add BIND_NOW to maximize benefit of RELRO hardening.
    + Add ufw integration:
      - Created debian/samba.ufw.profile.
      - debian/rules, debian/samba.dirs, debian/samba.files: install
    + Add apport hook:
      - Created debian/source_samba.py.
      - debian/rules, debian/samba.dirs, debian/samba-common-bin.files: install
    + Dropped:
      - debian/patches/ubuntu-gecos-fix.patch: Fix gecos parsing backported from Samba 3.5.x 
        (LP: #182572)

    [Chuck Short]
    * Removed unsupported smb.conf files.
    * debian/samba.postinst: Fixed bashism. (LP: #576307)

 -- Chuck Short <zulcss@ubuntu.com>  Fri, 07 May 2010 14:40:42 -0400

samba (2:3.5.2~dfsg-2) experimental; urgency=low

  * Resync changes with changes in trunk between 3:3.4.4~dfsg-1 and
    2:3.4.7~dfsg-2

 -- Christian Perrier <bubulle@debian.org>  Tue, 04 May 2010 17:13:47 +0200

samba (2:3.5.2~dfsg-1) experimental; urgency=low

  * New upstream release
  * Bugs fixed upstream:
    - Fix parsing of the gecos field
      Closes: #460494

 -- Christian Perrier <bubulle@debian.org>  Thu, 08 Apr 2010 19:48:07 +0200

samba (2:3.5.1~dfsg-1) experimental; urgency=low

  * New upstream release. Security fix: all smbd processes inherited
    CAP_DAC_OVERRIDE capabilities, allowing all file system access to be
    allowed even when permissions should have denied access.

 -- Christian Perrier <bubulle@debian.org>  Tue, 09 Mar 2010 10:54:01 +0100

samba (2:3.5.0dfsg-1) experimental; urgency=low

  * New upstream release. Not using "3.5.0~dfsg" as version number
    because we used a "higher" version number in previous versions.

 -- Christian Perrier <bubulle@debian.org>  Tue, 02 Mar 2010 22:03:15 +0100

samba (2:3.5.0~rc3~dfsg-1) experimental; urgency=low

  * New upstream release candidate

 -- Christian Perrier <bubulle@debian.org>  Sat, 20 Feb 2010 08:36:57 +0100

samba (2:3.5.0~rc2~dfsg-1) experimental; urgency=low

  * New upstream pre-release
  * Use new --with-codepagedir option. Consequently drop
    codepages-location.patch
  * Drop "Using Samba" from the samba-doc file list as it was
    removed upstream.

 -- Christian Perrier <bubulle@debian.org>  Sun, 31 Jan 2010 11:53:48 +0100

samba (2:3.5.0~rc1~dfsg-1) experimental; urgency=low

  [ Christian Perrier ]
  * New upstream pre-release

 -- Christian Perrier <bubulle@debian.org>  Fri, 15 Jan 2010 23:31:01 +0100

samba (2:3.4.8~dfsg-2) unstable; urgency=low

  [ Steve Langasek ]
  * Drop the per-release smb.conf templates, only needed for upgrade paths
    that are no longer supported.
  * Call /etc/init.d/samba directly from the logrotate script instead of
    using invoke-rc.d, to address the irony that the only package I work on
    that *has* a logrotate script is inconsistent with my position in
    bug #445203.
  * Fix a bashism in the samba postinst that can cause the package
    installation to fail under dash.  LP: #576307.
  * Add symlink from /etc/dhcp/dhclient-enter-hooks.d to
    /etc/dhcp3/dhclient-enter-hooks.d for the hook location of the new
    isc-dhcp-client package.  Closes: #585056.

  [ Christian Perrier ]
  * Don't copy system accounts from /etc/passwd to
    /var/lib/samba/passdb.tdb. Closes: #502801
  * Update Standards to 3.9.0 (checked, no change)
  * Backport patch for upstream bug #7139 to fix "owner of file not
    available with kerberos"
    Closes: #586337   

 -- Steve Langasek <vorlon@debian.org>  Wed, 14 Jul 2010 11:59:28 -0700

samba (2:3.4.8~dfsg-1) unstable; urgency=low

  [ Christian Perrier ]
  * New upstream release
  * Bugs fixed upstream:
    - Fix writing with vfs_full_audit. Closes: #574011
  * Drop deprecated 'share modes' parameter from default smb.conf
    Closes: #580561
  * Enable PIE during configure. Closes: #509135
  * Avoid winbind's logrotate script to fail when there is no
    /var/run/samba directory. Closes: #569926
  * Add explanations about "passdb backend" default setting change
    Closes: #553904

  [ Debconf translations ]  
  * Spanish (Omar Campagne).  Closes: #579011

 -- Christian Perrier <bubulle@debian.org>  Wed, 12 May 2010 05:45:52 +0200

samba (2:3.4.7~dfsg-2ubuntu1) maverick; urgency=low

  * Merge from Debian unstable.  Remaining changes:
    + debian/patches/VERSION.patch:
      - set SAMBA_VERSION_SUFFIX to Ubuntu.
    + debian/smb.conf:
      - Add "(Samba, Ubuntu)" to server string.
      - Comment out the default [homes] share, and add a comment about "valid users = %s"
        to show users how to restrict access to \\server\username to only username.
      - Set 'usershare allow guests', so that usershare admins are allowed to create
        public shares in additon to authenticated ones.
      - add map to guest = Bad user, maps bad username to guest access.
    + debian/samba-common.conf:
      - Do not change priority to high if dhclient3 is installed.
      - Use priority medium instead of high for the workgroup question.
    + debian/mksambapasswd.awk:
      - Do not add user with UID less than 1000 to smbpasswd.
    + debian/control:
      - Make libswbclient0 replace/conflict with hardy's likewise-open.
      - Don't build against ctdb, since its not in main yet.
    + debian/rules:
      - Enable "native" PIE hardening.
      - Add BIND_NOW to maximize benefit of RELRO hardening.
    + Add ufw integration:
      - Created debian/samba.ufw.profile.
      - debian/rules, debian/samba.dirs, debian/samba.files: install
    + Add apport hook:
      - Created debian/source_samba.py.
      - debian/rules, debian/samba.dirs, debian/samba-common-bin.files: install
    + debian/patches/ubuntu-gecos-fix.patch: Fix gecos parsing backported from Samba 3.5.x (LP: #182572)\
    + debian/samba.postinst: Avoid scary pdbedit warnings on first import. (LP: #24741)
    + debian/samba.logrotate: Make it upstart compatible (LP: #529290)
    + debian/samba-common.dhcp: Fix typo to get a proper parsing in /etc/samba/dhcp. (LP: #507374)
    + Don't ship the /etc/samba/if-up files, we use upstart.

 -- Chuck Short <zulcss@ubuntu.com>  Wed, 05 May 2010 03:25:03 +0100

samba (2:3.4.7~dfsg-2) unstable; urgency=low

  [ Christian Perrier ]
  * Drop smbfs package (now provided by cifs-utils as a dummy transition
    package)

  [ Debconf translations ]
  * Portuguese (Miguel Figueiredo).  Closes: #575958

  [ Steve Langasek ]
  * winbind.prerm: don't forget to remove the PAM profile on package
    removal :/
  * Fix winbind.pam-config to not interfere with password changes for
    non-winbind accounts.  Closes: #573323, LP: #546874.
  * debian/samba.if-up, debian/rules: add an if-up.d script for samba to
    try to start nmbd, if it's not running because /etc/init.d/samba ran
    before the network was up at boot time.  Closes: #576415, LP: #462169.
  * debian/samba.if-up: allow "NetworkManager" as a recognized address
    family... it's obviously /not/ an address family, but it's what gets
    sent when using NM, so we'll cope for now.

 -- Christian Perrier <bubulle@debian.org>  Sat, 17 Apr 2010 07:49:49 +0200

samba (2:3.4.7~dfsg-1ubuntu3) lucid; urgency=low

  * debian/winbind.pam-config: Fix potential breakage with stacking of
    lower-priority modules in common-passwd (LP: #556996)

 -- Thierry Carrez <thierry.carrez@ubuntu.com>  Fri, 09 Apr 2010 16:50:07 +0200

samba (2:3.4.7~dfsg-1ubuntu2) lucid; urgency=low

  * debian/winbind.pam-config: Fix password PAM profile for winbind, thanks to
    Steve Langasek for investigation and fix (LP: #546874)
  * debian/winbind.prerm, debian/winbind.postinst: Enable and disable winbind
    PAM profile on package install/removal (LP: #556342)

 -- Thierry Carrez <thierry.carrez@ubuntu.com>  Tue, 06 Apr 2010 11:59:54 +0200

samba (2:3.4.7~dfsg-1ubuntu1) lucid; urgency=low

  * Merge from debian testing.  Remaining changes:
    + debian/patches/VERSION.patch:
      - set SAMBA_VERSION_SUFFIX to Ubuntu.
    + debian/smb.conf:
      - Add "(Samba, Ubuntu)" to server string.
      - Comment out the default [homes] share, and add a comment about "valid users = %s"
        to show users how to restrict access to \\server\username to only username.
      - Set 'usershare allow guests', so that usershare admins are allowed to create
        public shares in additon to authenticated ones.
      - add map to guest = Bad user, maps bad username to gues access.
    + debian/samba-common.conf:
      - Do not change priority to high if dhclient3 is installed.
      - Use priority medium instead of high for the workgroup question.
    + debian/mksambapasswd.awk:
      - Do not add user with UID less than 1000 to smbpasswd.
    + debian/control:
      - Make libswbclient0 replace/conflict with hardy's likewise-open.
      - Don't build against ctdb, since its not in main yet.
    + debian/rules:
      - Enable "native" PIE hardening.
      - Add BIND_NOW to maximize benefit of RELRO hardening.
    + Add ufw integration:
      - Created debian/samba.ufw.profile.
      - debian/rules, debian/samba.dirs, debian/samba.files: install
    + Add apport hook:
      - Created debian/source_samba.py.
      - debian/rules, debian/samba.dirs, debian/samba-common-bin.files: install
    + debian/control: Recommend keyutils for smbfs (LP: #493565)
    + debian/patches/ubuntu-gecos-fix.patch: Fix gecos parsing backported from Samba 3.5.x (LP: #182572)
    + debian/samba.postinst: Avoid scary pdbedit warnings on first import. (LP: #24741)
    + debian/samba.logrotate: Make it upstart compatible (LP: #529290)
    + debian/samba-common.dhcp: Fix typo to get a proper parsing in /etc/samba/dhcp. (LP: #507374)
    + Dropped:
      debian/patches/debian/patches/security-CVE-2010-0728.patch: Included upstream.

 -- Chuck Short <zulcss@ubuntu.com>  Fri, 19 Mar 2010 21:17:40 +0000

samba (2:3.4.7~dfsg-1) unstable; urgency=low

  [ Steve Langasek ]
  * Add a PAM profile for pam_winbind.  Closes: #566890, LP: #282751.
  * Add the correct versioned build dependency on libtalloc-dev as
    we need 2.0.1 to build samba. Closes: #572603
  * Add avr32 to arches with a build dependency on ctdb. Closes: #572126

  [ Christian Perrier ] 
  * New upstream release. Security fix: all smbd processes inherited
    CAP_DAC_OVERRIDE capabilities, allowing all file system access to be
    allowed even when permissions should have denied access.

 -- Christian Perrier <bubulle@debian.org>  Tue, 09 Mar 2010 10:52:24 +0100

samba (2:3.4.6~dfsg-1ubuntu3) lucid; urgency=low

  [Thierry Carrez]
  * debian/samba.postinst: Avoid scary pdbedit warnings on first import
    (LP: #24741)

  [Chuck Short]
  * debian/samba.logrotate: Make it upstart compatible (LP: #529290)
  * debian/samba-common.dhcp: Fix typo to get a proper parsing in /etc/samba/dhcp. (LP: #507374)

 -- Thierry Carrez <thierry.carrez@ubuntu.com>  Thu, 11 Mar 2010 13:57:06 +0100 

samba (2:3.4.6~dfsg-1ubuntu2) lucid; urgency=low

  * SECURITY UPDATE: permission bypass via incorrect CAP_DAC_OVERRIDE
    handling.
    - debian/patches/security-CVE-2010-0728.patch: fix capability handling
      in source3/{include/smb.h,lib/system.c,smbd/server.c}.
    - CVE-2010-0728
  * Removed patches:
    - debian/patches/debian-changes-2:3.4.5~dfsg-2ubuntu2: merge error
    - debian/patches/debian-changes-2:3.4.6~dfsg-1ubuntu1: merge error

 -- Marc Deslauriers <marc.deslauriers@ubuntu.com>  Mon, 08 Mar 2010 17:50:57 -0500

samba (2:3.4.6~dfsg-1ubuntu1) lucid; urgency=low

    * Merge from debian unstable.  Remaining changes:
    + debian/patches/VERSION.patch:
      - set SAMBA_VERSION_SUFFIX to Ubuntu.
    + debian/smb.conf:
      - Add "(Samba, Ubuntu)" to server string.
      - Comment out the default [homes] share, and add a comment about "valid users = %s"
        to show users how to restrict access to \\server\username to only username.
      - Set 'usershare allow guests', so that usershare admins are allowed to create
        public shares in additon to authenticated ones.
      - add map to guest = Bad user, maps bad username to gues access.
    + debian/samba-common.conf:
      - Do not change priority to high if dhclient3 is installed.
      - Use priority medium instead of high for the workgroup question.
    + debian/mksambapasswd.awk:
      - Do not add user with UID less than 1000 to smbpasswd.
    + debian/control: 
      - Make libswbclient0 replace/conflict with hardy's likewise-open.
      - Don't build against ctdb, since its not in main yet.
    + debian/rules:
      - Enable "native" PIE hardening.
      - Add BIND_NOW to maximize benefit of RELRO hardening.
    + Add ufw integration:
      - Created debian/samba.ufw.profile.
      - debian/rules, debian/samba.dirs, debian/samba.files: install
    + Add apport hook:
      - Created debian/source_samba.py.
      - debian/rules, debian/samba.dirs, debian/samba-common-bin.files: install
    + debian/control: Recommend keyutils for smbfs (LP: #493565) 
    + Switch to upstart:
      - Switch smbd and nmbd over to upstart jobs, to ensure nmbd starts reliably
        after the network is up.  LP: #523868.
    + debian/patches/ubuntu-gecos-fix.patch: Fix gecos parsing backported
      from Samba 3.5.x. (LP: #182572)
    + debian/patches/security-CVE-2009-3297.patch: validate mount point and perform mount in "."
      to prevent race in source3/client/mount.cifs.c (CVE-2009-3297)

 -- Chuck Short <zulcss@ubuntu.com>  Wed, 03 Mar 2010 10:52:13 -0500

samba (2:3.4.6~dfsg-1) unstable; urgency=low

  * New upstream release

 -- Christian Perrier <bubulle@debian.org>  Fri, 26 Feb 2010 22:39:50 +0100

samba (2:3.4.5~dfsg-2ubuntu4) lucid; urgency=low

  * debian/patches/ubuntu-gecos-fix.patch: Fix gecos parsing backported 
    from Samba 3.5.x. (LP: #182572)

 -- Chuck Short <zulcss@ubuntu.com>  Wed, 03 Mar 2010 09:35:26 -0500

samba (2:3.4.5~dfsg-2ubuntu3) lucid; urgency=low

  * debian/source_samba.py:
    - Fixed crashing apport hook. (LP: #526663)
    - Add more options to list of samba client (LP: #526666)

 -- Chuck Short <zulcss@ubuntu.com>  Fri, 26 Feb 2010 09:10:02 -0500

samba (2:3.4.5~dfsg-2ubuntu2) lucid; urgency=low

  * Switch smbd and nmbd over to upstart jobs, to ensure nmbd starts reliably
    after the network is up.  LP: #523868.
  * Remove /etc/network/if-up.d/samba on upgrade, superseded by the above.

 -- Steve Langasek <steve.langasek@ubuntu.com>  Thu, 18 Feb 2010 12:51:45 +0000

samba (2:3.4.5~dfsg-2ubuntu1) lucid; urgency=low

  * Merge from debian unstable.  Remaining changes:
    + debian/patches/VERSION.patch:
      - set SAMBA_VERSION_SUFFIX to Ubuntu.
    + debian/smb.conf:
      - Add "(Samba, Ubuntu)" to server string.
      - Comment out the default [homes] share, and add a comment about "valid users = %s"
        to show users how to restrict access to \\server\username to only username.
      - Set 'usershare allow guests', so that usershare admins are allowed to create
        public shares in additon to authenticated ones.
      - add map to guest = Bad user, maps bad username to gues access.
    + debian/samba-common.conf:
      - Do not change priority to high if dhclient3 is installed.
      - Use priority medium instead of high for the workgroup question.
    + debian/mksambapasswd.awk:
      - Do not add user with UID less than 1000 to smbpasswd.
    + debian/control: 
      - Make libswbclient0 replace/conflict with hardy's likewise-open.
      - Don't build against ctdb, since its not in main yet.
    + debian/rules:
      - Enable "native" PIE hardening.
      - Add BIND_NOW to maximize benefit of RELRO hardening.
    + Add ufw integration:
      - Created debian/samba.ufw.profile.
      - debian/rules, debian/samba.dirs, debian/samba.files: install
    + Add apport hook:
      - Created debian/source_samba.py.
      - debian/rules, debian/samba.dirs, debian/samba-common-bin.files: install
    + debian/rules, debian/samba.if-up: allow "NetworkManager" as a recognized address
      family... it's obviously /not/ an address family, but it's what gets
      sent when using NM, so we'll cope for now.  (LP: #462169). Taken from karmic-proposed.
    + debian/control: Recommend keyutils for smbfs (LP: #493565)
    + debian/patches/security-CVE-2009-3297.patch: add back in as it was
      incorrectly removed in last merge
    + Removed patches:
      - debian/patches/debian-changes-2:3.4.3-2ubuntu1: merge mistake
      - debian/patches/debian-changes-2:3.4.5~dfsg-1ubuntu1: merge mistake
      - debian/patches/net-usershare-list-3.4.0.patch: not used
      - debian/patches/fix-crash-when-loading-interfaces.patch: not used
      - debian/patches/fix-upstream-6680.patch: not used
      - debian/patches/fix-password-expiry-calculation.patch: not used

 -- Marc Deslauriers <marc.deslauriers@ubuntu.com>  Tue, 16 Feb 2010 19:23:34 -0500

samba (2:3.4.5~dfsg-2) unstable; urgency=low

  [ Steve langasek ]
  * Revert the "bashisms" fix from version 2:3.3.0~rc2-4; "local foo=bar"
    is explicitly allowed by Policy now, and this change introduced a
    syntax error.  Closes: #566946.

  [ Christian Perrier ]
  * No longer maker (u)mount.cifs setuid root. Add a notice
    about this in the package's NEWS.Debian file
    Closes: #567554 
  * Use dh_lintian instead of manual install of lintian overrides
  * Updated Standards to 3.8.4 (checked, no change)

 -- Christian Perrier <bubulle@debian.org>  Sat, 13 Feb 2010 14:36:33 +0100

samba (2:3.4.5~dfsg-1ubuntu2) lucid; urgency=low

  * debian/source_samba.py: Typo and grammar fixes for the apport hook.

 -- Brian Murray <brian@ubuntu.com>  Tue, 09 Feb 2010 11:57:20 -0800

samba (2:3.4.5~dfsg-1ubuntu1) lucid; urgency=low

  * Merge from debian testing.  Remaining changes:
    + debian/patches/VERSION.patch:
      - set SAMBA_VERSION_SUFFIX to Ubuntu.
    + debian/smb.conf:
      - Add "(Samba, Ubuntu)" to server string.
      - Comment out the default [homes] share, and add a comment about "valid users = %s"
        to show users how to restrict access to \\server\username to only username.
      - Set 'usershare allow guests', so that usershare admins are allowed to create
        public shares in additon to authenticated ones.
      - add map to guest = Bad user, maps bad username to gues access.
    + debian/samba-common.conf:
      - Do not change priority to high if dhclient3 is installed.
      - Use priority medium instead of high for the workgroup question.
    + debian/mksambapasswd.awk:
      - Do not add user with UID less than 1000 to smbpasswd.
    + debian/control: 
      - Make libswbclient0 replace/conflict with hardy's likewise-open.
      - Don't build against ctdb, since its not in main yet.
    + debian/rules:
      - Enable "native" PIE hardening.
      - Add BIND_NOW to maximize benefit of RELRO hardening.
    + Add ufw integration:
      - Created debian/samba.ufw.profile.
      - debian/rules, debian/samba.dirs, debian/samba.files: install
    + Add apoort hook:
      - Created debian/source_samba.py.
      - debian/rules, debian/samba.dirs, debian/samba-common-bin.files: install
    + debian/rules, debian/samba.if-up: allow "NetworkManager" as a recognized address
      family... it's obviously /not/ an address family, but it's what gets
      sent when using NM, so we'll cope for now.  (LP: #462169). Taken from karmic-proposed.
    + debian/control: Recommend keyutils for smbfs (LP: #493565)
    + Dropped patches:
      - debian/patches/security-CVE-2009-3297.patch: No longer needed
      - debian/patches/fix-too-many-open-files.patch: No longer needed

 -- Chuck Short <zulcss@ubuntu.com>  Fri, 29 Jan 2010 06:16:15 +0000

samba (2:3.4.5~dfsg-1) unstable; urgency=low

  * New upstream release. Bugs fixed by this release:
    - Memory leak in smbd. Closes: #538819, #558453
  * Declare a versioned dependency of winbind and samba on libwbclient0
    Closes: #550481
  * A few lintian fixes:
  * Drop /var/run/samba from samba-common. The directory is created
    by init scripts when needed.
  * No longer prepend a path to the mksmbpasswd call in samba.postinst.
    This prevents the local administrator to use a replacement version
    for some local reason.

 -- Christian Perrier <bubulle@debian.org>  Sat, 23 Jan 2010 12:16:42 +0100

samba (2:3.4.4~dfsg-1) unstable; urgency=low

  * New upstream version.
  * Drop all RFC files from upstream source, therefore using a "~dfsg"
    suffix to upstream version number.
  * Bugs fixed upstream:
    - fixed list of workgroup servers in libsmbclient. 
      Closes: #555462, #561148
    - fixed documentation of the credentials file format in
      mount.cifs(8). Closes: #552250

 -- Christian Perrier <bubulle@debian.org>  Thu, 14 Jan 2010 20:16:34 +0100

samba (2:3.4.3-2ubuntu3) lucid; urgency=low

  * SECURITY UPDATE: privilege escalation via mount.cifs race
    - debian/patches/security-CVE-2009-3297.patch: validate mount point and
      perform mount in "." to prevent race in source3/client/mount.cifs.c.
    - CVE-2009-3297

 -- Marc Deslauriers <marc.deslauriers@ubuntu.com>  Thu, 28 Jan 2010 15:21:15 -0500

samba (2:3.4.3-2ubuntu2) lucid; urgency=low

  * debian/rules, debian/samba.if-up: allow "NetworkManager" as a recognized address
    family... it's obviously /not/ an address family, but it's what gets
    sent when using NM, so we'll cope for now.  (LP: #462169). Taken from karmic-proposed.
  * debian/control: Recommend keyutils for smbfs (LP: #493565)
  * debian/patches/series, debian/patches/fix-too-many-open-files.patch: Windows 7 needs
    the Windows server open file handle number of 16384 handles. (LP: #462172)

 -- Chuck Short <zulcss@ubuntu.com>  Tue, 19 Jan 2010 12:54:46 -0500

samba (2:3.4.3-2ubuntu1) lucid; urgency=low

  * Merge from debian testing.  Remaining changes:
    + debian/patches/VERSION.patch:
      - set SAMBA_VERSION_SUFFIX to Ubuntu.
    + debian/smb.conf:
      - Add "(Samba, Ubuntu)" to server string.
      - Comment out the default [homes] share, and add a comment about "valid users = %s" 
        to show users how to restrict access to \\server\username to only username.
      - Set 'usershare allow guests', so that usershare admins are allowed to create
        public shares in additon to authenticated ones.
      - add map to guest = Bad user, maps bad username to gues access.
    + debian/samba-common.conf:
      - Do not change priority to high if dhclient3 is installed.
      - Use priority medium instead of high for the workgroup question.
    + debian/mksambapasswd.awk:
      - Do not add user with UID less than 1000 to smbpasswd.
    + debian/control:
      - Make libswbclient0 replace/conflickt with hardy's likewise-open.
      - Don't build against ctdb.
      - Build-depend on libreadline-dev instead of libreadline5-dev.
    + debian/rules:
      - Enable "native" PIE hardening.
      - Add BIND_NOW to maximize benefit of RELRO hardening.
    + Add ufw integration:
      - Created debian/samba.ufw.profile.
      - debian/rules, debian/samba.dirs, debian/samba.files: install

 -- Chuck Short <zulcss@ubuntu.com>  Mon, 28 Dec 2009 05:02:32 +0000

samba (2:3.4.3-2) unstable; urgency=low

  [ Christian Perrier ]
  * Switch to source format 3.0 (quilt)
  * Better adapt "add machine script" example to adduser
    Thanks to Heiko Schlittermann for the suggestion
    Closes: #555466

  [ Steve Langasek ]
  * The "I hate non-declarative alternatives" upload:
    - debian/samba{,-common}.prerm: don't call update-alternatives --remove
      on upgrade, /do/ call it on other invocations of the prerm script.  If
      these tools ever go away, the removal needs to be handled on upgrade by
      the maintainer scripts of the new package version.
    - debian/samba{,-common-bin}.postinst: call update-alternatives
      unconditionally, don't second-guess the maintainer script arguments.
    - debian/samba.postinst: call update-alternatives after the debconf
      handling, not before; debconf triggers a re-exec of the script so
      anything done before invoking debconf is wasted because it will be
      re-done, and if there's already a debconf frontend running when this
      is called, the not-redirected update-alternatives output will confuse
      it.  Closes: #558116.
    - debian/samba-common.prerm: move to samba-common-bin, this is the package
      that owns these binaries.

 -- Christian Perrier <bubulle@debian.org>  Thu, 17 Dec 2009 16:53:13 +0100

samba (2:3.4.3-1ubuntu2) lucid; urgency=low

  * debian/rules: add BIND_NOW to maximize benefit of RELRO hardening.

 -- Kees Cook <kees@ubuntu.com>  Sun, 20 Dec 2009 23:56:17 -0800

samba (2:3.4.3-1ubuntu1) lucid; urgency=low

  * Merge from debian testing.  Remaining changes:
    + debian/patches/VERSION.patch:
      - set SAMBA_VERSION_SUFFIX to Ubuntu
    + debian/smb.conf:
      - Add "(Samaba, Ubuntu)" to server string.
      - Comment out the default [homes] share, and add a comment about "valid users = %s" to show users
        how to restrict access to \\server\username to only username.
      - Set 'usershare allow guests', so that usershare admins are allowed to create public shares in addition to 
        authenticated ones.
      - add map to guest = Bad user, maps bad username to guest access.
    + debian/samba-common.config:
      - Do not change priority to high if dhclient3 is installed.
      - Use priority medium instead of high for the workgroup question.
    + debian/mksambapasswd.awk:
      - Do not add user with UID less than 1000 to smbpasswd.
    + debian/control:
      - Make libwbclient0 replace/conflict with hardy's likewise-open.
      - Don't build against ctdb.
      - Build-depend on libreadline-dev instead of libreadline5-dev.
    + debian/rules:
      - enable "native" PIE hardening.
    + Add ufw integration:
      - Created debian/samba.ufw.profile
      - debian/rules, debian/samba.dirs, debian/samba.files: install
    + Dropped:
      - debian/patches/fix-smbclient-long-names.patch: Already upstream.

 -- Chuck Short <zulcss@ubuntu.com>  Mon, 23 Nov 2009 23:28:03 +0000

samba (2:3.4.3-1) unstable; urgency=low

  * New upstream release. This fixes the following bugs:
    - Do not attempt to update /etc/mtab if it is
      a symbolic link. Closes: #408394
  * Bump Standards-Version to 3.8.3 (checked)

 -- Christian Perrier <bubulle@debian.org>  Sat, 31 Oct 2009 14:32:07 +0100

samba (2:3.4.2-1ubuntu1) lucid; urgency=low

  * Merge from debian unstable, remaining changes:
    + debian/patches/VERSION.patch:
      - set SAMBA_VERSION_SUFFIX to Ubuntu
    + debian/smb.conf:
      - Add "(Samaba, Ubuntu)" to server string.
      - Comment out the default [homes] share, and add a comment about "valid users = %s" to show users
        how to restrict access to \\server\username to only username.
      - Set 'usershare allow guests', so that usershare admins are
        allowed to create public shares in addition to authenticated ones.
      - add map to guest = Bad user, maps bad username to guest access.
    + debian/samba-common.config:
      - Do not change priority to high if dhclient3 is installed.
      - Use priority medium instead of high for the workgroup question.
    + debian/mksambapasswd.awk:
      - Do not add user with UID less than 1000 to smbpasswd.
    + debian/control:
      - Make libwbclient0 replace/conflict with hardy's likewise-open.
      - Don't build against ctdb.
      - Build-depend on libreadline-dev instead of libreadline5-dev.
    + debian/rules:
      - enable "native" PIE hardening.
    + Add ufw integration:
      - Created debian/samba.ufw.profile
      - debian/rules, debian/samba.dirs, debian/samba.files: install
    + debian/patches/fix-smbclient-long-names.patch: Samba shares with more than 12 characters are not
      displayed. (LP: #449735)
    + Dropped:
      - debian/patches/536757.patch: Already upstream
      - debian/patches/net-usershare-list-3.4.0.patch: Already upstream
      - debian/patches/fix-crash-when-loading-interfaces.patch: Already upstream
      - debian/patches/fix-upstream-6680.patch: Already upstream
      - debian/patches/security-CVE-2009-2813.patch: Already upstream
      - debian/patches/security-CVE-2009-2948.patch: Already upstream
      - debian/patches/security-CVE-2009-2906.patch: Already upstream

 -- Chuck Short <zulcss@ubuntu.com>  Wed, 21 Oct 2009 22:14:57 +0100

samba (2:3.4.2-1) unstable; urgency=high

  * New upstream release. Security update.
  * CVE-2009-2813:
    Connecting to the home share of a user will use the root of the
    filesystem as the home directory if this user is misconfigured to
    have an empty home directory in /etc/passwd.
  * CVE-2009-2948:
    If mount.cifs is installed as a setuid program, a user can pass it
    a credential or password path to which he or she does not have
    access and then use the --verbose option to view the first line of
    that file.
  * CVE-2009-2906:
    Specially crafted SMB requests on authenticated SMB connections
    can send smbd into a 100% CPU loop, causing a DoS on the Samba
    server.

 -- Christian Perrier <bubulle@debian.org>  Sat, 03 Oct 2009 08:30:33 +0200

samba (2:3.4.1-2) unstable; urgency=low

  * ./configure --disable-avahi, to avoid accidentally picking up an avahi
    dependency when libavahi-common-dev is installed.

 -- Steve Langasek <vorlon@debian.org>  Sat, 26 Sep 2009 00:01:12 -0700

samba (2:3.4.1-1) unstable; urgency=low

  [ Christian Perrier ]
  * New upstream release. This fixes the following bugs:
    - smbd SIGSEGV when breaking oplocks. Thanks to Petr Vandrovec
      for the clever analysis and collaboration with upstream.
      Closes: #541171
    - Fix password change propagation with ldapsam. Closes: #505215
    - Source package contains non-free IETF RFC/I-D. Closes: #538034
  * Turn the build dependency on libreadline5-dev to libreadline-dev
    to make further binNMUs easier when libreadline soname changes
    Thanks to Matthias Klose for the suggestion

  [ Steve Langasek ]
  * Don't build talloctort when using --enable-external-talloc; and don't
    try to include talloctort in the samba-tools package, since we're
    building with --enable-external-talloc. :)  Closes: #546828.

 -- Steve Langasek <vorlon@debian.org>  Mon, 21 Sep 2009 22:20:22 -0700

samba (2:3.4.0-5) unstable; urgency=low

  * Move /etc/pam.d/samba back to samba-common, because it's shared with
    samba4.  Closes: #545764.

 -- Steve Langasek <vorlon@debian.org>  Tue, 08 Sep 2009 18:43:17 -0700

samba (2:3.4.0-4) unstable; urgency=low

  [ Steve Langasek ]
  * debian/samba.pamd: include common-session-noninteractive instead of
    common-session, to avoid pulling in modules specific to interactive
    logins such as pam_ck_connector.
  * debian/control: samba depends on libpam-runtime (>= 1.0.1-11) for the
    above.
  * rename debian/samba.pamd to debian/samba.pam and call dh_installpam
    from debian/rules install, bringing us a smidge closer to a stock
    debhelper build
  * don't call pyversions from debian/rules, this throws a useless error
    message during build.
  * fix up the list of files that need to be removed by hand in the clean
    target; the majority of these are now correctly handled upstream.
  * debian/rules: fix the update-arch target for the case of unversioned
    build-deps.
  * Pull avr32 into the list of supported Linux archs.  Closes: #543543.
  * Fix LSB header in winbind.init; thanks to Petter Reinholdtsen for the
    patch. Closes: #541367.

  [ Christian Perrier ]
  * Use DEP-3 for patches meta-information

  [ Steve Langasek ]
  * Change swat update-inetd call to use --remove only on purge,
    and --disable on removal.
  * Add missing build-dependency on pkg-config, needed to fix libtalloc
    detection
  * debian/patches/external-talloc-support.patch: fix the Makefile so it
    works when using external talloc instead of giving a missing-depend
    error.
  * debian/patches/autoconf.patch: resurrect this patch, needed for the
    above.
  * debian/rules: build with --without-libtalloc
    --enable-external-libtalloc, also needed to fix the build failure.

 -- Steve Langasek <vorlon@debian.org>  Mon, 07 Sep 2009 22:58:29 -0700

samba (2:3.4.0-3ubuntu5) karmic; urgency=low

  * SECURITY UPDATE: whole filesystem share via user with no home directory
    - debian/patches/security-CVE-2009-2813.patch: make sure home directory
      is set in source3/param/loadparm.c, source3/smbd/service.c.
    - CVE-2009-2813
  * SECURITY UPDATE: credentials file disclosure and unauthorized usage via
    setuid mount.cifs
    - debian/patches/security-CVE-2009-2948.patch: don't open credentials
      file if user doesn't have permission, and don't print password when
      using verbose option in source3/client/mount.cifs.c.
    - CVE-2009-2948
  * SECURITY UPDATE: denial of service via unexpected oplock break
    notification reply
    - debian/patches/security-CVE-2009-2906.patch: track messages already
      processed in source3/include/smb.h, source3/smbd/process.c.
    - CVE-2009-2906

 -- Marc Deslauriers <marc.deslauriers@ubuntu.com>  Thu, 01 Oct 2009 08:20:29 -0400

samba (2:3.4.0-3ubuntu4) karmic; urgency=low

  * Build-depend on libreadline-dev instead of libreadline5-dev.

 -- Matthias Klose <doko@ubuntu.com>  Sat, 19 Sep 2009 22:16:40 +0200

samba (2:3.4.0-3ubuntu3) karmic; urgency=low

  * Fix FTBFS: fix libtalloc detection. (cherry picked from Debian)
    + debian/control: Add pkg-config as a dependency, needed to fix libtalloc detection
    + debian/patches/external-talloc-support.patch: fix the Makefile so it works
      when using external talloc instead of giving a missing-depend error.
    + debian/patches/autoconf.pach: Resurrect needed to fix the libtalloc errors.
    + debian/rules: build with --without-libtalloc and --enale-external-libtalloc
  * debian/patches/fix-crash-when-loading-interfaces.patch: Fix segfault when loading
    some wonky configuration files. (LP: #421419)  

 -- Chuck Short <zulcss@ubuntu.com>  Fri, 18 Sep 2009 08:29:06 -0400

samba (2:3.4.0-3ubuntu2) karmic; urgency=low

  * Apply patch for "net usershare list" to stop it from crashing (LP: #423854)

 -- Mike Pontillo <pontillo@gmail.com>  Thu, 03 Sep 2009 23:45:05 -0700

samba (2:3.4.0-3ubuntu1) karmic; urgency=low

  * Merge from debian unstable, remaining changes:
    + debian/patches/VERSION.patch:
      - set SAMBA_VERSION_SUFFIX to Ubuntu.
    + debian/smb.conf:
      - Add "(Samaba, Ubuntu)" to server string.
      - Comment out the default [homes] share, and add a comment
        about "valid users = $s" to show users how to restrict access
        to \\server\username to only username.
      - Set 'usershare allow guests' so that usershare admins are
        allowed to create public shares to authenticated ones.
      - Add 'map to gues = Bad user', maps bad username to guest access.
   + debian/samba-common.conf:
     - Do not change priority to hight if dhclient3 is installed.
     - Use priority medium  instead of high for the workgroup question.
   + debian/samba-common.postinst: Add more informative error message for the case
     where smb.conf was manually deleted. (LP: #312449)
   + debian/mksambapasswd.awk: Do not add user with UID less than 1000 to smbpasswd.
   + debian/control:
     - Make libwbclient0 replace/conflict with hardy's likewise-open.
     - Don't build against ctdb.
     - Add suggests keyutils for smbfs. (LP: #300221)
   + debian/rules:
     - enable "native" PIE hardening.
     - remove --with-ctdb and --with-cluster-support=yes
   + Add ufw integration:
     - Created debian/samba.ufw profile.
     - debian/rules, debian/samba.dirs, debian/samba.files: install profile
     - debian/control: have samba suggest ufw.

 -- Chuck Short <zulcss@ubuntu.com>  Fri, 21 Aug 2009 21:13:10 +0100

samba (2:3.4.0-3) unstable; urgency=low

  [ Steve Langasek ]
  * debian/control: samba-common-bin has no reason to depend on
    libpam-modules.

  [ Christian Perrier ]
  * Fix "invalid argument" when trying to copy a file from smb share
    Use an upstream patch that will be included in 3.4.1
    Closes: #536757

 -- Christian Perrier <bubulle@debian.org>  Fri, 21 Aug 2009 11:08:43 +0200

samba (2:3.4.0-2) unstable; urgency=low

  [ Debconf translations ]
  * German. Closes: #536433

  [ Steve Langasek ]
  * Enable the ldap idmap module; thanks to Aaron J. Zirbes.  Closes: #536786.

  [ Jelmer Vernooij ]
  * Properly rename smbstatus.1 for alternatives. Closes: #534772

 -- Christian Perrier <bubulle@debian.org>  Sun, 02 Aug 2009 12:20:51 +0200

samba (2:3.4.0-1ubuntu2) karmic; urgency=low

  * debian/control: Suggest ufw, (LP: #399468)

 -- Chuck Short <zulcss@ubuntu.com>  Wed, 15 Jul 2009 10:01:41 -0400

samba (2:3.4.0-1ubuntu1) karmic; urgency=low

  * Merge from debian unstable, remaining changes:
    + debian/patches/VERSION.patch:
      - set SAMBA_VERSION_SUFFIX to Ubuntu.
    + debian/smb.conf:
      - Add "(Samaba, Ubuntu)" to server string.
      - Comment out the default [homes] share, and add a comment 
        about "valid users = $s" to show users how to restrict access
        to \\server\username to only username.
      - Set 'usershare allow guests' so that usershare admins are
        allowed to create public shares to authenticated ones.
      - Add 'map to gues = Bad user', maps bad username to guest access.
    + debian/samba-common.conf:
      - Do not change priority to hight if dhclient3 is installed.
      - Use priority medium  instead of high for the workgroup question.
    + debian/samba-common.postinst: Add more informative error message for the case
      where smb.conf was manually deleted. (LP: #312449)
    + debian/mksambapasswd.awk: Do not add user with UID less than 1000 to smbpasswd.
    + debian/control:
      - Make libwbclient0 replace/conflict with hardy's likewise-open.
      - Don't build against ctdb.
      - Add suggests keyutils for smbfs. (LP: #300221)
    + debian/rules:
      - enable "native" PIE hardening.
      - remove --with-ctdb and --with-cluster-support=yes
    + Add ufw integration:
      - Created debian/samba.ufw profile.
      - debian/rules, debian/samba.dirs, debian/samba.files: install profile
      - debian/control: have samba suffest ufw
    + Dropped:
      - debian/patches/fix-password-expiry-calculation.patch: Already upstream.

 -- Chuck Short <zulcss@ubuntu.com>  Wed, 08 Jul 2009 07:02:37 +0100

samba (2:3.4.0-1) unstable; urgency=low

  [ Christian Perrier ]
  * New upstream release: first upload to unstable for 3.4
  * Correct dependencies for samba-common-bin. Closes: #534595

  [ Debconf translations ]
  * Czech. Closes: #534793
  * Russian. Closes: #534796

 -- Christian Perrier <bubulle@debian.org>  Tue, 07 Jul 2009 20:42:19 +0200

samba (2:3.4.0~rc1-1) experimental; urgency=low

  * New upstream version. That fixes the following bugs:
    - Remove pidfile on clean shutdown. Closes: #299433, #454112
  * Drop swat-de.patch that was applied upstream
  * Bump debhelper compatibility level to 6 and declare a versioned
    dependency on debhelper >= 6.0.0

 -- Christian Perrier <bubulle@debian.org>  Sat, 20 Jun 2009 18:43:20 +0200

samba (2:3.4.0~pre2-1) experimental; urgency=low

  [ Jelmer Vernooij ]
  * Split binaries out of samba-common into samba-common-bin.
    Closes: #524661

  [ Christian Perrier ]
  * New upstream version. That fixes the following bugs:
    - Do not limit the number of network interfaces. Closes: #428618
    - Fix Connect4 in samr.idl. Closes: #526229
  * "Using samba" is back.
  * Drop non-linux-ports.patch that was integrated upstream
  * Drop smbpasswd-syslog.patch that was integrated upstream
  * Drop smbclient-link.patch that was integrated upstream

  [ Debconf translations ]
  * Italian. Closes: #529350

 -- Christian Perrier <bubulle@debian.org>  Sat, 06 Jun 2009 11:45:35 +0200

samba (2:3.4.0~pre1-1) experimental; urgency=low

  * New upstream pre-release
  * "Using samba" is dropped from upstream source. Therefore, drop
    debian/samba-doc.doc-base.samba-using

 -- Christian Perrier <bubulle@debian.org>  Wed, 20 May 2009 18:50:35 +0200

samba (2:3.3.6-1) unstable; urgency=high

  * New upstream release. Security release.
  * CVE 2009-1886: Fix Formatstring vulnerability in smbclient
  * CVE 2009-1888: Fix uninitialized read of a data value

 -- Christian Perrier <bubulle@debian.org>  Fri, 26 Jun 2009 18:21:51 +0200

samba (2:3.3.5-1ubuntu4) karmic; urgency=low

  * No really rix it. 

 -- Chuck Short <zulcss@ubuntu.com>  Mon, 29 Jun 2009 11:09:56 -0400

samba (2:3.3.5-1ubuntu3) karmic; urgency=low

  * Really add patch. 

 -- Chuck Short <zulcss@ubuntu.com>  Mon, 29 Jun 2009 09:38:14 -0400

samba (2:3.3.5-1ubuntu2) karmic; urgency=low

  * debian/patches/fix-password-expiry-calculation.patch: Use correct
    value for password expiry calculation (LP: #393450) 

 -- Chuck Short <zulcss@ubuntu.com>  Mon, 29 Jun 2009 09:15:13 -0400

samba (2:3.3.5-1ubuntu1) karmic; urgency=low

  * Merge from debian unstable, remaining changes:
    + debian/patches/VERSION.patch:
      - setup SAMBA_VERSION_SUFFIX to Ubuntu.
    + debian/smb.conf:
      - add "(Samba, Ubuntu)" to server string.
      - comment out the default [homes] share, and add a comment about
        "valid users = %S" to show users how to restrict access to
        \\server\username to only username.
      - Set 'usershare allow guests' so that usershare admins are
        allowed to create public shares in addition to authenticated ones.
      - add map to guest = Bad user, maps bad username to gues access.
    + debian/samba-common.config:
      - Do not change priority to high if dhclient3 is installed.
      - Use prioity medium instead of hight for the workgroup question.
    + debian/samba-common.postinst: Add more informative error message for the 
      case where smb.conf was manually deleted (LP: #312449)
    + debian/mksambapasswd.awk: Do not add user with UID less than 1000 to smbpasswd.
    + debian/control:
      - Make libwbclient0 replace/conflict with hardy's likewise-open.
      - Don't build against ctdb.
      - Add suggests keyutils for smbfs. (LP: #300221)
    + debian/rules:
      - enable "native" PIE hardening.
      - remove --with-ctdb and --with-cluster-support=yes
    + Add ufw integration:
      - Created debian/samba.ufw profile.
      - debian/rules, debian/samba.dirs, debian/samba.files: install
        profile
      - debian/control: have samba sugguest ufw

 -- Chuck Short <zulcss@ubuntu.com>  Sun, 21 Jun 2009 02:53:22 +0100

samba (2:3.3.5-1) unstable; urgency=low

  [ Steve Langasek ]
  * debian/patches/undefined-symbols.patch: fix up patch so that it's
    suitable for submission upstream.
  * debian/patches/proper-static-lib-linking.patch: apply the rules to
    vfstest, ldbrename, nss_wins, pam_winbind, pam_smbpass, and
    rpc_open_tcp.

  [ Debconf translations ]
  * Italian. Closes: #529350

  [ Christian Perrier ]
  * New upstream version
  * Lintian fixes:
    -  Declare versioned dependency on debhelper to fit what we have in
       debian/compat
    - samba.postinst: do not call mksmbpasswd with an absolute path
  * Upgrade Standard to 3.8.2 (checked, no change)
  * Upgrade debhelper compatibility level to 6

 -- Christian Perrier <bubulle@debian.org>  Sat, 20 Jun 2009 08:01:16 +0200

samba (2:3.3.4-2ubuntu1) karmic; urgency=low

  * Merge from debian unstable, remaining changes:
    + debian/patches/VERSION.patch:
      - setup SAMBA_VERSION_SUFFIX to Ubuntu.
    + debian/smb.conf:
      - add "(Samba, Ubuntu)" to server string.
      - comment out the default [homes] share, and add a comment about
        "valid users = %S" to show users how to restrict access to
        \\server\username to only username.
      - Set 'usershare allow guests', so that usershare admins are
        allowed to create public shares in addition to authenticated
        ones.
      - add map to guest = Bad user, maps bad username to guest access.
    + debian/samba-common.config:
      - Do not change priority to high if dhclient3 is installed.
      - Use priority medium instead of high for the workgroup question.
    + debian/samba-common.postinst: Add more informative error message for
      the case where smb.conf was manually deleted (LP: #312449)
    + debian/mksambapasswd.awk:
      - Do not add user with UID less than 1000 to smbpasswd.
    + debian/control:
      - Make libwbclient0 replace/conflict with hardy's likewise-open.
      - Don't build against ctdb.
      - Add suggests keyutils for smbfs. (LP: #300221)
    + debian/rules:
      - enable "native" PIE hardening.
      - remove --with-ctdb and --with-cluster-support=yes
    + Add ufw integration:
      - Created debian/samba.ufw profile.
      - debian/rules, debian/samba.dirs, debian/samba.files: install 
        profile
      - debian/control: have samba sugguest ufw.
  * Dropped patches:
    + debian/patches/fix-upstream-bug-6186.patch: Merged upstream

 -- Andrew Mitchell <ajmitch@ubuntu.com>  Mon, 18 May 2009 13:26:04 +1200

samba (2:3.3.4-2) unstable; urgency=low

  [ Christian Perrier ]
  * Do no compile with clustering support on non-Linux platforms
    Closes: #528382

  [ Debconf translations ]
  * Basque. Closes: #528757

 -- Christian Perrier <bubulle@debian.org>  Sat, 16 May 2009 17:31:09 +0200

samba (2:3.3.4-1) unstable; urgency=low

  [ Christian Perrier ]
  * New upstream release:
    - Fixed daily winbind crash when retrieving users from an ADS server
      Closes: #522907.
  * Add idmap_tdb2 module to winbind package
  * No longer shrink "dead" code from smbd, winbindd and vfstest as it prevents
    VFS modules to properly load. Closes: #524048.

  [ Debconf translations ]
  * Bengali added.

  [ Steve Langasek ]
  * Recommend logrotate instead of depending on it.  Closes: #504219.

 -- Christian Perrier <bubulle@debian.org>  Sat, 02 May 2009 10:06:16 +0200

samba (2:3.3.3-1) unstable; urgency=low

  * New upstream release:
    - Fix map readonly. Closes: #521225
    - Add missing whitespace in mount.cifs error message. Closes: #517021
    - Includes our patch to fix detection of GNU ld version. As a
      consequence, we dropped fix_wrong_gnu_ld_version_check.patch
    - Fix segfault in lookup_sid. Closes: #521408

 -- Christian Perrier <bubulle@debian.org>  Sat, 11 Apr 2009 10:12:23 +0200

samba (2:3.3.2-2) unstable; urgency=low

  [ Steve Langasek ]
  * libcap2-dev is only available on Linux, so make this build-dependency
    conditional.  Closes: #519911.

  [ Christian Perrier ]
  * Switch samba-dbg to "Section: debug"
  * Update debian/copyright for year 2009. Thanks to debian-devel
    for the reminder.
  * Dropping Adam Conrad from Uploaders
  * Dropping Eloy Paris from Uploaders with special thanks for his tremendous
    work maintaining the package between 1997 and 2004.

  [ Mathieu Parent ]
  * ensure clustering is enabled with --with-cluster-support=yes
  * build-depends on ctdb >= 1.0.73. Closes: #520202.
  * samba suggests ctdb

  [ Debconf translations ]
  * Esperanto updated.  Closes: #519237.

 -- Christian Perrier <bubulle@debian.org>  Sun, 29 Mar 2009 09:23:35 +0200

samba (2:3.3.2-1ubuntu3) jaunty; urgency=low

  [Thierry Carrez] 
  * debian/samba-common.postinst: Add more informative error message for
    the case where smb.conf was manually deleted (LP: #312449)

  [Chuck Short]
  * debian/control: Add suggests keyutils for smbfs. (LP: #300221)

 -- Chuck Short <zulcss@ubuntu.com>  Fri, 27 Mar 2009 10:46:15 -0400

samba (2:3.3.2-1ubuntu2) jaunty; urgency=low

  * debian/patches/fix-upstream-bug-6186.patch: Fix for data loss
    with roaming profiles. (https://bugzilla.samba.org/show_bug.cgi?id=6186) 

 -- Chuck Short <zulcss@ubuntu.com>  Thu, 26 Mar 2009 07:52:14 -0400

samba (2:3.3.2-1ubuntu1) jaunty; urgency=low

  * Merge from debian unstable, remaining changes:
    + debian/patches/VERSION.patch:
      - setup SAMBA_VERSION_SUFFIX to Ubuntu.
    + debian/smb.conf:
      - add "(Samba, Ubuntu)" to server string.
      - comment out the default [homes] share, and add a comment about
        "valid users = %S" to show users how to restrict access to
        \\server\username to only username.
      - Set 'usershare allow guests', so that usershare admins are
        allowed to create public shares in addition to authenticated
        ones.
      - add map to guest = Bad user, maps bad username to guest access.
    + debian/samba-common.config:
      - Do not change priority to high if dhclient3 is installed.
      - Use priority medium instead of high for the workgroup question.
    * debian/mksambapasswd.awk:
      - Do not add user with UID less than 1000 to smbpasswd.
    * debian/control:
      - Make libwbclient0 replace/conflict with hardy's likewise-open.
      - Don't build against ctdb.
    * debian/rules:
      - enable "native" PIE hardening.
    * Add ufw integration:
      - Created debian/samba.ufw profile.
      - debian/rules, debian/samba.dirs, debian/samba.files: install 
        profile
      - debian/contorl: have samba sugguest ufw.

 -- Chuck Short <zulcss@ubuntu.com>  Mon, 16 Mar 2009 06:05:47 +0000

samba (2:3.3.2-1) unstable; urgency=low

  [ Christian Perrier ]
  * New upstream release. Closes: #519626
    - mounts with -o guest will now automatically try to connect anonymously.
      Closes: #423971.
    - fix for brokenness when using 'force group'.  Closes: #517760.
    - fix for saving files on Samba shares using MS Office 2007.
      LP: #337037.
  * Re-fix slave links for manual pages in samba-common. Closes: #517204.

  [ Steve Langasek ]
  * Add missing debhelper token to libpam-smbpass.prerm.

 -- Christian Perrier <bubulle@debian.org>  Sun, 15 Mar 2009 12:16:48 +0100

samba (2:3.3.1-1ubuntu1) jaunty; urgency=low

  * Merge from Debian unstable (LP: #337094), remaining changes:
    + debian/patches/VERSION.patch:
      - setup SAMBA_VERSION_SUFFIX to Ubuntu.
    + debian/smb.conf:
      - add "(Samba, Ubuntu)" to server string.
      - comment out the default [homes] share, and add a comment about
        "valid users = %S" to show users how to restrict access to
        \\server\username to only username.
      - Set 'usershare allow guests', so that usershare admins are 
        allowed to create public shares in addition to authenticated
        ones.
      - add map to guest = Bad user, maps bad username to guest access. 
    + debian/samba-common.config:
      - Do not change priority to high if dhclient3 is installed.
      - Use priority medium instead of high for the workgroup question.
    + debian/mksambapasswd.awk:
      - Do not add user with UID less than 1000 to smbpasswd.
    + debian/control:
      - Make libwbclient0 replace/conflict with hardy's likewise-open.
      - Don't build against ctdb.
    + debian/rules:
      - enable "native" PIE hardening.
    + Add ufw integration:
      - Created debian/samba.ufw.profile
      - debian/rules, debian/samba.dirs, debian/samba.files: install
        profile
      - debian/control: have samba suggest ufw
  * Dropped changes, merged in Debian:
    + debian/libpam-smbpass.pam-config, debian/libpam-smbpass.postinst,
      debian/libpam-smbpass.prerm, debian/libpam-smbpass.files,
      debian/rules:
      - Make libpam-smbpasswd depend on libpam-runtime to allow 
        libpam-smbpasswd for auto-configuration.
    + debian/control:
      - Provide a config block for the new PAM framework to auto-configure
        itself
    + debian/samba.postinst:
      - When populating the new sambashare group, it is not an error
        if the user simply does not exist; test for this case and let
        the install continue instead of aborting.
    + debian/winbind.files:
      - include additional files

 -- Steve Langasek <steve.langasek@ubuntu.com>  Tue, 03 Mar 2009 22:02:23 +0000

samba (2:3.3.1-1) unstable; urgency=low

  [ Christian Perrier ]
  * New upstream release. Closes: #516981
    Upstream fixes in that release:
    - Fixed various spelling errors/typos in manpages
      Closes: #516047
    - Fix renaming/deleting of files using Windows clients.
      Closes: #516160
    - Fix syntax error in mount.cifs(8). Closes: #454799
  * Use a slave alternative for smbstatus.1 even though that manpage
    is not provided by samba4

  [ Jelmer Vernooij ]
  * Fix slave links for manual pages in samba-common. Closes: #517204.

  [ Steve Langasek ]
  * Add Vcs-{Browser,Svn} fields to debian/control.
  * When populating the sambashare group, it's not an error if the user
    simply doesn't exist; test for this case and let the install continue
    instead of aborting.  LP: #206036.
  * debian/libpam-smbpass.pam-config, debian/libpam-smbpass.postinst,
    debian/libpam-smbpass.files, debian/rules: provide a config block
    for the new PAM framework, allowing this PAM module to
    auto-configure itself
  * debian/control: make libpam-smbpass depend on
    libpam-runtime (>= 1.0.1-2ubuntu1) for the above
  * debian/patches/fix_wrong_gnu_ld_version_check.patch: new patch to fix
    wrong detection of the GNU ld version, so that the symbol export scripts
    will be properly applied when building.
  * refresh debian/libsmbclient.symbols for 3.3.1.

 -- Steve Langasek <vorlon@debian.org>  Mon, 02 Mar 2009 00:30:35 -0800

samba (2:3.3.0-4ubuntu2) jaunty; urgency=low

  * debian/rules, debian/control: Remove ctdb support. 

 -- Chuck Short <zulcss@ubuntu.com>  Fri, 27 Feb 2009 08:03:01 -0500

samba (2:3.3.0-4ubuntu1) jaunty; urgency=low

  * Merge from debian unstable, remaining changes:
    + debian/patches/VERSION.patch:
      - setup SAMBA_VERSION_SUFFIX to Ubuntu.
    + debian/smb.conf:
      - add "(Samba, Ubuntu)" to server string.
      - comment out the default [homes] share, and add a comment about
        "valid users = %S" to show users how to restrict access to
         \\server\username to only username.
      - Set 'usershare allow guests', so that usershare admins are
        allows to create public shares in addition to authenticated
        ones.
      - add map to guest = Bad user, maps bad username to guest access.
     + debian/samba.postinst:
       - When populating the new sambashare group, it is not an error
         if the user simply does not exist; test for this case and let
         the install continue instead of aborting.
     + debian/samba-common.config:
       - Do not change priority to high if dhclient3 is installed.
       - Use priority medium instead of high for the workgroup question.
     + debian/mksambapasswd.awk:
       - Do not add user with UID to less than a 1000 to smbpasswd.
     + debian/control:
       - Make libpam-smbpasswd depend on libpam-runtime to allow
         libpam-smbpasswd for auto-configuration.
       - Make libwbclient0 replace/conflict with hardy's likewise-open.
     + debian/libpam-smbpass.pam-config, debian/libpam-smbpass.postinst,
       debian/libpam-smbpass.prerm, debian/libpam-smbpass.files,
       debian/rules:
       - Provide a config block for the new PAM framework to auto-configure
         itself
     + debian/rules:
      -  enable "native" PIE hardening.
     + Add ufw integration:
       - Created debian/samba.ufw.profile
       - debian/rules, debian/samba.dirs, debian/samba.files: install
         profile
       - debian/control: have samba suggest ufw
     + debian/patches/last-char-truncation.patch:
       - Fix compatibility issue with NAS boxes still using Samba 2.2 and
         earlier.
     + debian/winbind.files:
       - include additional files
     + Fixes LP: #330626.

 -- Chuck Short <zulcss@ubuntu.com>  Wed, 25 Feb 2009 10:56:23 +0000

samba (2:3.3.0-4) unstable; urgency=low

  [ Steve Langasek ]
  * Build-Depend on libcap2-dev.  Closes: #515851.
  * debian/patches/fhs-filespaths-debatable.patch: Add a missing prototype
    for cache_path, which causes nearly undiagnoseable crashes when building
    with -fPIE, because of a wrong return type!  LP: #330626.

  [ Debconf translations ]
  * Belarusian added.  Closes: #516052.
  * Traditional Chinese updated. Closes: #516594
  * Swedish updated.  Closes: #516681.

  [ Mathieu Parent ]
  * enable clustering by default (CTDB). Closes: #514050 

 -- Steve Langasek <vorlon@debian.org>  Tue, 24 Feb 2009 16:58:58 -0800

samba (2:3.3.0-3ubuntu2) jaunty; urgency=low

  * Drop debian/patches/last-char-truncation.patch, which is applied
    upstream.

 -- Steve Langasek <steve.langasek@ubuntu.com>  Tue, 17 Feb 2009 07:32:55 +0000

samba (2:3.3.0-3ubuntu1) jaunty; urgency=low

  * Merge from debian unstable, remaining changes:
    + debian/patches/VERSION.patch:
      - setup SAMBA_VERSION_SUFFIX to Ubuntu.
    + debian/smb.conf:
      - add "(Samba, Ubuntu)" to server string.
      - comment out the default [homes] share, and add a comment about
        "valid users = %S" to show users how to restrict access to
        \\server\username to only username.
      - Set 'usershare allow guests', so that usershare admins are 
        allowed to create public shares in addition to authenticated
        ones.
      - add map to guest = Bad user, maps bad username to guest access. 
    + debian/samba.postinst:
      - When populating the new samabshare group, it is not an error
        if the user simply does not exist; test for this case and let
        the install continue instead of aborting.
    + debian/samba-common.config:
      - Do not change priority to high if dhclient3 is installed.
      - Use priority medium instead of high for the workgroup question.
    + debian/mksambapasswd.awk:
      - Do not add user with UID less than 1000 to smbpasswd.
    + debian/control:
      - Make libpam-smbpasswd depend on libpam-runtime to allow 
        libpam-smbpasswd for auto-configuration.
      - Make libwbclient0 replace/conflict with hardy's likewise-open.
    + debian/libpam-smbpass.pam-config, debian/libpam-smbpass.postinst,
      debian/libpam-smbpass.prerm, debian/libpam-smbpass.files,
      debian/rules:
      - Provide a config block for the new PAM framework to auto-configure
        itself
    + debian/rules:
      - enable "native" PIE hardening.
    + Add ufw integration:
      - Created debian/samba.ufw.profile
      - debian/rules, debian/samba.dirs, debian/samba.files: install
        profile
      - debian/control: have samba suggest ufw
    + debian/patches/last-char-truncation.patch:
      - Fix compatibility issue with NAS boxes still using Samba 2.2 and
        earlier.
    + debian/winbind.files:
      - include additional files
  * Merged changes:
    + debian/control:
      - Depend on lsb-base >= 3.2-14, which has the status_of_proc()
        function.
    + debian/samba.init:
      - Add a 'status' action.
    + debian/winbind.init:
      - Add a PID variable and a 'status' action.
  * Fixes LP: #328874.

 -- Steve Langasek <steve.langasek@ubuntu.com>  Tue, 17 Feb 2009 07:00:42 +0000

samba (2:3.3.0-3) unstable; urgency=low

  [ Steve Langasek ]
  * Re-add smb.conf fixes that were dropped in the 3.3.0 merge to unstable.
  * Make samba conflict with samba4, not with itself.

  [ Debconf translations ]
  * Vietnamese updated.  Closes: #515235.
  * Slovak updated.  Closes: #515240.

 -- Steve Langasek <vorlon@debian.org>  Mon, 16 Feb 2009 07:15:47 -0800

samba (2:3.3.0-2) unstable; urgency=low

  * Upload to unstable

 -- Christian Perrier <bubulle@debian.org>  Sat, 14 Feb 2009 13:38:14 +0100

samba (2:3.3.0-1) experimental; urgency=low

  * New upstream release. Fixes the following bugs:
    - smb file deletion gvfs. Closes: #510564
    - smbclient du command does not recuse properly. Closes: #509258
    - mention possible workgroup field in credential files in mount.cifs(8)
      Closes: #400734
    - bashism in /usr/share/doc/samba-doc/examples/perfcounter/perfcountd.init
      Closes: #489656
    - describe '-g' option in smbclient man page. Closes: #510812
    - fix swat status table layout. Closes: #511275

  [ Jelmer Vernooij ]
  * Use alternatives for the smbstatus, nmblookup, net and 
    testparm binaries and various data files in samba-common 
    to allow installation of Samba 3 together with Samba 4. 
  * Add myself to uploaders.

  [ Christian Perrier ]
  * Add mbc_getOptionCaseSensitive@Base, smbc_setOptionCaseSensitive@Base,
    smbc_set_credentials@Base, smbc_urldecode@Base and smbc_urlencode@Base to
    libsmbclient's symbols file with 3.3.0 as version number
  * Also add 18 symbols to libwbclient0's symbols file with 3.3.0 as
    version number

 -- Christian Perrier <bubulle@debian.org>  Fri, 30 Jan 2009 21:41:49 +0100

samba (2:3.3.0~rc2-4) experimental; urgency=low

  [ Steve Langasek ]
  * Revert one of the template depersonalization changes from the -2 upload,
    because it loses important context

  [ Christian Perrier ]
  * Use double quotation marks in debconf templates
  * Add 'status" option to init scripts. Thansk to Dustin Kirkland for
    providing the patch. Closes: #488275
  * Move WHATSNEW.txt, README, Roadmap to samba-common. Closes: #491997
  * [Lintian] Add ${misc:Depends} to dependencies of binary packages
    that didn't have it already as we're using debhelper in the source
    package
  * [Lintian] Don't ignore errors in swat.postrm
  * [Lintian] Fix "local foo=bar" bashisms in samba-common.dhcp, samba.config
    and samba-common.config
  * smb.conf.5-undefined-configure.patch: fix syntax error in smb.conf(5)
    Closes: #512843

  [ Debconf translations ]
  * Asturian added. Closes: #511730

 -- Christian Perrier <bubulle@debian.org>  Sat, 24 Jan 2009 16:04:57 +0100

samba (2:3.3.0~rc2-3) experimental; urgency=low

  * Fix around the libsmbclient/libsmbclient-dev descriptions, which got
    swapped in the last upload.
  * Drop a boilerplate sentence from the samba-common, smbclient, swat, 
    samba-doc, samba-doc-pdf, samba-dbg, and libwbclient0 descriptions
    that's not relevant for these packages.
  * Hyphenate "command-line" in the smbclient short description.
  * Fix up the smbclient description, which got crossed with the smbfs one.
  * Fix the smbfs description, which was not actually fixed in the previous
    upload.  Really closes: #496206.
  * Further minor adjustments to the description of the swat package.
  * Fix various inaccuracies in the winbind package description.
  * Clarify in the description that samba-tools are extra, only useful for
    testing.

 -- Steve Langasek <vorlon@debian.org>  Tue, 30 Dec 2008 18:42:05 -0800

samba (2:3.3.0~rc2-2) experimental; urgency=low

  [ Steve Langasek ]
  * Handle clearing out netbios settings whenever the DHCP server has gone
    away.  Closes: #299618.

  [ Christian Perrier ]
  * Point the correct document about password encryption in debconf templates
    Corrected in translations as well. Closes: #502838
  * Reword debconf templates to avoid mentioning the local host as a "server".
    Closes: #171177
  * Use this opportunity for other minor rewording:
    - replace "SMB" by "SMB/CIFS"
    - more strongly discouraging the use of plain text passwords
    - unpersonnalization
  * Reword the libpam-smbpass package description
    Thanks to Justin B. Rye for the very useful suggestions
    Closes: #496196
  * Improve the package descriptions by rewording the description overhaul
    Also improve the specific information for samba and samba-dbg
    Thanks again to Justin B. Rye for the invaluable help
    Closes: #496200
  * Improve libsmbclient package description. Closes: #496197
  * Improve libwbclient0 package description. Closes: #496199
  * Improve samba-doc package description. Closes: #496202
  * Improve samba-tools package description. Closes: #496203
  * Improve samba-common package description. Closes: #496204
  * Improve smbclient package description. Closes: #496205
  * Improve smbfs package description. Closes: #496206
  * Improve swat package description. Closes: #496207
  * Improve winbind package description. Closes: #496208
  * Improve samba-doc-pdf package description. Closes: #496211
  * Update French debconf translation

 -- Christian Perrier <bubulle@debian.org>  Mon, 29 Dec 2008 11:50:04 +0100

samba (2:3.3.0~rc2-1) experimental; urgency=low

  * New upstream release

 -- Christian Perrier <bubulle@debian.org>  Wed, 17 Dec 2008 08:22:18 +0100

samba (2:3.3.0~rc1-2) experimental; urgency=low

  * Provide idmap_adex and idmap_hash in winbind.
    Thanks to Jelmer Jaarsma for reporting and providing a patch

 -- Christian Perrier <bubulle@debian.org>  Thu, 04 Dec 2008 19:59:23 +0100

samba (2:3.3.0~rc1-1) experimental; urgency=low

  * New upstream release

 -- Christian Perrier <bubulle@debian.org>  Fri, 28 Nov 2008 10:51:32 +0100

samba (2:3.3.0~pre2-1) experimental; urgency=low

  * New upstream release.

 -- Christian Perrier <bubulle@debian.org>  Fri, 07 Nov 2008 20:52:36 +0100

samba (2:3.2.5-4ubuntu1) jaunty; urgency=low

  * Merge from Debian unstable, remaining changes:
    + debian/patches/VERSION.patch:
      - setup SAMBA_VERSION_SUFFIX to Ubuntu.
    + debian/smb.conf:
      - add "(Samba, Ubuntu)" to server string.
      - comment out the default [homes] share, and add a comment about
        "valid users = %S" to show users how to restrict access to
        \\server\username to only username.
      - Set 'usershare allow guests', so that usershare admins are 
        allowed to create public shares in addition to authenticated
        ones.
      - add map to guest = Bad user, maps bad username to guest access. 
    + debian/samba.postinst:
      - When populating the new samabshare group, it is not an error
        if the user simply does not exist; test for this case and let
        the install continue instead of aborting.
    + debian/samba-common.config:
      - Do not change priority to high if dhclient3 is installed.
      - Use priority medium instead of high for the workgroup question.
    + debian/mksambapasswd.awk:
      - Do not add user with UID less than 1000 to smbpasswd.
    + debian/control:
      - Depend on lsb-base >= 3.2-14, which has the status_of_proc()
        function.
      - Make libpam-smbpasswd depend on libpam-runtime to allow 
        libpam-smbpasswd for auto-configuration.
      - Make libwbclient0 replace/conflict with hardy's likewise-open.
    + debian/samba.init:
      - Add a 'status' action.
    + debian/libpam-smbpass.pam-config, debian/libpam-smbpass.postinst,
      debian/libpam-smbpass.prerm, debian/libpam-smbpass.files,
      debian/rules:
      - Provide a config block for the new PAM framework to auto-configure
        itself
    + debian/rules:
      - enable "native" PIE hardening.
    + Add ufw integration:
      - Created debian/samba.uwf.profile
      - debian/rules, debian/samba.dirs, debian/samba.files: install
        profile
      - debian/control: have samba suggest ufw
    + debian/patches/last-char-truncation.patch:
      - Fix compatibility issue with NAS boxes still using Samba 2.2 and
        earlier.
    + debian/winbind.files:
      - include additional files
    + debian/winbind.init:
      - Add a PID variable and a 'status' action.
  * Dropped changes:
    - don't worry about handling upgrades from feisty or edgy, since
      users should have upgraded to the hardy version first so this
      transition is now finished.
  * Fixes LP: #264943 and LP: #286119.

 -- Steve Langasek <steve.langasek@ubuntu.com>  Wed, 28 Jan 2009 02:35:42 +0000

samba (2:3.2.5-4) unstable; urgency=low

  * Fix segfault whan accessign some NAS devices running old versions of Samba
    Closes: #500129
  * Fix process crush when using gethostbyname_r in several threads
    Closes: #509101, #510450

 -- Christian Perrier <bubulle@debian.org>  Thu, 08 Jan 2009 05:59:17 +0100

samba (2:3.2.5-3ubuntu1) jaunty; urgency=low

  * Merge from debian unstable, remaining changes:
    + debian/patches/VERSION.patch:
      - setup SAMBA_VERSION_SUFFIX to Ubuntu.
    + debian/smb.conf:
      - add "(Samba, Ubuntu)" to server string.
      - add comment on the default [homes] share, and add a comment about
        "valid user = %s" to show users how to restrict access to
        \\share\username to only username.
      - add map to guest = Bad user, maps bad username to guest access. 
        (LP:#32067)
     + debian/samba-common.postinst:
       - Fix upgrade from a first installation done with fiesty, edgy, or
	 dapper. (LP: #201059)
       - When populating the new samabshare group, it is not an error 
         if the user simply does not exist; test for this case and let
         the isntall continue instead of aborting. (LP: #206036)
     + debian/samba-common.conf:
       - Do not change priority to HIH if dhclient3 is installed.
       - Use priority medium instead of HIGH for the workgroun question.
     + debian/mksambapasswd.awk:
       - Do not add user with UID less than 1000 to smbpasswd.
     + debian/control:
       - Depend on lsb-base >= 3.2-14, which has the status_of_proc()
         function.
       - Make libpam-smbpasswd depend on libpam-runtime to allow 
         libpam-smbpasswd for auto-configuration.
      + debian/samba.init:
        - Add a pid variable and a 'status' action.
      + debian/libpam-smbpass.pam-config, debian/libpam-smbpass.postinst,
        debian/libpam-smbpass.files, debian/rules:
        - Provide a config block for the new PAM framework to auto-configure
          itself
      + debian/rules:
        - enable "native" PIE hardening.
      + Add ufw integration (thanks Nicolas Valcárcel) (LP: #261544):
        - Created debian/samba.uwf.profile
        - debian/rules: install profile
        - debian/control: have samaba suggest ufw
      + debian/patches/last-char-truncation.patch:
        - Fix compatibility issue with NAS boxes still using Samba 2.2 and 
          before. (fixes LP: #282298)

 -- Chuck Short <zulcss@ubuntu.com>  Mon, 05 Jan 2009 23:56:54 +0000

samba (2:3.2.5-3) unstable; urgency=high

  * Security update
  * Fix Potential access to "/" in setups with registry shares enabled
    This fixes CVE-2009-0022, backported from 3.2.7
  * Fix links in HTML documentation index file.
    Closes: #508388
  * Drop spurious docs-xml/smbdotconf/parameters.global.xml.new
    file in the diff. Thanks to the release managers for spotting it

 -- Christian Perrier <bubulle@debian.org>  Sun, 21 Dec 2008 08:09:31 +0100

samba (2:3.2.5-2ubuntu1) jaunty; urgency=low

  * Merge from debian unstable, remaining changes:
    + debian/patches/VERSION.patch:
      - set SAMBA_VERSION_SUFFIX to Ubuntu.
    + debian/smb.conf
      - add "(Samba, Ubuntu)" to server string.
      - add comment on the default [homes] share, and add a comment about
        "valid user = %s" to show users how to restrict access to \\share\username
         to only username.
      - add map to guest = Bad user, maps bad username to guest access. (LP: #32067)
     + debian/samba-common.postinst:
       - Fix upgrade from a first installation done with fiesty, edgy, or dapper.
         (LP: #201059)
       - When populating the new samabshare group, it is not an error if the user
         simply does not exist; test for this case and let the install continue
         instead of aborting. (LP: #206036)
      + debian/samba-common.config:
        - Do not change priority to HIGH if dhclient3 is installed.
        - Use priority medium instad of HIGH for the workgroup question.
      + debian/mksambapasswd.awk:
        - Do not add user with UID less than 1000 to smbpasswd.
      + debian/control:
        - Depend on lsb-base >= 3.2-14, which has the status_of_proc() function.
        - Make libpam-smbpasswd depend on libpam-runtime to allow libpam-smbpasswd
          for auto-configuration.
      + debian/samba.init:
        - Add a pid variable and a 'status' action.
      + debian/libpam-smbpass.pam-config,  debian/libpam-smbpass.postinst,
        debian/libpam-smbpass.files, debian/rules:
        - Provide a config block for the new PAM framework to auto-configure itself.
      + debian/rules:
        - enable "native" PIE hardening.
      + Add ufw integration (thanks Nicolas Valcárcel) (LP: #261544):
        - Created debian/samba.ufw.profile.
        - debian/rules: install profile
        - debian/control: have samba suggest ufw
      + debian/patches/last-char-truncation.patch:
        - Fix compatibility issue with NAS boxes still using Samba 2.2 or before (fixes LP: #282298)

 -- Chuck Short <zulcss@ubuntu.com>  Sat, 13 Dec 2008 23:03:22 +0000

samba (2:3.2.5-2) unstable; urgency=low

  * Fix typo in bug number in a comment for the default smb.conf file
    Closes: #507620
  * Document the need to set appropriate permissions on the printer
    drivers directory, in the default smb.conf file. Also change
    the example group from ntadmin to lpadmin
    Closes: #459243
  * Add missing rfc2307.so and sfu*.so links that prevent using the
    'winbind nss info' feature properly
    Thans to Martin Dag Nilsson for reporting and Jelmer Jaarsma for
    the patch. Closes: #506109

 -- Christian Perrier <bubulle@debian.org>  Sat, 13 Dec 2008 13:56:07 +0100

samba (2:3.2.5-1ubuntu1) jaunty; urgency=low

  * Merge from debian unstable, remaining changes:
    + debian/patches/VERSION.patch:
      - set SAMBA_VERSION_SUFFIX to Ubuntu.
    + debian/smb.conf:
      - add "(Samba, Ubuntu)" to server string.
      - add comment on the default [homes] shares, and add a comment about 
        "valid user = %s" to show users how to restrict access to \\share\username
         to only username.
      - add map to guest = Bad user, maps bad username to guess access. (LP: #32067)
    + debian/samba-common.postinst:
      - Fix upgrade from a first installation done with feisty, edgy, or dapper.
        (LP: #201059)
    + debian/samba-common.config:
      - Do not change priority to HIGH if dhclient3 is installed.
      - Use priority medium insteam of HIGH for the worgroup question.
    + debian/mksambapasswd.awk:
      - Do not add user with UID less than 1000 to smbpasswd.
    + debian/control:
      - Depen on lsb-base >= 3.2-14, which has the status_of_proc() function.
      - Make libpam-smbpasswd depend on libpam-runtime to allow libpam-smbpasswd for
        auto-configuration.
    + debian/samba.postinst:
      - When populating the new sambashare group, it is not an error if the
        user simply does not exist; test for this case and let the install continue
        instead of aborting. (LP: #206036)
    + debian/samba.init:
      - Replace previous 'status' gathering mechanism with the common one now
        provided by status_of_proc(). (LP: #247087)
    + debian/winbind.init:
      - Add a pid variable and a 'status' action.
    + debian/libpam-smbpass.pam-config, debian/libpam-smbpassw.postinst,
      debian/libpam-smbpass.files, debian/rules:
      - Provide a config block for the new PAM framework, allowing this PAM module
        to auto-configure itself.
    + debian/rules:
      - enable "native" PIE hardening.
    + Add ufw integration (thanks Nicolas Valcárcel) (LP: #261544):
      - Created debian/samba.ufw.profile.
      - debian/rules: install profile
      - debian/control: have samba suggest ufw
    + debian/patches/last-char-truncation.patch: 
      - Fix compatibility issue with NAS boxes still using Samba 2.2 or before (fixes LP: #282298)
    + Dropped bian/patches/security-CVE-2008-4314.patch
      - Due to new upstream version.

 -- Chuck Short <zulcss@ubuntu.com>  Thu, 27 Nov 2008 22:56:41 +0000

samba (2:3.2.5-1) unstable; urgency=high

  * New upstream version. Security-only release.
    This addresses CVE-2008-4314: potentially leaking
    arbitrary memory contents to malicious clients.
  * Better document cases where using a "master" file for smb.conf
    is a bad idea. Closes: #483187
  * Insert example "add machine script" and "add group script" scripts
    in the default smb.conf. Closes: #349049
  * Move homepage URL to Homepage filed in debian/control

 -- Christian Perrier <bubulle@debian.org>  Thu, 27 Nov 2008 11:36:35 +0100

samba (2:3.3.0-1) experimental; urgency=low

  * New upstream release. Fixes the following bugs:
    - smb file deletion gvfs. Closes: #510564
    - smbclient du command does not recuse properly. Closes: #509258
    - mention possible workgroup field in credential files in mount.cifs(8)
      Closes: #400734
    - bashism in /usr/share/doc/samba-doc/examples/perfcounter/perfcountd.init
      Closes: #489656
    - describe '-g' option in smbclient man page. Closes: #510812
    - fix swat status table layout. Closes: #511275

  [ Jelmer Vernooij ]
  * Use alternatives for the smbstatus, nmblookup, net and 
    testparm binaries and various data files in samba-common 
    to allow installation of Samba 3 together with Samba 4. 
  * Add myself to uploaders.

  [ Christian Perrier ]
  * Add mbc_getOptionCaseSensitive@Base, smbc_setOptionCaseSensitive@Base,
    smbc_set_credentials@Base, smbc_urldecode@Base and smbc_urlencode@Base to
    libsmbclient's symbols file with 3.3.0 as version number
  * Also add 18 symbols to libwbclient0's symbols file with 3.3.0 as
    version number

 -- Christian Perrier <bubulle@debian.org>  Fri, 30 Jan 2009 21:41:49 +0100

samba (2:3.3.0~rc2-4) experimental; urgency=low

  [ Steve Langasek ]
  * Revert one of the template depersonalization changes from the -2 upload,
    because it loses important context

  [ Christian Perrier ]
  * Use double quotation marks in debconf templates
  * Add 'status" option to init scripts. Thansk to Dustin Kirkland for
    providing the patch. Closes: #488275
  * Move WHATSNEW.txt, README, Roadmap to samba-common. Closes: #491997
  * [Lintian] Add ${misc:Depends} to dependencies of binary packages
    that didn't have it already as we're using debhelper in the source
    package
  * [Lintian] Don't ignore errors in swat.postrm
  * [Lintian] Fix "local foo=bar" bashisms in samba-common.dhcp, samba.config
    and samba-common.config
  * smb.conf.5-undefined-configure.patch: fix syntax error in smb.conf(5)
    Closes: #512843

  [ Debconf translations ]
  * Asturian added. Closes: #511730

 -- Christian Perrier <bubulle@debian.org>  Sat, 24 Jan 2009 16:04:57 +0100

samba (2:3.3.0~rc2-3) experimental; urgency=low

  * Fix around the libsmbclient/libsmbclient-dev descriptions, which got
    swapped in the last upload.
  * Drop a boilerplate sentence from the samba-common, smbclient, swat, 
    samba-doc, samba-doc-pdf, samba-dbg, and libwbclient0 descriptions
    that's not relevant for these packages.
  * Hyphenate "command-line" in the smbclient short description.
  * Fix up the smbclient description, which got crossed with the smbfs one.
  * Fix the smbfs description, which was not actually fixed in the previous
    upload.  Really closes: #496206.
  * Further minor adjustments to the description of the swat package.
  * Fix various inaccuracies in the winbind package description.
  * Clarify in the description that samba-tools are extra, only useful for
    testing.

 -- Steve Langasek <vorlon@debian.org>  Tue, 30 Dec 2008 18:42:05 -0800

samba (2:3.3.0~rc2-2) experimental; urgency=low

  [ Steve Langasek ]
  * Handle clearing out netbios settings whenever the DHCP server has gone
    away.  Closes: #299618.

  [ Christian Perrier ]
  * Point the correct document about password encryption in debconf templates
    Corrected in translations as well. Closes: #502838
  * Reword debconf templates to avoid mentioning the local host as a "server".
    Closes: #171177
  * Use this opportunity for other minor rewording:
    - replace "SMB" by "SMB/CIFS"
    - more strongly discouraging the use of plain text passwords
    - unpersonnalization
  * Reword the libpam-smbpass package description
    Thanks to Justin B. Rye for the very useful suggestions
    Closes: #496196
  * Improve the package descriptions by rewording the description overhaul
    Also improve the specific information for samba and samba-dbg
    Thanks again to Justin B. Rye for the invaluable help
    Closes: #496200
  * Improve libsmbclient package description. Closes: #496197
  * Improve libwbclient0 package description. Closes: #496199
  * Improve samba-doc package description. Closes: #496202
  * Improve samba-tools package description. Closes: #496203
  * Improve samba-common package description. Closes: #496204
  * Improve smbclient package description. Closes: #496205
  * Improve smbfs package description. Closes: #496206
  * Improve swat package description. Closes: #496207
  * Improve winbind package description. Closes: #496208
  * Improve samba-doc-pdf package description. Closes: #496211
  * Update French debconf translation

 -- Christian Perrier <bubulle@debian.org>  Mon, 29 Dec 2008 11:50:04 +0100

samba (2:3.3.0~rc2-1) experimental; urgency=low

  * New upstream release

 -- Christian Perrier <bubulle@debian.org>  Wed, 17 Dec 2008 08:22:18 +0100

samba (2:3.3.0~rc1-2) experimental; urgency=low

  * Provide idmap_adex and idmap_hash in winbind.
    Thanks to Jelmer Jaarsma for reporting and providing a patch

 -- Christian Perrier <bubulle@debian.org>  Thu, 04 Dec 2008 19:59:23 +0100

samba (2:3.3.0~rc1-1) experimental; urgency=low

  * New upstream release

 -- Christian Perrier <bubulle@debian.org>  Fri, 28 Nov 2008 10:51:32 +0100

samba (2:3.3.0~pre2-1) experimental; urgency=low

  * New upstream release.

 -- Christian Perrier <bubulle@debian.org>  Fri, 07 Nov 2008 20:52:36 +0100

samba (2:3.2.4-1ubuntu3) jaunty; urgency=low

  * SECURITY UPDATE: potential arbitrary memory leak and crash via secondary
    trans, trans2 and nttrans requests.
    - debian/patches/security-CVE-2008-4314.patch: fix the offset checks in the
      trans routines in source/smbd/{ipc.c,nttrans.c,trans2.c}.
    - CVE-2008-4314

 -- Marc Deslauriers <marc.deslauriers@ubuntu.com>  Fri, 21 Nov 2008 14:45:51 -0500 

samba (2:3.2.4-1ubuntu2) jaunty; urgency=low

  * debian/patches/last-char-truncation.patch: Fix compatibility issue with
    NAS boxes still using Samba 2.2 or before (fixes LP: #282298)

 -- Thierry Carrez <thierry.carrez@ubuntu.com>  Mon, 17 Nov 2008 16:17:26 +0000

samba (2:3.2.4-1ubuntu1) jaunty; urgency=low

  * Merge from debian unstable, remaining changes:
    + debian/patches/VERSION.patch:
      - set SAMBA_VERSION_SUFFIX to Ubuntu
    + debian/smb.conf:
      - add "(Samba, Ubuntu)" to server string.
      - add comment on the default [homes] shares, and add a comment about
        "valid user = %s" to show users how to restrict access to \\server\unserane
         to only username.
      - add map to guest = Bad user, maps bad username to guest access. (LP: #32067)
    + debian/samba-common.postinst:
      - Fix upgrade from a first installation done with feisty, edgy, or dapper.
        (LP: #201059)
      - When populating the new sambashare group, it is not an error if the
        user simply does not exist; test for this case and let the install continue
        instead of aborting. (LP: #206036)
    + debian/samba-common.config:
      - do not change priority to HIGH if dhclient3 is installed.
      - use priorotiy medium instead of HIGH for the workgroup question.
    + debian/mksambapasswd.awk:
      - Do not add user with UID less than 1000 to smbpasswd.
    + debian/control:
      - Depend on lsb-base >= 3.2-14, which has the status_of_proc() function.
      - Make libpam-smbpasswd depend on libpam-runtime to allow libpam-smbpasswd for
        auto-configuration.
     + debian/samba.init:
       - Replace previous 'status' gathering mechanism with the common one now
         provided by status_of_proc() (LP: #247087).
     + debian/winbind.init: 
       - Add a pid variable and a 'status' action.
     + debian/libpam-smbpass.pam-config, debian/libpam-smbpassw.postinst,
       debian/libpam-smbpass.files, debian/rules:
       - provide a config block for the new PAM framework, allowing this PAM module
         to auto-configure itself.
     + debian/libpam-smbpass.prerm: 
       - call pam-auth-update --remoove on removal, to clean up after ourselves.
     + debian/rules:
       - enable "native" PIE hardening
     + Add ufw integration (thanks Nicolas Valcárcel) (LP: #261544)
       - Created debian/samaba.ufw.profile.
       - debian/rules: install profile
       - debian/control: have samba suggest ufw

 -- Chuck Short <zulcss@ubuntu.com>  Wed, 05 Nov 2008 03:24:52 +0000

samba (2:3.2.4-1) unstable; urgency=low

  [ Steve Langasek ]
  * New upstream release.
    - debian/rules: we don't need to move cifs.upcall around, it's now
      installed to the right place upstream.
    - Fixed in this release:
      - typo in cifs.upcall.8. Closes: #501499

  [ Christian Perrier ]
  * Create /var/lib/samba in samba-common. Thanks to Thierry Carrez for
    the patch. Closes: #499359

 -- Christian Perrier <bubulle@debian.org>  Sat, 18 Oct 2008 08:20:31 +0200

samba (2:3.2.3-3) unstable; urgency=low

  [ Steve Langasek ]
  * Add missing manpage for cifs.upcall; thanks to Per Olofsson for pointing
    this out.  Closes: #497857.
  * Georgian debconf translation added. Closes: #498426
  * Polish debconf translation added. Thanks to Łukasz Paździora.

  [ Jelmer Vernooij ]
  * Add ldb-tools to Suggests: of samba. Closes: #488384

 -- Christian Perrier <bubulle@debian.org>  Fri, 03 Oct 2008 20:37:19 +0200

samba (2:3.2.3-2) unstable; urgency=low

  [ Christian Perrier ]
  * Fix FTBFS on GNU/kFreeBSD. Closes: #496880

 -- Steve Langasek <vorlon@debian.org>  Sat, 30 Aug 2008 00:46:07 -0700

samba (2:3.2.3-1ubuntu3) intrepid; urgency=low

  * Fix pam-smbpass.so crashing because it misses /var/lib/samba (LP: #260687)
    - debian/samba-common.dirs: create /var/lib/samba in samba-common
    - debian/samba.postrm: don't completely remove /var/lib/samba on purge
      (just let samba-common postrm do it)

 -- Thierry Carrez <thierry.carrez@ubuntu.com>  Fri, 10 Oct 2008 11:24:48 +0200

samba (2:3.2.3-1ubuntu2) intrepid; urgency=low

  * Make libwbclient0 replace/conflict with hardy's likewise-open (LP: #254434)

 -- Thierry Carrez <thierry.carrez@ubuntu.com>  Fri, 12 Sep 2008 14:30:00 +0200

samba (2:3.2.3-1ubuntu1) intrepid; urgency=low

  * Merge from debian unstable, remaining changes:
    - debian/patches/VERSION.patch:
      + set SAMBA_VERSION_SUFFIX to Ubuntu.
    - debian/smb.conf:
      + add "(Samba, Ubuntu)" to server string.
      + comment on the default [homes] shares, and add a comment about "valid user = %s"
        to show users how to restrict access to \\server\username to only username.
      + add map to guest = Bad user, maps bad username to guest access. (LP: #32067)
    - debian/samba-common.postinst:
      + Fix upgrade from a first installation done with feisty, edgy, or dapper. 
       (LP: #201059)
      + When populating the new sambashare group, it's not an error if the user
        simply doesn't exist; test for this case and the install continue instead
        of aborting. (LP: #206036)
    - debian/samba-common.config:
      + do not change priority to HIGH if dhclient3 is installed.
      + use priority medium instead of HIGH for the workgroup question.
    - debian/winbind.files:
      + include additional files
    - debian/mksambapasswd.awk:
      + Don't add user with UID less than 1000 to smbpasswd.
    - debian/control:
      + Depend on lsb-base >= 3.2-14, which has the status_of_proc() function.
      + Make libpam-smbpass depend on libpam-runtime for allowing libpam-smbpasss
        to auto-configure itself.
    - debian/samba.init:
      + Replace the previous 'status' gathering mechanism with the common one
        now provided by status_of_proc() (LP: #247087).
    - debian/winbind.init:
      + Add a pid variable and a 'status' action.
    - debian/libpam-smbpass.pam-config, debian/libpam-smbpass.postinst,
      debian/libpam-smbpass.files, debian/rules: provide a config block for the
      new PAM framework, allowing his PAM module to auto-configure itself.
    - debian/libpam-smbpass.prerm: call pam-auth-update --remove on removal,
      to clean up after ourselves.
    - debian/rules: enable "native" PIE hardening.

  [Jamie Strandboge]
  * Add ufw integration (thanks Nicolas Valcárcel) (LP: #261544)
    - Created debian/samba.ufw.profile
    - debian/rules: install profile
    - debian/control: have samba Suggests ufw

 -- Chuck Short <zulcss@ubuntu.com>  Wed, 27 Aug 2008 23:57:11 +0100

samba (2:3.2.3-1) unstable; urgency=high

  * High-urgency upload for security fix
  * New upstream release
    - Fix "/usr/lib/cups/backend/smb does not try port 139 anymore by default"
      Closes: #491881
    - Fix the default permissions on ldb databases.  Addresses
      CVE-2008-3789; closes: #496073.
    - debian/rules, debian/smbfs.files: build with cifs.upcall,
      newly introduced to replace cifs.spnego
    - debian/rules: no more need to rename libsmbclient.so to
      libsmbclient.so.0, or libwbclient.so to libwbclient.so.0

  [ Noèl Köthe ]
  * fixing lintian warning "build-depends-on-1-revision"

 -- Steve Langasek <vorlon@debian.org>  Wed, 27 Aug 2008 10:19:59 -0700

samba (2:3.2.1-1ubuntu5) intrepid; urgency=low

  * debian/{control,rules}: revert sledge-hammer PIE approach.
  * debian/rules: enable "native" PIE hardening.

 -- Kees Cook <kees@ubuntu.com>  Tue, 26 Aug 2008 10:59:10 -0700

samba (2:3.2.1-1ubuntu4) intrepid; urgency=low

  * debian/{control,rules}: enable PIE hardening

 -- Kees Cook <kees@ubuntu.com>  Mon, 25 Aug 2008 14:40:21 -0700

samba (2:3.2.1-1ubuntu3) intrepid; urgency=low

  * debian/libpam-smbpass.prerm: call pam-auth-update --remove on removal,
    to clean up after ourselves.

 -- Steve Langasek <steve.langasek@ubuntu.com>  Fri, 22 Aug 2008 00:07:04 +0000

samba (2:3.2.1-1ubuntu2) intrepid; urgency=low

  * debian/libpam-smbpass.pam-config, debian/libpam-smbpass.postinst,
    debian/libpam-smbpass.files, debian/rules: provide a config block
    for the new PAM framework, allowing this PAM module to
    auto-configure itself
  * debian/control: make libpam-smbpass depend on
    libpam-runtime (>= 1.0.1-2ubuntu1) for the above

 -- Steve Langasek <steve.langasek@ubuntu.com>  Thu, 21 Aug 2008 01:45:12 +0000

samba (2:3.2.1-1ubuntu1) intrepid; urgency=low

  * Merge from debian unstable, remaining changes:
    - debian/patches/VERSION.patch:
      + set SAMBA_VERSION_SUFFIX to Ubuntu.
    - debian/smb.conf:
      + add "(Samba, Ubuntu)" to server string.
      + comment on the default [homes] shares, and add a comment about "valid user = %s"
        to show users how to restrict access to \\server\username to only username.
      + add map to guest = Bad user, maps bad username to guess access.
        (LP: #32067)
    - debian/samba-common.postinst:
      + Fix upgrade from a first installation done with feisty, edgy, or dapper.
        (LP: #201059)
      + When populating the new sambashare group, it's not an error if the user
        simply doesn't exist; test for this care and let the install continue
        instead of aborting. (LP: #206036)
    - debian/samba-common.config:
      + do not change priority ti HIGH if dhclient3 is installed
      + use priority medium instead of HIGH for the workgroup question.
    - debian/winbind.files:
      + include additional files
    - debian/mksambapasswd.awk:
      + Don't add user with UID less than 1000 to smpasswd.
    - debian/control: 
      + Depend on lsb-base >= 3.2-14, which has the status_of_proc() function.
    - debian/samba.init: 
      + Replace the previous 'status' gathering mechanism with the common one
        now provided by status_of_proc() (LP: #247087).
    - debian/winbind.init: Add a pid variable and a 'status' action.

 -- Chuck Short <zulcss@ubuntu.com>  Fri, 15 Aug 2008 11:49:41 +0100

samba (2:3.2.1-1) unstable; urgency=low

  [ Steve Langasek ]
  * Build-depend on keyutils only on the linux archs.  Closes: #493401.
  * New patch debian/patches/shrink-dead-code.patch: throw all .o files into
    a .a archive as a first pass before linking the final executables, so
    that the executables don't end up with quite so much unused code bloating
    the system.  Not applied to net or ntlm_auth, which have particularly
    hairy linking needs.  Partially addresses: bug #474543; no code was
    harmed in the making of this patch.
  * Build-depend on libcups2-dev | libcupsys2-dev, to facilitate backports.

  [ Christian Perrier ]
  * New upstream release
    - Fix trusted domain handling in Winbindd. Closes: #493752
    - Fix for print jobs that continued to show as active after printing
      had completed.  Closes: #494899.

 -- Steve Langasek <vorlon@debian.org>  Thu, 14 Aug 2008 16:13:24 -0700

samba (2:3.2.0-4ubuntu3) intrepid; urgency=low

  * debian/winbind.init: Fixed error in init script. (LP: #253910) 

 -- Chuck Short <zulcss@ubuntu.com>  Fri, 01 Aug 2008 14:01:09 +0000

samba (2:3.2.0-4ubuntu2) intrepid; urgency=low

  * debian/control: Depend on lsb-base >= 3.2-14, which has the
    status_of_proc() function.
  * debian/samba.init: Replace the previous 'status' gathering mechanism with
    the common one now provided by status_of_proc() (LP: #247087).
  * debian/winbind.init: Add a pid variable and a 'status' action.

 -- Dustin Kirkland <kirkland@ubuntu.com>  Mon, 28 Jul 2008 15:55:45 -0500

samba (2:3.2.0-4ubuntu1) intrepid; urgency=low

  * Merge from debian unstable, remaining changes:
    * debian/patpches/VERSION.patch:
      - set SAMBA_VERSION_SUFFIX to Ubuntu.
    * debian/smb.conf:
      - add "(Samba, Ubuntu)" to server string.
      - comment on the default [homes] shares, and add a comment about
        "valid user = %s" to show users how to restrict access to 
         \\server\username to only username.
      - add map to guest = Bad user, maps bad username to guest access.
        (LP: #32067)
    * debian/samba-common.postinst:
      - Fix upgrad from a first installation done with feisty, edgy, or dapper.
        (LP: #201059)
      - When populating the new sambashare group, it's not an error if the
        user simply doesn't exist; test for this case and let the install
        continue instead of aborting. (LP: #206036)
    * debian/samba-common.config:
      - do not change priority to HIGH if dhclient3 is instaleld
      - use priority medium instead of HIGH for the workgroup question
    * debian/winbind.files:
      - include additional files
    * debian/mksambapasswd.awk:
      - Don't add user with UID less than 1000 to smbpasswd.

 -- Chuck Short <zulcss@ubuntu.com>  Tue, 22 Jul 2008 13:45:10 +0100

samba (2:3.2.0-4) unstable; urgency=low

  * Brown paper bag bug: add a change to debian/patches/fhs-filespaths.patch
    that went missing somehow, causing samba to look for secrets.tdb in
    /etc/samba instead of /var/lib/samba where it's been for years.  No
    migration handling added, because this was only present in unstable for
    about a day.  Thanks to Rick Nelson for pointing this out.

 -- Steve Langasek <vorlon@debian.org>  Mon, 21 Jul 2008 17:39:48 -0700

samba (2:3.2.0-3ubuntu1) intrepid; urgency=low

  * Merge from debian unstable, remaining changes:
    * debian/patches/VERSION.patch:
      - set SAMBA_VERSION_VENDOR_SUFFIX to Ubuntu.
    * debian/smb.conf
      - add "(Samba, Ubuntu)" to server string.
      - comment out the default [homes] shares, and add a comment about
        "valid user = %s" to show users how to restrict access to \\server\username
         to only username.
      - add map to guest = Bad user, maps bad username to guest access. (LP: #32067)
    * debian/samba-common.postinst: 
      - Fix upgrade from a first installation done with feisty, edgy, or dapper.
        (LP: #201059)
      - When population the new sambashare group, it's not an error if the user
        simply doesn't exist; test for this case and the install continue instead
        of aborting. (LP: #206036)
    * debian/samba-common.config:
      - do not change priority to HIGH if dhclient3 is installed
      - used priority medium instaed of high for the workgroup question
    * debian/winbind.files:
      - include additional files
    * debian/mksambapasswd.awk:
      - Don't add user with UID less than 1000 to smbpasswd.
    * Dropped changes: 
      - Dropped debian/patches/upstream_bug5517.patch. Already applied upstream.
      - Dropped debian/patches/disable-weak-auth.patch. Already applied upstream.
      - Dropped debian/patches/fix-server-signature.patch. Already appled upstream.
      - Dropped debian/patches/fix-documentation.patch. Already applied upstream.

 -- Chuck Short <zulcss@ubuntu.com>  Mon, 21 Jul 2008 12:51:37 +0100

samba (2:3.2.0-3) unstable; urgency=low

  * Upload to unstable.
  * debian/patches/proper-static-lib-linking.patch: fix SMB_LIBRARY macro
    and Makefile.in to properly avoid linking .a libraries into other .a
    libraries, since this bloats the libraries without providing any useful
    functionality.
  * Version the build-dependency on libtalloc-dev, to ensure we're building
    against a package with the right symbols.
  * Add debian/libsmbclient.symbols and debian/libwbclient0.symbols, to get
    more fine-grained versioned library dependencies
  * Bump the shlibs version for libsmbclient to 2:3.2.0, as new symbols
    have been added.
  * Re-add docs/registry to samba-doc, restored upstream
  * Move schannel_store.tdb out of /etc/samba to /var/lib/samba, where it
    belongs according to the FHS.  Closes: #454770.

 -- Steve Langasek <vorlon@debian.org>  Sun, 20 Jul 2008 15:38:10 -0700

samba (2:3.2.0-2) experimental; urgency=low

  * Fix up the copyright file to correctly document that we're now under
    GPLv3, not GPLv2.

 -- Steve Langasek <vorlon@debian.org>  Tue, 08 Jul 2008 12:21:47 -0700

samba (2:3.2.0-1) experimental; urgency=low

  [ Christian Perrier ]
  * New samba-tools package to provide all "torture" tools:
    smbtorture msgtest masktest locktest locktest2 nsstest vfstest
    pdbtest talloctort replacetort tdbtorture smbconftort
  * Upgrade Standard to 3.8.0 (checked)
  * Merged from unstable:
    * Drop "invalid users = root" from the default smb.conf file
      as it differs from upstream's behaviour and upstream is fairly
      noisy about this choice of ours. Closes: #462046
    * Drop commented "guest account = nobody". This is already upstream's
      default
    * Remove versioned Build-Depends when satisfied in etch (actually all
      versioning in Build-Depends)
    * Remove Conflicts with non-existing packages
    * Drop dpkg-dev and binutils from Build-Depends, since the versioned
      build-dep is no longer needed and these are both Build-Essential
    * Mini-policy for settings in smb.conf:
      - don't explicitly set settings to their default value
      - commented settings with the default value are commented with "#"
      - commented settings with a non-default value are commented with ";"
    * Apply this policy to "socket options". Closes: #476104
    * No longer gratuitously use /usr/lib/libsmbclient.so.0.1 but a more logical
      libsmbclient.so.0 as upstream doesn't assign versions
    * Add idmap_*(8) man pages (idea taken from SerNet packages)
    * Create the entire set of directories needed by clients for
      Point-and-Click printing (including old clients!) in
      /var/lib/samba/printers (idea taken from SerNet packages)
    * Update copyright and README.debian information for current and past
      maintainers. Remove redundant mention of Tridge (the copyright is enough)
    * Add doc-base files for samba-doc-pdf. Closes: #451685
    * add a soft dependency on slapd in init script to allow
      proper operation when dependency-based boot sequence is enabled.
      Thanks to Petter Reinholdtsen for reporting and providing a patch
      Closes: #478800
  * Rename libcupsys2-dev to libcups2-dev in build dependencies
  * Localize SWAT in German. Closes: #487681

  [ Debconf translations ]
  * Merged from unstable:
    * Kurdish. Closes: #480151
    * Romanian updated. Closes: #488709.

  [ Steve Langasek ]
  * New upstream release
  * Merged from unstable:
    * debian/patches/no-unnecessary-cups.patch: don't try to connect to a
      cups server when we know that no printers are configured.
      Closes: #479512.

  [ Jelmer Vernooij ]
  * Merged from unstable:
  * Fix bashism in smbtar. (Closes: #486056)

  [ Peter Eisentraut ]
  * Merged from unstable:
    * Removed myself from Uploaders

 -- Christian Perrier <bubulle@debian.org>  Sun, 06 Jul 2008 09:59:07 +0200

samba (2:3.2.0~rc2-1) experimental; urgency=low

  [ Christian Perrier ]
  * New upstream release

  [ Steve Langasek ]
  * Enable building of cifs.spnego for the smbfs package, adding a
    build-dependency on keyutils-dev, to allow kerberos-based authentication
    of cifs mounts.  Closes: #480663, LP: #236830.

 -- Christian Perrier <bubulle@debian.org>  Thu, 12 Jun 2008 17:17:38 +0200

samba (2:3.2.0~rc1-2) experimental; urgency=low

  * Reupload to experimental. Sigh.

 -- Christian Perrier <bubulle@debian.org>  Sat, 31 May 2008 11:08:14 +0200

samba (2:3.0.31-1) unstable; urgency=medium

  * New upstream release

 -- Christian Perrier <bubulle@debian.org>  Sat, 12 Jul 2008 16:57:09 +0200

samba (2:3.0.30-4) unstable; urgency=low

  [ Christian Perrier ]
  * Rename libcupsys2-dev to libcups2-dev in build dependencies
  * Localize SWAT in German. Closes: #487681
  
  [ Jelmer Vernooij ]
  * Fix bashism in smbtar. (Closes: #486056)

  [ Jamie Strandboge ]
  * debian/patches/upstream_bug5517.patch: adjust cli_negprot() to properly
    calculate buffer sizes. This bug was introduced in the fix for
    CVE-2008-1105. Closes: #488688

  [ Debconf translations ]
  * Romanian updated. Closes: #488709.

 -- Christian Perrier <bubulle@debian.org>  Sun, 06 Jul 2008 11:43:53 +0200

samba (2:3.0.30-3) unstable; urgency=low

  [ Christian Perrier ]
  * add a soft dependency on slapd in init script to allow
    proper operation when dependency-based boot sequence is enabled.
    Thanks to Petter Reinholdtsen for reporting and providing a patch
    Closes: #478800

  [ Steve Langasek ]
  * debian/patches/no-unnecessary-cups.patch: don't try to connect to a cups
    server when we know that no printers are configured.  Closes: #479512.

 -- Christian Perrier <bubulle@debian.org>  Tue, 10 Jun 2008 21:03:51 +0200

samba (2:3.0.30-2ubuntu3) intrepid; urgency=low

  * debian/patches/upstream_bug5517.patch: adjust cli_negprot() to properly
    calculate buffer sizes. This bug was introduced in the fix for
    CVE-2008-1105
  * References
    LP: #241448
    https://bugzilla.samba.org/show_bug.cgi?id=5517

 -- Jamie Strandboge <jamie@ubuntu.com>  Mon, 30 Jun 2008 09:17:40 -0400

samba (2:3.0.30-2ubuntu2) intrepid; urgency=low

  * Fix spelling of "unsuccessful" in debian/smb.conf (LP: #225661)

 -- Nathan Handler <nathan.handler@gmail.com>  Sun, 22 Jun 2008 12:41:05 -0500

samba (2:3.0.30-2ubuntu1) intrepid; urgency=low

  * Merge from debian unstable, remaining changes:
    * debian/patches/VERSION.patch
      - set SAMABA_VERSION_VENDOR_SUFFIX to Ubuntu
    * debian/smb.conf
      - add "(Samba, Ubuntu)" to server string.
      - comment out the default [homes] shares, and a comment about
        "valid users = %S to show users how to restrict access to 
        \\server\useranem to only username.
      - Add map to guest = Bad user, maps bad username to guest access.
        (LP: #32067)
    * debian/samba-common.postinst:
      - Fix upgrade from a first installation done with feisty, edgy, or dapper.
        (LP: #201059)
      - When populating the new sambashare group, it's not an error if the user
        simply doesn't exist; test for this case and the install continue 
        instead of aborting. (LP: #206036)
    * debian/smba-common.config:
      - do not change priority to HIGH if dhclient3 is installed
      - used priority medium instead of high for the workgroup question
    * debian/winbind.files
      - insclude additional files
    * debian/patches/fix-documentation.patch:
      - fix typos in net(8) and smb.conf(5) man pages
    * debian/mksambapasswd.awk:
      - Don't add user with UID less than 1000 to smbpasswd.
    * debian/samba.init:
      - add 'status' option for LSB conformance.
    * Updated control version.
    * Dropped Changes:
      - Dropped debian/patches/fix-smbprinting-os2.patch. Accepted upstream.
      - Dropped debian/patches/fix-documentation.patch. Accepted upstream.
       

 -- Chuck Short <zulcss@ubuntu.com>  Mon, 02 Jun 2008 09:01:46 -0500

samba (2:3.0.30-2) unstable; urgency=high

  * Brown paper bag releae with epoch increased after yet another
    accidental upload of 3.2.0 to unstable. Sigh and apologies to
    autobuilders.

 -- Christian Perrier <bubulle@debian.org>  Sat, 31 May 2008 12:08:50 +0200

samba (1:3.2.0~rc1-1) unstable; urgency=low

  * New upstream version
  * debian/samba-doc.doc-base.samba-using: index file is no named toc.html

 -- Christian Perrier <bubulle@debian.org>  Fri, 30 May 2008 20:22:57 +0200

samba (1:3.2.0~pre3-1) experimental; urgency=low

  * New upstream version
  * debian/patches/fix-manpage-htmlchars.patch: dropped as fixed upstream
  * docs/registry removed from samba-doc as missing from upstream tarball
    (upstream bug #5421)
  * debian/samba-doc.doc-base.samba-using: The index (and only) file
    is now book.html

 -- Christian Perrier <bubulle@debian.org>  Sat, 26 Apr 2008 08:20:21 +0200

samba (1:3.2.0~pre2-2) experimental; urgency=low

  [ Christian Perrier ]
  * Upload to experimental with an epoch as the earlier version
    accidentally went to unstable.

  [ Peter Eisentraut ]
  * Removed myself from Uploaders

 -- Christian Perrier <bubulle@debian.org>  Sun, 06 Apr 2008 20:38:35 +0200

samba (1:3.0.30-1) unstable; urgency=high

  * New upstream release: fix a heap overflow when parsing SMB responses in
    client code. (CVE-2008-1105). Closes: #483410

 -- Christian Perrier <bubulle@debian.org>  Wed, 28 May 2008 22:38:44 +0200

samba (1:3.0.29-1) unstable; urgency=low

  * New upstream release

 -- Christian Perrier <bubulle@debian.org>  Thu, 22 May 2008 07:31:55 +0200

samba (1:3.0.28a-3) unstable; urgency=low

  * The "bug hunting at SambaXP" release
  * Drop "invalid users = root" from the default smb.conf file
    as it differs from upstream's behaviour and upstream is fairly
    noisy about this choice of ours. Closes: #462046
  * Drop commented "guest account = nobody". This is already upstream's
    default
  * Remove versioned Build-Depends when satisfied in etch (actually all
    versioning in Build-Depends)
  * Remove Conflicts with non-existing packages
  * Drop dpkg-dev and binutils from Build-Depends, since the versioned
    build-dep is no longer needed and these are both Build-Essential
  * Mini-policy for settings in smb.conf:
    - don't explicitly set settings to their default value
    - commented settings with the default value are commented with "#"
    - commented settings with a non-default value are commented with ";"
  * Apply this policy to "socket options". Closes: #476104
  * No longer gratuitously use /usr/lib/libsmbclient.so.0.1 but a more logical
    libsmbclient.so.0 as upstream doesn't assign versions
  * Add idmap_*(8) man pages (idea taken from SerNet packages)
  * Create the entire set of directories needed by clients for
    Point-and-Click printing (including old clients!) in
    /var/lib/samba/printers (idea taken from SerNet packages)
  * Update copyright and README.debian information for current and past
    maintainers. Remove redundant mention of Tridge (the copyright is enough)
  * Add doc-base files for samba-doc-pdf. Closes: #451685
  * Kurdish debconf translation. Closes: #480151

 -- Christian Perrier <bubulle@debian.org>  Wed, 16 Apr 2008 23:14:46 +0200

samba (1:3.0.28a-2) unstable; urgency=low

  [ Peter Eisentraut ]
  * Removed myself from Uploaders

  [ Steve Langasek ]
  * debian/patches/manpage-encoding.patch: fix up the manpage synopses to
    not use embedded iso8859-1 non-break spaces, there is a roff escape
    sequence that we should use instead.  Closes: #470844.

  [ Christian Perrier ]
  * Reupload with an epoch to supersede an accidental upload of 3.2.0
    in unstable

 -- Christian Perrier <bubulle@debian.org>  Sat, 05 Apr 2008 11:59:23 +0200

samba (3.2.0~pre2-1) unstable; urgency=low

  * New upstream (pre-)release. It closes the following bugs:
    - typos in net.8. Closes: #460487, #460491
    - mention insmb.conf(5) that logging still occurs when
      "syslog only" is enabled and "syslog=0". Closes: #311300
    - bad link in HTML docs. Closes: #358479
    - enhance a useless and confusing debug message in pdb_ldap
      Closes: #448546
    - mention the correct default debug level in smbclient(1)
      Closes: #292371
    - no longer mention that "ip" parameter can use the host name
      in mount.cifs(8). Closes: #296057
    - wrong spelling of "its own" in source comments fixed
      Closes: #448686
    - fix "ldapsam_getgroup: Did not find group" debug message
      Closes: #448546
    - fix smbclient(1): useless use of cat. Closes: #429349

  [ Steve Langasek ]
  * debian/patches/fix-manpage-htmlchars.patch: patch all the manpages from
    3.2.0pre2, which ended up with html entity encodings embedded in them
    by mistake.  This patch is expected to go away again for 3.2.0pre3.
  * fix up the FHS patches for the new upstream release:
    - debian/patches/fhs-newpaths.patch has been merged upstream, drop it.
    - debian/patches/fhs-filespaths.patch has been mostly applied; only one
      path usage remains inconsistent, and a new .tdb has been added with
      the wrong path so fix this up here too.
    - debian/patches/fhs-filespaths-debatable.patch: updated for some new
      uses of lock_path() which we map to cache_path().
    - debian/patches/fhs-assignpaths.patch: patch source/m4/check_path.m4
      instead of source/configure.in.
  * debian/patches/smbstatus-locking.patch: merged upstream
  * debian/patches/smbpasswd-syslog.patch: updated to account for new
    calls to logging functions
  * Handle the new libraries available in samba 3.2: ship libwbclient as a
    shared library, link against the system libtalloc (adding a
    build-dependency on libtalloc-dev - which is actually sort of kludgy
    because this only works as long as the system libtalloc has the same
    soname as the one within the samba tree, this should be fixed to
    properly build against the system libtalloc), and suppress generation
    of the tdb and netapi libraries which aren't useful to us right now.

 -- Christian Perrier <bubulle@debian.org>  Wed, 05 Mar 2008 22:45:28 +0100

samba (2:3.0.31-1) unstable; urgency=medium

  * New upstream release

 -- Christian Perrier <bubulle@debian.org>  Sat, 12 Jul 2008 16:57:09 +0200

samba (2:3.0.30-4) unstable; urgency=low

  [ Christian Perrier ]
  * Rename libcupsys2-dev to libcups2-dev in build dependencies
  * Localize SWAT in German. Closes: #487681
  
  [ Jelmer Vernooij ]
  * Fix bashism in smbtar. (Closes: #486056)

  [ Jamie Strandboge ]
  * debian/patches/upstream_bug5517.patch: adjust cli_negprot() to properly
    calculate buffer sizes. This bug was introduced in the fix for
    CVE-2008-1105. Closes: #488688

  [ Debconf translations ]
  * Romanian updated. Closes: #488709.

 -- Christian Perrier <bubulle@debian.org>  Sun, 06 Jul 2008 11:43:53 +0200

samba (2:3.0.30-3) unstable; urgency=low

  [ Christian Perrier ]
  * add a soft dependency on slapd in init script to allow
    proper operation when dependency-based boot sequence is enabled.
    Thanks to Petter Reinholdtsen for reporting and providing a patch
    Closes: #478800

  [ Steve Langasek ]
  * debian/patches/no-unnecessary-cups.patch: don't try to connect to a cups
    server when we know that no printers are configured.  Closes: #479512.

 -- Christian Perrier <bubulle@debian.org>  Tue, 10 Jun 2008 21:03:51 +0200

samba (2:3.0.30-2) unstable; urgency=high

  * Brown paper bag releae with epoch increased after yet another
    accidental upload of 3.2.0 to unstable. Sigh and apologies to
    autobuilders.

 -- Christian Perrier <bubulle@debian.org>  Sat, 31 May 2008 12:08:50 +0200

samba (1:3.0.30-1) unstable; urgency=high

  * New upstream release: fix a heap overflow when parsing SMB responses in
    client code. (CVE-2008-1105). Closes: #483410

 -- Christian Perrier <bubulle@debian.org>  Wed, 28 May 2008 22:38:44 +0200

samba (1:3.0.29-1) unstable; urgency=low

  * New upstream release

 -- Christian Perrier <bubulle@debian.org>  Thu, 22 May 2008 07:31:55 +0200

samba (1:3.0.28a-3) unstable; urgency=low

  * The "bug hunting at SambaXP" release
  * Drop "invalid users = root" from the default smb.conf file
    as it differs from upstream's behaviour and upstream is fairly
    noisy about this choice of ours. Closes: #462046
  * Drop commented "guest account = nobody". This is already upstream's
    default
  * Remove versioned Build-Depends when satisfied in etch (actually all
    versioning in Build-Depends)
  * Remove Conflicts with non-existing packages
  * Drop dpkg-dev and binutils from Build-Depends, since the versioned
    build-dep is no longer needed and these are both Build-Essential
  * Mini-policy for settings in smb.conf:
    - don't explicitly set settings to their default value
    - commented settings with the default value are commented with "#"
    - commented settings with a non-default value are commented with ";"
  * Apply this policy to "socket options". Closes: #476104
  * No longer gratuitously use /usr/lib/libsmbclient.so.0.1 but a more logical
    libsmbclient.so.0 as upstream doesn't assign versions
  * Add idmap_*(8) man pages (idea taken from SerNet packages)
  * Create the entire set of directories needed by clients for
    Point-and-Click printing (including old clients!) in
    /var/lib/samba/printers (idea taken from SerNet packages)
  * Update copyright and README.debian information for current and past
    maintainers. Remove redundant mention of Tridge (the copyright is enough)
  * Add doc-base files for samba-doc-pdf. Closes: #451685
  * Kurdish debconf translation. Closes: #480151

 -- Christian Perrier <bubulle@debian.org>  Wed, 16 Apr 2008 23:14:46 +0200

samba (1:3.0.28a-2) unstable; urgency=low

  [ Peter Eisentraut ]
  * Removed myself from Uploaders

  [ Steve Langasek ]
  * debian/patches/manpage-encoding.patch: fix up the manpage synopses to
    not use embedded iso8859-1 non-break spaces, there is a roff escape
    sequence that we should use instead.  Closes: #470844.

  [ Christian Perrier ]
  * Reupload with an epoch to supersede an accidental upload of 3.2.0
    in unstable

 -- Christian Perrier <bubulle@debian.org>  Sat, 05 Apr 2008 11:59:23 +0200

samba (3.2.0~pre1-1) experimental; urgency=low

  * New upstream (pre-)release

  [ Steve Langasek ]
  * fhs.patch: net usershares should also be stored under /var/lib, not under
    /var/run.  No transition handling in maintainer scripts, since this
    feature is not activated by default.
  * Update smbstatus-locking.patch to use db_open() instead of
    tdb_open(), per upstream recommendation.
  * Use talloc_strdup() and talloc_asprintf() instead of static strings in
    data_path(), state_path(), and cache_path(), as suggested by Volker
    Lendecke.

  [ Debconf translations ]
  * Hebrew added. Closes: #444054

  [ Christian Perrier ]
  * Split fhs.patch into 4 separate patches to make upstream integration
    easier:
    - fhs-newpaths.patch: introduce new paths
    - fhs-filespaths.patch: assign files to new paths
    - fhs-filespaths-debatable.patch: assign files to new paths (part that
      seems more difficult to be integrated upstream)
    - fhs-assignpaths.patch: assign paths to FHS-compatible locations

 -- Christian Perrier <bubulle@debian.org>  Sun, 21 Oct 2007 09:14:42 +0200

samba (3.0.28a-1ubuntu4) hardy; urgency=low

  [ Mathias Gug ]
  * debian/samba-common.postinst:
    Fix upgrade from a first installation done with feisty, edgy or dapper.
    (LP: #201059).
  * debian/smb.conf.feisty:
    Add default smb.conf shipped in feisty.

  [ Steve Langasek ]
  * When populating the new sambashare group, it's not an error if the
    user simply doesn't exist; test for this case and let the install
    continue instead of aborting.  LP: #206036.

 -- Steve Langasek <steve.langasek@ubuntu.com>  Wed, 02 Apr 2008 21:07:11 +0000

samba (3.0.28a-1ubuntu3) hardy; urgency=low

  * debian/patches/fix-smbprinting-os2.patch
    - Fixes printing large documents from OS/2. (LP: #60931) 

 -- Chuck Short <zulcss@ubuntu.com>  Fri, 28 Mar 2008 08:37:31 -0400

samba (3.0.28a-1ubuntu2) hardy; urgency=low

  * debian/smb.conf
    - Add map to guest = Bad user, maps bad username to guest access. 
      (LP: #32067)

 -- Chuck Short <zulcss@ubuntu.com>  Thu, 27 Mar 2008 14:24:13 -0400

samba (3.0.28a-1ubuntu1) hardy; urgency=low

  * Merge from Debian unstable, remaining changes:
    * debian/patches/VERSION.patch:
      - set SAMBA_VERSION_VENDOR_SUFFIX to Ubuntu
    * debian/smb.conf:
      - add "(Samba, Ubuntu)" to server string.
      - comment out the default [homes] shares, and add a comment about
        "valid users = %S" to show users how to restrict access to
        \\server\username to only username.
    * debian/samba-common.config:
      - do not change priority to HIGH if dhclient3 is installed
      - use priority medium instead of high for the workgroup question
    * debian/winbind.files:
      - include additional files
    * debian/patches/fix-documentation.patch:
      - fix typos in net(8) and smb.conf(5) man pages
    * debian/mksambapasswd.awk:
      - Don't add user with UID less than 1000 to smbpasswd.
    * debian/samba.init:
      - add 'status' option for LSB conformance.
    * Updated control version.
    * Set Ubuntu maintainer address.
  * Dropped changes:
    * debian/samba.if-up: this ifup hook isn't actually needed with
      current Samba.
  * Set 'usershare allow guests' by in the default smb.conf, so that
    usershare admins are allowed to create public shares too, not just
    authenticated ones (e.g., via nautilus-share).  LP: #204703.

 -- Steve Langasek <steve.langasek@ubuntu.com>  Tue, 25 Mar 2008 19:53:09 +0000

samba (3.0.28a-1) unstable; urgency=low

  [ Christian Perrier ]
  * New upstream release. This fixes the following Debian bugs:
    - Prevent nmbd from shutting down when no network
      interfaces can be located. Closes: #433449
  * Debian patches dropped as applied upstream:
    - make-distclean.patch
    - linux-cifs-user-perms.patch
    - cifs-umount-same-user.patch
    - get_global_sam_sid-non-root.patch
    - chgpasswd.patch
    - cups.patch
  * Fix doc-base section from Apps/Net to Network
  * Fix copyright in debian/copyright
  * Updated Standards-Version to 3.7.3 (no changes needed)
  * [Lintian] No longer use -1 revision for the libacl-dev build
    dependency

  [ Steve Langasek ]
  * Merge smb.conf changes from Ubuntu:
    - correct an inconsistency inthe winbind enum comment
    - correct default and example settings to use the canonical names for all
      options, rather than historical synonyms
    - clarify the comment for 'max log size'.
    Thanks to Chuck Short and Richard Laager.
  * Add an additional sed command to samba-common.postinst to cleverly
    pick up any shares that have been appended to the default smb.conf 
    and exclude them from the ucf diff.

 -- Christian Perrier <bubulle@debian.org>  Fri, 14 Mar 2008 21:28:16 +0100

samba (3.0.28a-0ubuntu3) hardy; urgency=low

  * But smbpasswd-syslog does need updated for the new upstream release,
    overlooked in the previous upload.  Merge the version from Debian
    svn.

 -- Steve Langasek <steve.langasek@ubuntu.com>  Fri, 14 Mar 2008 07:40:06 +0000

samba (3.0.28a-0ubuntu2) hardy; urgency=low

  * Re-enable the smbpasswd-syslog patch; this was not really merged
    upstream.

 -- Steve Langasek <steve.langasek@ubuntu.com>  Fri, 14 Mar 2008 05:35:20 +0000

samba (3.0.28a-0ubuntu1) hardy; urgency=low

  [Chuck Short]
  * New upstream release. This fixes the following Ubuntu bugs.
    - Prevent nmbd from shutting down when no network interfaces can be
      located. (LP: #180493)
    - Fixes I/O errors on access to SMB shares of OS/2. (LP: #112839)
  * Dropped patches:
    - make-distclean.patch
    - linux-cifs-user-perms.patch
    - cifs-umount-same-user.patch
    - get_global_sam_sid-non-root.patch
    - chgpasswd.patch
    - cups.patch
    - samba-syslog.patch
  * debian/mksambapasswd.awk
    - Don't add user with UID less than 1000 to smbpasswd. (LP: #199412) 
  * debian/samba.if-up
    - ifup hook to reload samba once the interfaces comes up. (LP: #180493)
  * Updated control version.
  
  [Nicolas Valcárcel]
  * debian/patches/fix-documentation.patch
    - Fixed some escape typos in smb.conf(5) manpage. (LP: #182571)

  [Shawn Smith]
  * debian/samba.init
    - Samba init script does not conform to the LSP specification; it needs a
      status section (LP: #39157)

 -- Chuck Short <zulcss@ubuntu.com>  Tue, 11 Mar 2008 14:21:29 -0400

samba (3.0.28-4ubuntu1) hardy; urgency=low

  * Merge from Debian unstable, remaining changes:
    * debian/patches/VERSION.patch:
      - set SAMBA_VERSION_VENDOR_SUFFIX to Ubuntu
    * debian/smb.conf:
      - add "(Samba, Ubuntu)" to server string.
      - comment out the default [homes] shares and add more verbose comments to
        explain what they do and how they work (LP #27608). Also, add a
        comment about "valid users = %S" to show users how to restrict access
        to \\server\username to only username.
      - correct winbind enum comment inconsistency.
      - correct configuration directive inconsistences.
      - clarify comment for max log size.
    * debian/samba-common.config:
      - do not change priority to HIGH if dhclient3 is installed
      - use priority medium instead of high for the workgroup question
    * debian/winbind.files:
      - include additional files
    * debian/patches/fix-documentation.patch:
      - fix typo in net(8) man pages
    * Set Ubuntu maintainer address.
  * Dropped changes:
    - default passwd chat value is modified; the default password sync
      chat script from Debian now works out of the box.  LP: #50624.

 -- Steve Langasek <steve.langasek@ubuntu.com>  Sun, 09 Mar 2008 12:44:53 +0000

samba (3.0.28-4) unstable; urgency=low
 
  [ Steve Langasek ]
  * Brown paper bag: fix samba-common.files to list all of the smb.conf
    templates, not just the current one.  Closes: #470138.
  * Drop debian/patches/gcc42-arm-workaround.patch, which should have been
    dropped in the previous upload

 -- Steve Langasek <vorlon@debian.org>  Sun, 09 Mar 2008 04:09:26 -0700

samba (3.0.28-3) unstable; urgency=low

  * Drop the arm optimization workaround, as the compiler is now reported
    to be fixed.
  * Add missing eventlogadm(8) manpage.
  * Refresh the list of Linux architectures from type-handling, to pick up
    libacl-dev on armel.  Closes: #465121.
  * Convert handling of smb.conf to use ucf, so that we can sanely manage
    syntax changes going forward.
  * In the process, fix the dhcp handling to allow proper reconfiguration
    via debconf.

  [ Debconf translations ]
  * Indonesian added. Closes: #469976

 -- Steve Langasek <vorlon@debian.org>  Sat, 08 Mar 2008 17:11:16 -0800

samba (3.0.28-2) unstable; urgency=low

  [ Steve Langasek ]
  * Drop some further code in samba-common.postinst that's specific to
    pre-3.0 upgrades.
  * Make the mount.smbfs wrapper a bash script instead of a POSIX sh script,
    so we can use bash array variables and cope with arguments containing
    embedded spaces (such as share names).  Thanks to Julian Gilbey
    <jdg@debian.org> for the patch.  Closes: #457105.
  * debian/patches/gcc42-arm-workaround.patch: work around an arm compiler
    problem by building rpc_parse/parse_prs.o with -O0 on this architecture.
    Thanks to Martin Michlmayr for helping to pin down the problem file.
    Closes: #445566.
  * mount.smbfs: map the smbfs "guest" option to "guest,sec=none", which is
    a closer approximation of the semantics with cifs.

 -- Christian Perrier <bubulle@debian.org>  Sat, 05 Jan 2008 09:46:06 +0100

samba (3.0.28-1ubuntu3) hardy; urgency=low

  * Added additional files to winbind.files. (LP: #156468)
  * Deleted winbind enum comment inconsistency. Thanks to Richard Laager for
    the patches. (LP: #182569)
  * Deleted configuration directive inconsistences. Thanks to Richard Laager
    for the patches. (LP: #182567)
  * Fixed typo on net(8) man pages using fix-documentation.patch. (LP: #182570)
  * Clarrified comment for max log size. Thanks to Richard Laager for the
    patches. (LP: #182566)

 -- Chuck Short <zulcss@ubuntu.com>  Tue, 22 Jan 2008 09:53:52 -0500

samba (3.0.28-1ubuntu2) hardy; urgency=low

  * Fixed incorrect line in debian/patches/VERSION.patch

 -- Rick Clark <rick.clark@ubuntu.com>  Sat, 15 Dec 2007 11:03:39 -0500

samba (3.0.28-1ubuntu1) hardy; urgency=low

  * Merge from debian unstable, remaining changes:
    * debian/patches/VERSION.patch:
      - set SAMBA_VERSION_VENDOR_SUFFIX to Ubuntu
    * debian/smb.conf:
      - Add "(Samba, Ubuntu)" to server string.
      - Comment out the default [homes] shares and add more verbose comments to
        explain what they do and how they work (LP #27608). Also, add a
        comment about "valid users = %S" to show users how to restrict access
        to \\server\username to only username.
      - default passwd chat value is modified
    * debian/samba-common.config:
      - do not change priority to HIGH if dhclient3 is installed
      - use priority medium instead of high for the workgroup question
    * Set Ubuntu maintainer address.
 
 -- Rick Clark <rick.clark@ubuntu.com>  Thu, 13 Dec 2007 08:44:33 -0500

samba (3.0.28-1) unstable; urgency=high

  * New upstream release. Security fix
  * Fix a remote code execution vulnerability when running as a domain
    logon server (PDC or BDC).  (CVE-2007-6015)

 -- Christian Perrier <bubulle@debian.org>  Tue, 11 Dec 2007 00:12:11 +0530

samba (3.0.27a-2ubuntu1) hardy; urgency=low

  * Merge from debian unstable (LP: #174296), remaining changes:
    * debian/patches/VERSION.patch:
      - set SAMBA_VERSION_VENDOR_SUFFIX to Ubuntu
    * debian/smb.conf:
      - Add "(Samba, Ubuntu)" to server string.
      - Comment out the default [homes] shares and add more verbose comments to
        explain what they do and how they work (LP #27608). Also, add a
        comment about "valid users = %S" to show users how to restrict access
        to \\server\username to only username.
      - default passwd chat value is modified
    * debian/samba-common.config:
      - do not change priority to HIGH if dhclient3 is installed
      - use priority medium instead of high for the workgroup question
    * Set Ubuntu maintainer address.

 -- Steve Langasek <steve.langasek@ubuntu.com>  Wed, 05 Dec 2007 16:14:20 -0800

samba (3.0.27a-2) unstable; urgency=low

  * debian/patches/disable-weak-auth.patch: disable plaintext authentication
    on the client, and lanman authentication on both client and server, by
    default since these are only needed for Win9x or Samba with encrypted
    passwords disabled and are potential password attack vectors.  This
    change is backported from Samba 3.2.  LP: #163194.
  * Don't build the userspace tools for the deprecated smbfs kernel driver
    anymore; instead, use a shell wrapper around mount.cifs that translates
    option names between the smbfs and cifs drivers.
    Closes: #169624, #256637, #265468, #289179, #305210, #410075;
    LP: #29413
  * debian/panic-action: detect when we're on an Ubuntu system and direct bug
    reporters to Launchpad instead of to the Debian BTS.  Closes: #452940.
  * debian/samba.init: call log_progress_msg separately for each daemon on
    stop rather than passing a second arg to log_daemon_msg, for greater
    compatibility with both Debian and Ubuntu LSB initscript implementations.
    Closes: #453350.
  * Drop smbldap-tools to Suggests:, consistent with the textbook meaning of
    recommends/suggests which is now implemented correctly in apt.
    Closes: #453144.
  * Get rid of the build-dependency on type-handling:
    - add a new target, "update-archs", to be invoked by hand to refresh
      the list of known Linux architectures for the libacl1-dev
      build-dep; this avoids the clean target making changes to
      debian/control
    - rework the sed line so that it works in-place on debian/control,
      so we can get rid of debian/control.in as well and just update
      debian/control directly
    Closes: #340570.

 -- Steve Langasek <vorlon@debian.org>  Tue, 04 Dec 2007 18:35:29 -0800

samba (3.0.27a-1ubuntu1) hardy; urgency=low

  * Merge from debian unstable (LP: #165072), remaining changes:
    * debian/patches/VERSION.patch:
      - set SAMBA_VERSION_VENDOR_SUFFIX to Ubuntu
    * debian/control:
      - Remove type-handling (not used in Ubuntu)
    * debian/rules:
      - Remove type-handling.
    * debian/samba.init:
      - Ubuntu's log_progress_msg is a no-op, so to avoid confusion, don't
        say specifically which daemons we're handling. (LP #25803)
    * debian/smb.conf:
      - Add "(Samba, Ubuntu)" to server string.
      - Comment out the default [homes] shares and add more verbose comments to
        explain what they do and how they work (LP #27608). Also, add a
        comment about "valid users = %S" to show users how to restrict access
        to \\server\username to only username.
      - default passwd chat value is modified
    * debian/panic-action:
      - Alter the panic-action script to link to the samba bug reporting page
        on Launchpad.
    * debian/samba-common.config:
      - do not change priority to HIGH if dhclient3 is installed
      - use priority medium instead of high for the workgroup question
    * Set Ubuntu maintainer address.
  * Bugs fixed in Debian:
    - Enable net usershare (LP: #128548)
  * Ubuntu patches merged in Debian:
    * debian/smb.conf:
      - "printer admin" is a deprecated option, and is dropped
        completely from the examples.
    * debian/samba-common.templates:
      - Default workgroup value is now set to WORKGROUP; this is a
        change from previous Ubuntu versions which used MSHOME, but is
        consistent with the Samba upstream defaults and the default
        behavior for most versions of Windows.
  * Ubuntu patches dropped:
    * debian/rules:
      - Samba should not use --error-handler=true for its init script.
    * debian/samba-common.templates, debian/po/*.po:
      - unnecessary divergence from Debian debconf template which
        resulted in fuzzy translations; this is cleaned up now

 -- Steve Langasek <steve.langasek@ubuntu.com>  Sun, 25 Nov 2007 12:56:27 -0800

samba (3.0.27a-1) unstable; urgency=low

  [ Steve Langasek ]
  * New upstream release
    - fix regression with smbfs clients, introduced by the security fix in
      3.0.27.  Closes: #451839.
    - debian/patches/cifs-umount-trailing-slashes.patch: merged upstream.
  * Drop the deprecated "printer admin" example from the default smb.conf.
    Closes: #451273.
  * Add a *new* debian/patches/cups.patch to *enable* cups as the default
    printing system, because since the original introduction of this patch
    in Debian there was a regression upstream that caused cups to never be
    selected as the default print system.
  * Set the default value for the workgroup question to "WORKGROUP" in
    samba-common.templates, not just in the template smb.conf, so that the
    debconf question comes out right every time; and always treat this
    as a high-priority debconf question instead of selecting the
    priority based on whether there's an existing value, since there's
    now *always* an existing value but the value doesn't tell us
    anything meaningful about the user's preference.  Closes: #451271.
  * Drop some code from samba.postinst that only applies to upgrades from
    pre-3.0 (i.e., pre-sarge) packages

  [ Christian Perrier ]
  * Update the "built by" part of README.debian
  * Remove the very outdated parts of README.debian

 -- Steve Langasek <vorlon@debian.org>  Fri, 23 Nov 2007 13:04:52 -0800

samba (3.0.27-1) unstable; urgency=low

  * New upstream version
    - fixes a remote code execution vulnerability when running nmbd as a
      WINS server. (CVE-2007-5398; closes: #451385)
    - fixes a buffer overflow in nmbd when running as a domain controller
      during processing of GETDC logon server requests. (CVE-2007-4572)

  [ Steve Langasek ]
  * fhs.patch: net usershares should also be stored under /var/lib, not under
    /var/run.  No transition handling in maintainer scripts, since this
    feature is not activated by default.
  * get_global_sam_sid-non-root.patch: avoid calling get_global_sam_sid()
    from smbpasswd -L or pam_smbpass when running as non-root, to avoid a
    foreseeable panic.  Closes: #346547, #450738.
  * usershare.patch: enable "user shares" by default in the server with a
    default limit of 100, to support user shares on both upgrades and new
    installs with no need to munge config files.  Thanks to Mathias Gug
    <mathiaz@ubuntu.com> for the patch.  Closes: #443230.
  * On Ubuntu, support autopopulating the sambashare group using the existing
    members of the admin group; no equivalent handling is done on Debian,
    because there doesn't seem to be an appropriate template group we can use
    that wouldn't be considered a privilege escalation for those users.
  * Update Samba to explicitly use the C locale when doing password changes,
    to account for Linux-PAM's recently adopted i18n support.
    Closes: #451272.
  * Enforce creation of the pid directory (/var/run/samba) in the samba
    init script, for compatibility with systems that use a tmpfs for
    /var/run.  Closes: #451270.
  * debian/patches/cups.patch, debian/NEWS: drop the patch to force bsd
    as the default printing system, as CUPS is now the dominant/default
    printing system for Linux.

  [ Debconf translations ]
  * Hebrew added. Closes: #444054

  [ Christian Perrier ]
  * Split fhs.patch into 3 separate patches to make upstream integration
    easier:
    - fhs-newpaths.patch: introduce new paths
    - fhs-filespaths.patch: assign files to new paths
    - fhs-assignpaths.patch: assign paths to FHS-compatible locations
  * Compile with DNS update support. Thanks to Matthias Gug for
    reporting and contributions from Launchpad's #156686
    Closes: #449422

 -- Steve Langasek <vorlon@debian.org>  Thu, 15 Nov 2007 11:46:17 -0800

samba (3.2.0~pre1-1) experimental; urgency=low

  * New upstream (pre-)release

  [ Steve Langasek ]
  * fhs.patch: net usershares should also be stored under /var/lib, not under
    /var/run.  No transition handling in maintainer scripts, since this
    feature is not activated by default.
  * Update smbstatus-locking.patch to use db_open() instead of
    tdb_open(), per upstream recommendation.
  * Use talloc_strdup() and talloc_asprintf() instead of static strings in
    data_path(), state_path(), and cache_path(), as suggested by Volker
    Lendecke.

  [ Debconf translations ]
  * Hebrew added. Closes: #444054

  [ Christian Perrier ]
  * Split fhs.patch into 4 separate patches to make upstream integration
    easier:
    - fhs-newpaths.patch: introduce new paths
    - fhs-filespaths.patch: assign files to new paths
    - fhs-filespaths-debatable.patch: assign files to new paths (part that
      seems more difficult to be integrated upstream)
    - fhs-assignpaths.patch: assign paths to FHS-compatible locations

 -- Christian Perrier <bubulle@debian.org>  Sun, 21 Oct 2007 09:14:42 +0200

samba (3.0.26a-1ubuntu2) gutsy; urgency=low

  * debian/patches/chgpasswd.patch:
    - Also set the locale to 'C' when using PAM for password changes,
      since the PAM conversation is equally affected by PAM l10n support
      (LP: #139265).

 -- Steve Langasek <steve.langasek@canonical.com>  Tue, 02 Oct 2007 13:54:23 -0700

samba (3.0.26a-1ubuntu1) gutsy; urgency=low

  * debian/patches/chgpasswd.patch:
    - Set locale to 'C' while calling the passwd change program
  * Merge from debian unstable, remaining changes:
    * debian/patches/VERSION.patch:
      - set SAMBA_VERSION_VENDOR_SUFFIX to Ubuntu
    * debian/control:
      - Remove typehandling (not used in Ubuntu)
    * debian/samba-common.templates:
      - Set default workgroup to MSHOME
    * debian/rules:
      - Remove type-handling.
    * debian/samba.init:
      - Make sure $PIDDIR exists (/var/run is a tmpfs)
      - Ubuntu's log_progress_msg is a no-op, so to avoid confusion, don't
        say specifically which daemons we're handling. (LP #25803)
    * debian/smb.conf:
      - Add "(Samba, Ubuntu)" to server string.
      - Change the (commented-out) "printer admin" example to use "@lpadmin"
        instead of "@ntadmin", since the lpadmin group is used for spool admin.
      - Comment out the default [homes] shares and add more verbose comments to
        explain what they do and how they work (LP #27608). Also, add a
        comment about "valid users = %S" to show users how to restrict access
        to \\server\username to only username.
    * debian/panic-action:
      - Bail out if there's no "mail" command.
      - Alter the panic-action script to link to the samba bug reporting page
        on Launchpad.
    * debian/samba-common.config:
      - do not change priority to HIGH if dhclient3 is installed

 -- Andrew Mitchell <ajmitch@ubuntu.com>  Mon, 17 Sep 2007 15:58:10 +1200

samba (3.0.26a-1) unstable; urgency=low

  * New upstream release.
  * Remove the samba-common/unsupported-passdb debconf template and
    the associated code in samba-common.postinst, that deals with pre-etch
    versions transition
  * Remove the samba/tdbsam template and the remaining line referencing
    it (for no need) in samba.postinst. That code was removed in 3.0.23c-2
    and was dealing with pre-3.0 transitions.

 -- Christian Perrier <bubulle@debian.org>  Sun, 16 Sep 2007 10:16:29 +0200

samba (3.0.26-1) unstable; urgency=high

  * New upstream release: security update for CVE-2007-4138: 
    incorrect primary group assignment for domain users using the rfc2307 or
    sfu winbind nss info plugin.

 -- Christian Perrier <bubulle@debian.org>  Tue, 11 Sep 2007 19:16:32 +0200

samba (3.0.25c-1) unstable; urgency=low

  [ Noèl Köthe ]
  * new upstream released from 2007-08-20
    - added smbfs deprecation information to help and manpage
      Closes: #360384
    - fixed winbind leaking file descriptors
      Closes: #410663
    - fixed smbpasswd fails with errorcode SUCCESS as normal user
      Closes: #155345

  [ Christian Perrier ]
  * Drop the (upstream unmaintained) python bindings (python-samba package)
  * swat: turn the dependency on samba-doc to a Recommends:
    Thanks to Peter Eisentraut for dealing with that issue and bringing it
    back. Closes: #391742

 -- Christian Perrier <bubulle@debian.org>  Sun, 26 Aug 2007 14:57:16 +0200

samba (3.0.25b-2) unstable; urgency=low

  [ Steve Langasek ]
  * Don't start nmbd if 'disable netbios' is set in the config.
    Closes: #429429.
  * missing_userspace_bugzilla999.patch: always use opt_gid and opt_uid,
    set to those of the invoking user, when called as non-root.
    Closes: #431661.
  * Fix up fhs.patch for some new FHS regressions:
    - make sure all references to winbindd_idmap.tdb look in /var/lib/samba
    - make sure all references to winbindd_cache.tdb look in /var/cache/samba
    - share_info.tdb belongs in /var/lib/samba; this is a regression
      introduced in 3.0.23-1, so fix up this path on samba upgrade
    - move the ADS "gpo" cache directory to /var/cache/samba
    - move idmap_cache.tdb to /var/cache/samba, and fix up the path on
      winbind upgrade
  * linux-cifs-user-perms.patch: also support setting a default uid and gid
    value when mount.cifs is called as non-root
  * cifs-umount-trailing-slashes.patch: canonicalize mount point names when
    umount.cifs is called, to avoid unnecessarily leaving entries behind in
    /etc/mtab if invoked with a trailing slash in the mount point name
  * cifs-umount-same-user.patch: the CIFS_IOC_CHECKMOUNT ioctl check
    in umount.cifs assumed that errors would return a value > 0, when in fact
    the return value on failure is -1.  Correct this assumption, which was
    allowing any user to unmount shares mounted by other users.
  * smbpasswd-syslog.patch: Fix pam_smbpass to no longer call openlog()
    and closelog(), since this will interfere with syslogging behavior
    of the calling application.  Closes: #434372.
  * swat should depend only on inet-superserver, not update-inetd, per
    Marco d'Itri.

  [ Christian Perrier ]
  * debian/panic-action: bail out if there's no "mail" command
    Patch from the Ubuntu samba packagers.
  * debian/smb.conf: use the comment from Ubuntu package for the "valid users"
    setting of [homes] as a basis for ours. Ubuntu's wording is better.

  [ Peter Eisentraut ]
  * Don't ignore errors from make distclean, as per lintian check

  [ Debconf translations ]
  * Gujarati updated. Closes: #436215

 -- Steve Langasek <vorlon@debian.org>  Fri, 17 Aug 2007 18:38:58 -0700

samba (3.0.25b-1ubuntu4) gutsy; urgency=low

  * debian/rules:
    - add error-handler=true to samba dh_installinit. Fixes LP: #85194.

 -- Mathias Gug <mathiaz@ubuntu.com>  Fri, 17 Aug 2007 12:11:45 -0400

samba (3.0.25b-1ubuntu3) gutsy; urgency=low

  * Build depend on libacl1-dev on lpia.

 -- Matthias Klose <doko@ubuntu.com>  Tue, 14 Aug 2007 10:26:58 +0000

samba (3.0.25b-1ubuntu2) gutsy; urgency=low

  * debian/smb.conf:
    - Fix 'valid users =' option in smb.conf. LP: #131419.

 -- Mathias Gug <mathiaz@ubuntu.com>  Thu, 09 Aug 2007 21:39:54 -0400

samba (3.0.25b-1ubuntu1) gutsy; urgency=low

  * Dropped patches:
    + debian/patches/ubuntu-auxsrc.patch:
      - ntlm_auth_proto.h, smbadduser, gen-8bit-gap.sh are all autogenerated at
        build time.
  * Merge from debian unstable, remaining changes:
    * debian/patches/VERSION.patch:
      - set SAMBA_VERSION_VENDOR_SUFFIX to Ubuntu
    * debian/control:
      - Remove typehandling (not used in Ubuntu)
      - Added Conflicts/Replaces on python2.4-samba.
    * debian/samba-common.templates:
      - Set default workgroup to MSHOME
    * debian/rules:
      - Remove type-handling.
    * debian/samba.init:
      - Make sure $PIDDIR exists (/var/run is a tmpfs)
      - Ubuntu's log_progress_msg is a no-op, so to avoid confusion, don't
        say specifically which daemons we're handling. (LP #25803)
    * debian/smb.conf:
      - Add "(Samba, Ubuntu)" to server string.
      - Change the (commented-out) "printer admin" example to use "@lpadmin"
        instead of "@ntadmin", since the lpadmin group is used for spool admin.
      - Comment out the default [homes] shares and add more verbose comments to
        explain what they do and how they work (LP #27608). Also, add a
        comment about "valid users = %S" to show users how to restrict access
        to \\server\username to only username.
    * debian/panic-action:
      - Bail out if there's no "mail" command.
      - Alter the panic-action script to link to the samba bug reporting page
        on Launchpad.
    * debian/samba-common.config:
      - do not change priority to HIGH if dhclient3 is installed

 -- Soren Hansen <soren@ubuntu.com>  Mon, 16 Jul 2007 10:58:21 +0200

samba (3.0.25b-1) unstable; urgency=low

  * New upstream version
  * Bugs fixed upstream:
    - correct default mentioned for "store dos attribute" in smb.conf(5)
      Closes: #367379
    - fix typo in pdbedit.c. Closes: #421758
    - fixed crashes in idmap_rid. Closes: #428411
    - misleading documentation in smb.conf(5). Closes: #218477
    - don't crash when no eventlog names are defined in smb.conf
      Closes: #424683
    - typography errors in manpages. Closes: #427865, #418811
    - fix compilation and linking of pam_smbpass.so. Closes: #430755
  * Drop patches that have been applied upstream:
    - nmbd-signalling.patch

 -- Christian Perrier <bubulle@debian.org>  Wed, 27 Jun 2007 15:12:13 +0200

samba (3.0.25a-2) unstable; urgency=low

  [ Debconf translations ]
  * Danish updated. Closes: #426773

  [ Christian Perrier ]
  * Clean out some remaining cruft that is not deleted
    by "make clean". Taken from Ubuntu patches.
  * Add missing userspace patches to properly pass uid and gid with 2.6
    kernels. See #408033 and upstream's #999 for rationale
  * Drop smbmount-unix-caps.patch as workaraound for #310982 as the issue
    is fixed in 2.4 and 2.6 kernels (2.6 kernels need
    missing_userspace_bugzilla999.patch, though)
    Closes: #408033
  * Add the samba-common and winbind packages to samba-dbg to get
    debugging symbols for winbindd, net, etc.
  * Replace all occurrences of ${Source:Version} by ${$binary:Version} in
    dependencies. All these were Arch:any depending on Arch:any (the only
    Arch:any depending on Arch:all already used ${source:Version}

  [ Steve Langasek ]
  * Update samba.config to not override user preference on passdb.tdb
    creation after initial configuration.  Closes: #350926.
  * Drop the last vestiges of the unified samba.patch; this reverts the
    change for bug #112195 which it's been determined has no actual security
    benefits, and drops the fix for bug #106976 which is superseded
    upstream.

  [ Debconf translations ]
  * Vietnamese updated.  Closes: #426979.

 -- Christian Perrier <bubulle@debian.org>  Wed, 13 Jun 2007 15:47:06 +0200

samba (3.0.25a-1) unstable; urgency=low

  [ Christian Perrier ]
  * New upstream version
  * Bugs fixed upstream:
    - password expiration loog on samba domain controllers. Closes: #425083
    - no more login on samba servers that are members of samba domains
      Closes: #425680, #426002
    - users no longer have access according to their secondary groups
      on shares with "force group". Closes: #424629
  * Debian packaging fixes:
    - Enforce building with "--with-ads" and therefore fail
      when the build can't be done with kerberos support.
      Closes: #424637
    - debian/control: wrap long lines in packages' descriptions
    - uncomment out use of type-handling in the clean target, because
      type-handling has been fixed to support the new /usr/share/dpkg/ostable
    - avoid installing extra COPYING files in /usr/share/doc/* (one was
      installed along with the pcap2nbench example)
  * Merge Ubuntu changes:
    - use of PIDDIR instead of hardcoding it in samba.init and winbind.init
  * Patches to upstream source:
    - patches/fhs.patch: recreate winbindd_cache.tdb in the cache directory
      instead of the lock directory. Thanks to C. K. Jester-Young for the
      patch. Closes: #425640

  [ Steve Langasek ]
  * swat and samba depend on update-inetd instead of on netbase; swat also
    depends on "openbsd-inetd | inet-superserver", for samba this is only a
    Suggests.

 -- Christian Perrier <bubulle@debian.org>  Sun, 27 May 2007 09:30:02 +0200

samba (3.0.25-1ubuntu1) gutsy; urgency=low

  * Merge from debian unstable, remaining changes:
    * debian/smb.conf:
      - Do not show the version number by default
      - Comment out the default [homes] shares and add more verbose comments to
        explain what they do and how they work (closes: launchpad.net/27608)
      - Add a "valid users = %S" stanza to the commented-out [homes] section,
        to show users how to restrict access to \\server\username to only
        username.
      - Change the (commented-out) "printer admin" example to use "@lpadmin"
        instead of "@ntadmin", since the lpadmin group is used for spool admin.
    * debian/panic-action:
      - Alter the panic-action script to encourage users to report their
        bugs in Ubuntu packages to Ubuntu, rather than reporting to Debian.
        Modify text to more closely match the Debian script
    * debian/samba-common.templates:
      - Set default workgroup to MSHOME
    * debian/control:
      - remove typehandling
      - add update-inetd to Depends
    * debian/patches/VERSION.patch:
      - set SAMBA_VERSION_VENDOR_SUFFIX to Ubuntu
    * debian/samba-common.config:
      - do not change priority to HIGH if dhclient3 is installed
    * debian/samba.init:
      - use of PIDDIR instead of hardcoding it
      - Munge our init script to deal with the fact that our implementation
        (or lack thereof) of log_daemon_msg and log_progress_msg differs
        from Debian's implementation of the same (Ubuntu #19691)
    * debian/rules:
      - remove type-handling
      - properly clean on make clean
      - do not install mount.cifs and umount.cifs as suid
    * debian/patches/ubuntu-auxsrc.patch:
      - some auxilliary sources (undocumented in previous changelogs)

 -- Andrew Mitchell <ajmitch@ubuntu.com>  Sun, 20 May 2007 21:43:26 +1200

samba (3.0.25-1) unstable; urgency=high

  * New upstream version including security fixes
  * Bugs fixed upstream:
    - nmbd no longer segfaults on bad interface line
      Closes: #265577, #386922, #359155, #366800
    - documentation issues about displaycharset. Closes: #350790
    - documentation makes it clear that case options such as
      "default case" can only be set on a per-share basis.
      Closes: #231229
    - all occurrences of "encypt" fixed in smb.conf(5)
      Closes: #408507
    - two typos on "account" fixed in source/passdb/pdb_ldap.c and
      source/utils/pdbedit.c. Closes: #402392
    - no longer panic when using the (deprecated) "only user" option
      in user level security. Closes: #388282
    - CVE-2007-2444 (User privilege elevation because of a local SID/Name
      translation bug)
    - CVE-2007-2446 (Multiple heap overflows allow remote code execution)
    - CVE-2007-2447 (Unescaped user input parameters are passed as
                     arguments to /bin/sh allowing for remote command
                     execution)

  [ Debconf translations ]
  * Marathi added. Closes: #416802
  * Esperanto added. Closes: #417795.
  * Basque updated. Closes: #418196.
  * Wolof updated. Closes: #421636

  [ Christian Perrier ]
  * /etc/dhcp3/dhclient-enter-hooks.d/samba tests for /etc/init.d/samba
    before running invoke-rc.d. Closes: #414841

  [ Steve Langasek ]
  * Comment out use of type-handling in the clean target, because
    type-handling is currently broken in unstable and clean shouldn't be
    editing debian/control anyway.

 -- Christian Perrier <bubulle@debian.org>  Mon, 14 May 2007 10:30:15 +0200

samba (3.0.24-6ubuntu1) gutsy; urgency=low

  * Merge from debian unstable, remaining changes:
    * debian/smb.conf:
      - Do not show the version number by default
      - Comment out the default [homes] shares and add more verbose comments to
        explain what they do and how they work (closes: launchpad.net/27608)
      - Add a "valid users = %S" stanza to the commented-out [homes] section,
        to show users how to restrict access to \\server\username to only
        username.
      - Change the (commented-out) "printer admin" example to use "@lpadmin"
        instead of "@ntadmin", since the lpadmin group is used for spool admin.
    * debian/panic-action:
      - Alter the panic-action script to encourage users to report their
        bugs in Ubuntu packages to Ubuntu, rather than reporting to Debian.
        Modify text to more closely match the Debian script
    * debian/samba-common.templates:
      - Set default workgroup to MSHOME
    * debian/control:
      - remove typehandling
      - add update-inetd to Depends
    * debian/patches/VERSION.patch:
      - set SAMBA_VERSION_VENDOR_SUFFIX to Ubuntu
    * debian/samba-common.config:
      - do not change priority to HIGH if dhclient3 is installed
    * debian/samba.init:
      - use of PIDDIR instead of hardcoding it
      - Munge our init script to deal with the fact that our implementation
        (or lack thereof) of log_daemon_msg and log_progress_msg differs
        from Debian's implementation of the same (Ubuntu #19691)
    * debian/rules:
      - remove type-handling
      - properly clean on make clean
      - do not install mount.cifs and umount.cifs as suid
    * debian/patches/ubuntu-auxsrc.patch:
      - some auxilliary sources (undocumented in previous changelogs)

 -- Kees Cook <kees@ubuntu.com>  Tue, 08 May 2007 05:18:16 -0700

samba (3.0.24-6) unstable; urgency=high

  * Arrrgh, cut'n'paste error in the regexp in the last upload, so the bug
    is still present :/  Fix a missing ] in the regexp for passdb backend
    checking, really-closes: #415725.

 -- Steve Langasek <vorlon@debian.org>  Sat, 24 Mar 2007 03:32:46 -0700

samba (3.0.24-5) unstable; urgency=high

  * The "see what you get for trusting the quality of my packages,
    release team?  Release team, please unblock this package" release.
  * High-urgency brown-paper-upload for etch-targetted fix for
    regression introduced in the last version

  [ Steve Langasek ]
  * Fixed the regexp used for matching broken passdb backend settings,
    since we were getting false positives on *all* values. :/  The
    correct match should be: one or more non-space, non-comma
    characters, followed by a space or a comma, followed by zero or more
    spaces, followed by one or more non-space characters.  Closes: #415725.

  [ Debconf translations ]
  * Nepali
  * Korean; closes: #414883.
  * Russian
  * Arabic
  * Portuguese
  * Greek. Closes: #415122
  * Norwegian Nynorsk added.
  * Marathi added. Closes: #416802

 -- Steve Langasek <vorlon@debian.org>  Wed, 21 Mar 2007 13:49:46 -0700

samba (3.0.24-4) unstable; urgency=medium

  [ Steve Langasek ]
  * Documentation fix for a problem affecting upgrades from sarge: if
    passdb backend is still a comma- or space-separated list after any
    attempts at automatic fix-ups, throw a debconf error notifying the
    user that they'll need to fix this manually.  Closes: #408981.

  [ Debconf translations ]
  * French
  * Spanish
  * Galician; closes: #414605.
  * Swedish; closes: #414610.
  * Brazilian Portuguese; closes: #414603.
  * German; closes: #414630.
  * Norwegian Bokmål; closes: #414619.
  * Bulgarian; closes: #414624.
  * Romanian; closes: #414629.
  * Tagalog; closes: #414637.
  * Khmer; closes: #381833.
  * Thai; closes: #414664.
  * Slovak; closes: #414665.
  * Slovenian
  * Simplified Chinese; closes: #414671.
  * Japanese; closes: #414673.
  * Hungarian; closes: #414677.
  * Dzongkha; closes: #414680.
  * Estonian; closes: #414679.
  * Catalan
  * Malayalam; closes: #414728
  * Traditional Chinese; closes: #414730
  * Turkish
  * Italian; closes: #414708
  * Finnish; closes: #414736
  * Dutch; closes: #414741
  * Albanian; closes: #414778.
  * Czech; closes: #414793.

 -- Steve Langasek <vorlon@debian.org>  Tue, 13 Mar 2007 16:29:21 -0700

samba (3.0.24-3) unstable; urgency=low

  [ Christian Perrier ]
  * Merge some Ubuntu changes:
    - do not expose the Samba version anymore
    - default workgroup set to WORKGROUP (default workgroup of
      Windows workstations)
  * Fix FTBFS on GNU/kFreeBSD. Thanks to Petr Salinger for the patch
    Closes: #394830
  * Add commented "winbind enum*" settings in smb.conf
    This will point users to these important settings which changed
    their default behaviour between sarge and etch. Closes: #368251

  [ Steve Langasek ]
  * samba-common.dhcp: support creating /etc/samba/dhcp.conf the first
    time the script is called if the dhcp client was already running at
    the time of install, and manually reload samba to get the updated
    config files read.  Thanks to Bas Zoetekouw for the patch.
    Closes: #407408.
  * While we're at it, use atomic replace for /etc/samba/dhcp.conf just
    in case someone else reloads samba while the script is running.  Low
    impact, low-risk change.

 -- Steve Langasek <vorlon@debian.org>  Sun, 11 Mar 2007 23:34:10 -0700

samba (3.0.24-2ubuntu1) feisty; urgency=low

  * Merge from debian unstable, remaining changes:
    * debian/smb.conf:
      - Do not show the version number by default
      - Comment out the default [homes] shares and add more verbose comments to
        explain what they do and how they work (closes: launchpad.net/27608)
      - Add a "valid users = %S" stanza to the commented-out [homes] section,
        to show users how to restrict access to \\server\username to only
        username.
      - Change the (commented-out) "printer admin" example to use "@lpadmin"
        instead of "@ntadmin", since the lpadmin group is used for spool admin.
    * debian/panic-action:
      - Alter the panic-action script to encourage users to report their
        bugs in Ubuntu packages to Ubuntu, rather than reporting to Debian.
        Modify text to more closely match the Debian script
    * debian/samba-common.templates:
      - Set default workgroup to MSHOME
    * debian/control:
      - remove typehandling
      - add update-inetd to Depends
    * debian/patches/VERSION.patch:
      - set SAMBA_VERSION_VENDOR_SUFFIX to Ubuntu
    * debian/samba-common.config:
      - do not change priority to HIGH if dhclient3 is installed
    * debian/samba.init:
      - use of PIDDIR instead of hardcoding it
      - Munge our init script to deal with the fact that our implementation
        (or lack thereof) of log_daemon_msg and log_progress_msg differs
        from Debian's implementation of the same (Ubuntu #19691)
    * debian/rules:
      - remove type-handling
      - properly clean on make clean
      - do not install mount.cifs and umount.cifs as suid
    * debian/patches/ubuntu-auxsrc.patch:
      - some auxilliary sources (undocumented in previous changelogs)
    * Really drop debian/patches/ubuntu-fix-ldap.patch:
      - Fixed upstream, see Debian #274155

 -- Kees Cook <kees@ubuntu.com>  Tue,  6 Feb 2007 20:58:01 -0800

samba (3.0.24-2) unstable; urgency=low

  * Re-upload with a proper .orig.tar.gz.

 -- Steve Langasek <vorlon@debian.org>  Mon,  5 Feb 2007 19:55:34 -0800

samba (3.0.24-1) unstable; urgency=high

  * New upstream release, security update
  * Fixes for the following security advisories:
    - Directly affecting Debian:
      - CVE-2007-0452 (Potential Denial of Service bug in smbd)
    - Not affecting Debian:
      - CVE-2007-0453 (Buffer overrun in NSS host lookup Winbind
        NSS library on Solaris)
      - CVE-2007-0454 (Format string bug in afsacl.so VFS plugin)
  * Correct paths for the documentation pointers in the default smb.conf
    file. Thanks to Ted Percival for his care reporting this. Closes: #408898

 -- Christian Perrier <bubulle@debian.org>  Mon,  5 Feb 2007 05:27:07 +0100

samba (3.0.23d-4) unstable; urgency=low

  * Debconf translation updates:
    - Slovenian added.

 -- Christian Perrier <bubulle@debian.org>  Wed,  3 Jan 2007 08:43:50 +0100

samba (3.0.23d-3) unstable; urgency=low

  * Debconf translation updates:
    - Malayalam added. Closes: #403107
    - Tamil added. Closes: #403353

 -- Christian Perrier <bubulle@debian.org>  Mon,  1 Jan 2007 10:17:18 +0100

samba (3.0.23d-2ubuntu2) feisty; urgency=low

  * Rebuild for python2.5 as the default python version.

 -- Matthias Klose <doko@ubuntu.com>  Fri, 12 Jan 2007 13:18:25 +0000

samba (3.0.23d-2ubuntu1) feisty; urgency=low

  * Merge from debian unstable, remaining changes:
    * debian/smb.conf:
      - Do not show the version number by default
      - Comment out the default [homes] shares and add more verbose comments to
        explain what they do and how they work (closes: launchpad.net/27608)
      - Add a "valid users = %S" stanza to the commented-out [homes] section, 
        to show users how to restrict access to \\server\username to only 
        username.
      - Change the (commented-out) "printer admin" example to use "@lpadmin"
        instead of "@ntadmin", since the lpadmin group is used for spool admin.
    * debian/panic-action:
      - Alter the panic-action script to encourage users to report their
        bugs in Ubuntu packages to Ubuntu, rather than reporting to Debian.
        Modify text to more closely match the Debian script
    * debian/samba-common.templates:
      - Set default workgroup to MSHOME
    * debian/control: 
      - remove typehandling
      - add update-inetd to Depends
    * debian/patches/VERSION.patch: 
      - set SAMBA_VERSION_VENDOR_SUFFIX to Ubuntu
    * debian/samba-common.config: 
      - do not change priority to HIGH if dhclient3 is installed
    * debian/samba.init: 
      - use of PIDDIR instead of hardcoding it
      - Munge our init script to deal with the fact that our implementation
        (or lack thereof) of log_daemon_msg and log_progress_msg differs
        from Debian's implementation of the same (Ubuntu #19691)
    * debian/rules:
      - remove type-handling
      - properly clean on make clean
      - do not install mount.cifs and umount.cifs as suid
    * debian/patches/ubuntu-auxsrc.patch: 
      - some auxilliary sources (undocumented in previous changelogs)
    * debian/patches/ubuntu-fix-ldap.patch:
      - fix LDAP backend, see Ubuntu #1905, Debian #274155
  
 -- Michael Vogt <michael.vogt@ubuntu.com>  Mon, 18 Dec 2006 13:31:09 +0100

samba (3.0.23d-2) unstable; urgency=low

  * Build-Conflicts: libfam-dev to avoid problems accessing shares
    when using GAMIN. Closes: #400617
  * Lintian fixes:
    - Run debconf-updatepo in the clean target to ensure up-to-date PO
      and POT files
    - debian/patches/no_unbreakable_spaces_in_man.patch:
      Replace all non-breakable spaces by regular spaces in man pages.
      They are encoded in ISO-8859-1 which is not recommended in man pages.
      This should be submitted upstream.
    - reformat too long lines in package description

 -- Christian Perrier <bubulle@debian.org>  Sun,  3 Dec 2006 09:39:29 +0100

samba (3.0.23d-1ubuntu3) feisty; urgency=low

  * added depends on update-inetd

 -- Michael Vogt <michael.vogt@ubuntu.com>  Thu, 14 Dec 2006 18:59:14 +0100

samba (3.0.23d-1ubuntu2) feisty; urgency=low

  * Remove type-handling from build-deps, it's not in Ubuntu main.  (It
    was already disabled in the rules file.

 -- Tollef Fog Heen <tfheen@ubuntu.com>  Tue, 12 Dec 2006 14:42:23 +0100

samba (3.0.23d-1ubuntu1) feisty; urgency=low

  * Merge from debian unstable.
  * Drop python2.4-samba, replace with python-samba. Added Conflicts/Replaces
    on python2.4-samba
  * Drop track-connection-dos.patch, ubuntu-winbind-panic.patch, 
    ubuntu-fix-ldap.patch, ubuntu-setlocale.patch, ubuntu-setlocale-fixes.patch
  * Remaining Ubuntu changes:
    - Revert Debian's installation of mount.cifs and umount.cifs as suid
    - Comment out the default [homes] shares and add more verbose comments to
      explain what they do and how they work (closes: launchpad.net/27608)
    - Add a "valid users = %S" stanza to the commented-out [homes] section, to
      show users how to restrict access to \\server\username to only username.
    - Change the (commented-out) "printer admin" example to use "@lpadmin"
      instead of "@ntadmin", since the lpadmin group is used for spool admin.
    - Alter the panic-action script to encourage users to report their
      bugs in Ubuntu packages to Ubuntu, rather than reporting to Debian.
      Modify text to more closely match the Debian script
    - Munge our init script to deal with the fact that our implementation
      (or lack thereof) of log_daemon_msg and log_progress_msg differs
      from Debian's implementation of the same (Ubuntu #19691)
    - Kept ubuntu-auxsrc.patch: some auxilliary sources (undocumented in 
      previous changelogs)
    - Set default workgroup to MSHOME
	
 -- Andrew Mitchell <ajmitch@ubuntu.com>  Tue, 28 Nov 2006 20:14:37 +1300

samba (3.0.23d-1) unstable; urgency=low

  * new upstream release (2006-11-15)

  [ Noèl Köthe ]
  * updated documentation.patch for 3.0.23d
  * updated non-linux-ports.patch for 3.0.23d
  * updated adapt_machine_creation_script.patch for 3.0.23d
  * updated autoconf.patch for 3.0.23d

  [ Debconf translations ]
  * Added Bosnian. Closes: #396634
  * Added Bulgarian. Closes: #397773

 -- Noèl Köthe <noel@debian.org>  Thu, 16 Nov 2006 13:55:26 +0100

samba (3.0.23c-4) unstable; urgency=low

  [ Debconf translations ]
  * Added Greek.
  * Added Gujarati. Closes: #394430
  * Added Korean. Closes: #394509
  * Added Nepali.
  * Updated Czech (typo fixed).
  * Added Wolof. Closes: #396079

 -- Christian Perrier <bubulle@debian.org>  Sun,  5 Nov 2006 09:42:40 +0100

samba (3.0.23c-3) unstable; urgency=low

  [ Debconf translations ]
  * Updated Catalan; thanks to Guillem Jover for his help
  * Updated Russian.
  * Updated Spanish. Add a missing word and correct the copyright header
  * Updated Vietnamese. Closes: #394164
  * Added Albanian. Closes: #393777
  * Added Chinese (Traditional).
  * Added Thai.

 -- Christian Perrier <bubulle@debian.org>  Sat, 21 Oct 2006 10:44:11 +0200

samba (3.0.23c-2) unstable; urgency=low

  [ Debconf translations ]
  * Updated Swedish. Closes: #386510.
  * Updated Japanese. Closes: #386534.
  * Updated Italian. Closes: #386691.
  * Updated Romanian. Closes: #388254.
  * Updated German. Closes: #389072.
  * Updated Brazilian Portuguese. Closes: #389097.
  * Updated Basque. Closes: #389722.
  * Updated Turkish. Closes: #390887
  * Updated Danish. Closes: #390878
  * Updated German. Closes: #390813
  * Updated Simplified Chinese. Closes: #390959
  * Updated Arabic.
  * Updated Spanish. Closes: #391735
  * Updated Dutch. Closes: #392082
  * Added Slovak. Closes: #386847.
  * Added Finnish. Closes: #390150.
  * Added Estonian. Closes: #391102.
  * Added Norwegian Bokmål. Closes: #391692
  * Added Hungarian. Closes: #391746

  [ Steve Langasek ]
  * Change the Maintainer field at last to the mailing list... gives
    our spam rules some testing, in response to popular demand :)
  * Check for update-inetd on purge before trying to invoke it;
    closes: #388606.

  [ Peter Eisentraut ]
  * Make swat binNMU-safe by using ${source:Version} for dependency on
    samba-doc
  * Make samba-common owner of /var/{cache,log,run}/samba, let samba and
    winbind only delete files they know they're exclusive owners of.
    Closes: #370718.
  * Use python-central to manage installation of python-samba.
    Closes: #386499.  (patch by Patrick Winnertz)
  * Use upstream makefile to install Python module.
  * Build-Depend on python-dev instead of python-all-dev.
  * Removed old upgrade support.
  * Remove possibly leftover comma from "passdb backend" setting in
    smb.conf on upgrade. Closes: ##383307.
  * Added libpam-smbpass logcheck file by martin f krafft.
    Closes: #391487, #391916.

  [ Christian Perrier ]
  * Add LSB info to the init script

 -- Christian Perrier <bubulle@debian.org>  Thu, 12 Oct 2006 18:31:46 +0200 

samba (3.0.23c-1) unstable; urgency=low

  [ Christian Perrier ]
  * New upstream version
  * Split out samba/run_mode with "__Choices".
 
  [ Noèl Köthe ]
  * corrected samba override disparity:
    samba-dbg_3.0.23b-2_i386.deb: package says priority is optional, override says extra.

  [ Debconf translations ]
  * Updated Galician. Closes: #383001.
  * Updated Danish. Closes: #383025.
  * Added Tagalog. Closes: #383039, #383252.
  * Updated Khmer.
  * Updated Arabic.
  * Updated Dzongkha. Closes: #383125.
  * Updated Vietnamese. Closes: #383126.
  * Updated Czech. Closes: #384760.

  [ Peter Eisentraut ]
  * Preseed configure result for method to detect interfaces in
    debian/config.cache; the test might otherwise fail if there are no
    interfaces configured at build time. Closes: #382429.
  * Refined panic-action script text. Closes: #382500.

 -- Noèl Köthe <noel@debian.org>  Mon, 04 Sep 2006 12:10:28 +0200

samba (3.0.23b-2) unstable; urgency=low

  [ Debconf translations ]
  * Updated Romanian. Closes: #382358
  * Updated Dzongkha. Closes: #382448, #382948
  * Updated Basque. Closes: #382456
  * Added Simplified Chinese. Closes: #382489

  [ Peter Eisentraut ]
  * Remove no longer functioning "guest" value from "passdb backend"
    setting in smb.conf on upgrade. Closes: #382296

  [ Steve Langasek ]
  * Drop code and debconf questions specific to upgrades from samba <= 2.2.
  * Reword some debconf translations as discussed on the list.
  * Rerun debconf-updatepo.
  * Switch debian/ca.po to UTF-8.
  * Restore some reverted strings for Galician, Czech, Brazilian Portuguese,
    Spanish, French, Italian, Catalan, Portuguese, Russian, and Japanese.
  * Update translations for Brazilian Portuguese, Spanish, French, Italian,
    Catalan, and Portuguese.

 -- Peter Eisentraut <petere@debian.org>  Mon, 14 Aug 2006 19:04:31 +0200

samba (3.0.23b-1) unstable; urgency=low

  * New upstream release

  [ Debconf translations ]
  * Updated Galician. Closes: #381988

 -- Noèl Köthe <noel@debian.org>  Tue, 08 Aug 2006 22:28:00 +0200

samba (3.0.23a-1) unstable; urgency=medium

  * New upstream release

  * Fixes the following Debian bugs:
    - winbind: panic()s when started outside of a domain context.
      Closes: #337070
    - Make smbclient -L use RPC to list shares, fall back to RAP.
      Closes: #168732
    - Potential hang in nmbd. Upstream bug #3779. Closes: #367472
    - Typos in "ldap group suffix" in smb.conf(5) (upstream #3780).
      Closes: #367507
    - Erroneous permissions checks after 3.0.10 -> 3.0.14a
      (upstream #2591). Closes: #307626
    - Anonymous memory exhaustion DoS (CVE-2006-3403). Closes: #378070
    - ImportError exception raised when trying to import samba.smb
      (upstream #3567). Closes: #350050
    - Changed references from pam_pwdb to pam_unix (upstream #3225).
      Closes: #206672
    - SWAT segfault (upstream #3702). Closes: #363523

  [ Adam Conrad ]
  * Fix typo in smb.conf that causes all samba apps to whine.
    Closes: #369782
  * Add myself to Uploaders, on the off chance that I might upload.

  [ Debconf translations ]
  * Add Galician translation of debconf templates. Closes: #361204, #369403
  * Add Basque translation of debconf templates. Closes: #375104
  * Add Romanian translation of debconf templates. Closes: #379246
  * Add Khmer translation of debconf templates. Closes: #381833
  * Add Dzongkha translation of debconf templates.
  * Updated Russian. Closes: #369375
  * Updated Czech. Closes: #369408
  * Updated Japanese. Closes: #369457
  * Updated Italian. Closes: #369587
  * Updated Swedish. Closes: #369730
  * Updated Dutch. Closes: #376515
  * Updated Vietnamese. Closes: #381557
  * Updated French.
  * Updated Brazilian.
  * Updated Portuguese. Closes: #372632
  * Updated Arabic.

  [ Christian Perrier ]
  * Add dependency on procps for samba, as ps is used in init scripts.
    Thanks to Bastian Blank for reporting. Closes: #365618
  * Rewrite debconf templates to be compliant with 6.5.2 of the Developer's
    Reference
  * Add support for /etc/default/winbind. Closes: #262313, #374411
    Thanks to Guido Guenther for the old patch and to Jérôme Warnier
    for reminding us about it.
  * Compile with --with-cifsmount which is now needed to properly compile
    mount.cifs and umount.cifs. See samba bug #3799

  [ Peter Eisentraut ]
  * Use debian/compat instead of DH_COMPAT
  * Updated Standards-Version to 3.7.2 (no changes needed)
  * Replaced libsmbclient shlibs file by dh_makeshlibs call, so the
    required ldconfig calls appear in the maintainer scripts
  * Adjusted debian/rules to get 3.0.23rc1 to build
  * Updated to debhelper level 5
  * Rearranged dh_strip calls so that build succeeds with
    DEB_BUILD_OPTIONS=nostrip. Closes: #288995
  * Create /var/spool/samba and use it as default printer spool.
    Closes: #275241
  * Made winbind init script more careful about returning proper exit code
  * Added winbindd_priv group as owner of winbindd_privileged directory.
    Closes: #307257
  * Python transition preparations: renamed package to python-samba,
    removed hardcoded references to Python version 2.3. Closes: #380939
  * Removed unwanted swat debconf warning
  * Put localized swat messages into /usr/share/samba, where swat looks for
    them. Closes: #376991

 -- Peter Eisentraut <petere@debian.org>  Mon,  7 Aug 2006 23:00:49 +0200

samba (3.0.22-1ubuntu4) edgy; urgency=low

  * SECURITY UPDATE: Remote DoS.
  * Add debian/patches/track_connection_dos.patch:
    - Limit active connections to 2048 to avoid DoS due to unbound array
      growing when tracking active connections.
    - CVE-2006-3403

 -- Martin Pitt <martin.pitt@ubuntu.com>  Tue, 11 Jul 2006 13:14:27 +0200

samba (3.0.22-1ubuntu3) dapper; urgency=low

  * Config file changes only in this upload; no destabilising code changes.
  * Comment out the default [homes] shares and add more verbose comments to
    explain what they do and how they work (closes: launchpad.net/27608)
  * Add a "valid users = %S" stanza to the commented-out [homes] section, to
    show users how to restrict access to \\server\username to only username.
  * Change the (commented-out) "printer admin" example to use "@lpadmin"
    instead of "@ntadmin", since the lpadmin group is used for spool admin.

 -- Adam Conrad <adconrad@ubuntu.com>  Wed, 17 May 2006 18:29:00 +1000

samba (3.0.22-1ubuntu2) dapper; urgency=low

  * After much faff about fixing this properly and getting fixes
    submitted upstream (some of which has happened), I've concluded
    that getting every case_tables usage in the code nailed down
    before release just isn't going to happen, so applying a more
    global bandaid (ubuntu-setlocale-fixes.patch) instead to stop
    the SEGVs completely (closes: launchpad.net/{39990,39484,39956})
  * Snag a patch from upstream SVN to stop winbindd from panicking
    when not joined to a domain (closes: launchpad.net/32614)
  * Mangle patch fuzz for previous patch to make it apply cleanly.

 -- Adam Conrad <adconrad@ubuntu.com>  Tue, 16 May 2006 22:36:17 +1000

samba (3.0.22-1ubuntu1) dapper; urgency=low

  * Sync with Debian's new upstream (UVF exception granted by mdz) to
    resolve the information disclosure vuln reported in CVE-2006-1059
  * Make the panic-action script check for 'mail' before it goes about
    trying to backtrace crashes and mail to root (launchpad.net/32987)
  * Include patch from upstream to purge setlocale calls from the client
    library, so we don't break the desktop locale (launchpad.net/28603)
  * Make the samba and winbind init scripts more robust in the face of a
    tmpfs /var/run, creating directories as we go (launchpad.net/33389)
  * Fix up syntax error in the default config file (launchpad.net/37965)

 -- Adam Conrad <adconrad@ubuntu.com>  Sun,  2 Apr 2006 22:09:41 +1000

samba (3.0.22-1) unstable; urgency=medium

  [ Steve Langasek ]
  * New upstream release
    - CAN-2006-1059: fixes an information leak in logfiles of systems using
      winbind with log level >= 5.
  * Fix a typo in the default smb.conf (closes: #354495).

  [ Noèl Köthe ]
  * replacing SMB with SMB/CIFS in the descriptions like
    named on the samba.org webpage. Closes: #356335

 -- Steve Langasek <vorlon@debian.org>  Sun, 12 Mar 2006 22:40:28 +0100

samba (3.0.21c-1ubuntu1) dapper; urgency=low

  * Merge with Debian for new upstream bugfixes, UVF exception by mdz.
  * Remove dapper->dapper upgrade hack, which should be a non-issue now.

 -- Adam Conrad <adconrad@ubuntu.com>  Fri, 24 Mar 2006 02:59:17 +1100

samba (3.0.21c-1) unstable; urgency=low

  * New upstream release
  * add a few logon-related parameters as good and safe
    examples for *DC-type settings. Closes: #349051
  * add an example "add user script". Closes: #349050
  * drop outdated information from the smbfs package description
    Closes: #352828

 -- Christian Perrier <bubulle@debian.org>  Sat, 25 Feb 2006 11:58:45 +0100

samba (3.0.21b-1ubuntu2) dapper; urgency=low

  * Due to a misplaced file in older samba packages, temporarily make
    python2.4-samba Replace samba for smooth dapper->dapper upgrades.

 -- Adam Conrad <adconrad@ubuntu.com>  Thu, 23 Feb 2006 20:33:34 +1100

samba (3.0.21b-1ubuntu1) dapper; urgency=low

  * Sync with Debian's new upstream release (UVF exception granted by Colin),
    which fixes several nasty crashes, as well as a vicious memory leak in
    winbind that can OOM a machine within days (Closes: launchpad.net/32440)
  * Resolve some fairly scary merge conflicts from Debian's switch to quilt.
  * Revert Debian's installation of mount.cifs and umount.cifs as suid until
    Martin Pitt and I have had a chance to review/discuss this for Ubuntu.

 -- Adam Conrad <adconrad@ubuntu.com>  Thu, 23 Feb 2006 15:23:37 +1100

samba (3.0.21b-1) unstable; urgency=low

  * The "Tridge" release: celebrates the 2005 Free Software Award winner

  * New upstream release

  * Upstream bugs fixed by the new upstream release:
    - Support changing expired passwords in
      pam_winbindd. Closes: #258302
    - vfs_full_audit fixes for multiple connections. Closes: #348419
    - crashes of smbd in security=server mode
      Closes: #346045, #346069, #350598, #351448

  [ Peter Eisentraut ]
  * Put correct paths for Debian installations into the man pages, and
    remove outdated swat setup instructions therein. Closes: #321005
  * Fix lintian overrides and install them into the right packages.
  * Remove swat inetd registration in remove, not purge. Closes: #313214
  * Add findsmb script. Closes: #231806
  * Fix sonames of libnss_win{bind,s}.so. Closes: #333290
  * Remove autoconf build dependency.
  * Remove remnants of old patch system.
  * Install smbumount setgid root. Closes: #253437
  * Add watch file.
  * Activate kernel oplocks. Closes: #218511
  * Disable PIE compilation. Closes: #346416

  [ Christian Perrier ]
  * activate building of idmap_rid. Closes: #284681.
    Thanks to Ubuntu patches
  * activate building of idmap_ad. Closes: #341814
  * modify the long description of the libsmbclient-dev package to
    avoid repeating the long description. Thanks, linda.

  [ Steve Langasek ]
  * Also enable setresuid()/setresgid() on alpha and sparc now that support
    for Linux 2.2 is dropped.

 -- Christian Perrier <bubulle@debian.org>  Mon,  6 Feb 2006 07:02:20 +0100

samba (3.0.21a-4) unstable; urgency=low

  [ Peter Eisentraut ]
  * Add umount.cifs. Closes: #340967
  * Really make mount.cifs and umount.cifs suid root. Closes: #340966

  [ Christian Perrier ]
  * Add "bind interfaces only" and "interfaces" options (commented)
    to the default smb.conf file. Closes: #349043

  [ Steve Langasek ]
  * Add missing changes to source/include/config.h.in into the
    autoconf.patch, so that samba looks for files in /var/lib/samba like it's
    supposed to instead of in /var/run/samba!  Closes: #349372, #349464.

 -- Steve Langasek <vorlon@debian.org>  Mon, 23 Jan 2006 00:59:20 -0800

samba (3.0.21a-3) unstable; urgency=low

  * Add Build-Depends on quilt (>= 0.40 as we use quilt.make)

 -- Christian Perrier <bubulle@debian.org>  Sat, 21 Jan 2006 23:02:32 +0100

samba (3.0.21a-2) unstable; urgency=low

  [ Christian Perrier ]
  * Switch to quilt for patches management. Refresh all patches so
    that they apply cleanly. Closes: #345557
  * debian/patches/adapt_machine_creation_script.patch:
    - adapt example machine creation script to Debian. Closes: #346234
  * winbind.dirs:
    - added /var/run/samba. Closes: #347585

  [ Peter Eisentraut ]
  * swat.links:
    - file added. Closes: #346001

  [ Noèl Köthe ]
  * fixed typo in panic-script. Closes: #348410

  [ Steve Langasek ]
  * debian/patches/autoconf.patch:
    - move changes to autogenerated files into their own patch now that we've
      lost the script that was calling autogen.sh for us; this also helps
      make debian/rules clean just a little bit cleaner.
  * debian/patches/fhs.patch:
    - fix new references to registry.tdb (closes: #348874).
    - also move account_policy.tdb, perfcount, and eventlog into /var/lib/samba
      where they belong

 -- Christian Perrier <bubulle@debian.org>  Fri, 20 Jan 2006 14:20:35 +0100

samba (3.0.21a-1ubuntu1) dapper; urgency=low

  * Resyncronise with Debian, resolving many merge conflicts (#20710)
  * Alter the panic-action script to encourage users to report their
    bugs in Ubuntu packages to Ubuntu, rather than reporting to Debian.
  * Munge our init script to deal with the fact that our implementation
    (or lack thereof) of log_daemon_msg and log_progress_msg differs
    from Debian's implementation of the same (Ubuntu #19691)
  * Enable the idmap_rid.so backend plugin for winbind (Ubuntu #12797)

 -- Adam Conrad <adconrad@ubuntu.com>  Tue,  3 Jan 2006 13:56:26 +1000

samba (3.0.21a-1) unstable; urgency=low

  [ Christian Perrier ]
  * *Really* make samba-doc suggest samba-doc-pdf. This change finally
    did not make it in the previous release.

  [ Noèl Köthe ]
  * new upstream release 3.0.21a
    - removed smbsh.1 from debian/rules
    - added new smbclient programm smbget (with conflict/replace
      to existing Debian smbget package)
    - added libsmbclient.7 to libsmbclient package
    - added umount.cifs.8 to smbfs package
    - added pam_winbind.7 to winbind package
    - added new /usr/bin/eventlogadm to samba package which is
      documented here http://www.samba.org/~jerry/Samba-EventLog-HOWTO.txt
    - fixed "cd command fails in smbclient". Closes: #307535
    - fixed "file descriptor leak". Closes: #339564
    - fixed "smbclient(1) doesn't list same options as
      smbclient usage statement". Closes: #154184
    - fixed "typo in smbmount.8". Closes: #260673
    - fixed "smbmount manual page doesn't have a link to
      smbumount". Closes: #297535
    - fixed "smb.conf man page references non-existent
      BROWSING.txt file". Closes: #316458
    - fixed "smb.conf - improve topic: hosts deny (S)". Closes: #273480
    - fixed "fails to manage groups containing spaces". Closes: #299592
    - corrected nonpic-libsmbclient.patch to apply
    - corrected fhs.patch to apply
  * added myself to Uploaders
  * Rewording of the panic action script. Closes: #335051
  * added missing swat translation to swat package

 -- Noèl Köthe <noel@debian.org>  Sun, 01 Jan 2006 12:45:33 +0100

samba (3.0.20b-4) unstable; urgency=low

  [ Christian Perrier ]
  * Remove the smbldap-tools-* directory from the examples of samba-doc
    as these tools exist as an independent package. Closes: #341934
  * Swedish debconf translation update. Closes: #342022
  * Preserve the local admin settings for run_mode in /etc/default/samba
    when upgrading. Closes: #234038, #267988, #269735
  * Winbind also must depend on lsb-base. Closes: #343379
  * Enable swat in inetd when installing it and remove it when
    uninstalling. Closes: #87905, #230936, #268429

  [ Peter Eisentraut ]
  * Added separate samba-doc-pdf package, suggested by samba-doc.
    Closes: #281971
  * Removed duplicate documentation in swat package, symlinked to
    samba-doc; swat now depends on samba-doc. Closes: #233447

 -- Christian Perrier <bubulle@debian.org>  Tue, 20 Dec 2005 17:08:20 +0100

samba (3.0.20b-3) unstable; urgency=low

  [ Steve Langasek ]
  * Drop the FHS transition code from the samba postinst, since it's
    not needed for upgrades from sarge (and most of it not for upgrades
    from woody).

  [ Noèl Köthe ]
  * libpam-smbpass dependency on samba-common
    Closes: #297923
  * Updated swedish debconf translation. Closes: #335784
  * Added Recommends: smbldap-tools. Closes: #227675

  [ Peter Eisentraut ]
  * Added doc-base support. Closes: #55580
  * Fixed dh_installexamples call so the debian/*.examples files are
    actually used.
  * Patched libpam-smbpass README to refer to examples directory.
    Closes: #215771

  [ Christian Perrier ]
  * Add a working passwd chat line to the default smb.conf file
    Closes: #269746
  * Add the profiles binary and man page to the shipped files. Closes: #225494
  * Add a dependency on samba-common for winbind and force versions to match
    Closes: #273007, #264855
  * Add /var/log/samba to winbind directories. Closes: #340833
  * Lintian cleaning:
    - Add a few lintian overrides to avoid lintian complaining
      for things done on purpose or just because it makes wrong assumptions
    - Corrected FSF address in debian/copyright
    - Make swat depend on netbase as it uses update-inetd in its postinst
      script
    - Correct shebang lines in config scripts
    - Remove an extra copy of the GPL in smbldap-tool examples in samba-doc
    - Minor correction in libsmbclient-dev description to avoid strictly
      repeating the short description in the long description
    - Call confmodule in swat.postinst as this is the only way to guarantee
      that the config script is run in all cases

 -- Christian Perrier <bubulle@debian.org>  Sat,  3 Dec 2005 07:30:40 +0100

samba (3.0.20b-2ubuntu1) dapper; urgency=low

  * Resynchronise with Debian.

 -- Michael Vogt <michael.vogt@ubuntu.com>  Mon, 14 Nov 2005 11:11:28 +0100

samba (3.0.20b-2) unstable; urgency=low

  * Don't build with -gstabs any more; -g no longer gives a problematic
    size hit, and -gstabs is no longer supported on ia64.

 -- Steve Langasek <vorlon@debian.org>  Wed, 19 Oct 2005 19:02:44 -0700

samba (3.0.20b-1) unstable; urgency=low

  * Christian Perrier:
    - Debconf translations:
      - Added Vietnamese. Closes: #317876
      - Updated German. Closes: #322907
  * Steve Langasek:
    - Use ${misc:Depends} in debian/control instead of depending on
      debconf directly, allowing use of cdebconf as an alternative.
      Closes: #332088.
  * Noèl Köthe
    - corrected libsmbclient priority to optional. Closes: #310045
    - corrected the path of ServerType.html in smb.conf. Closes: #296500
    - updated Standards-Version to 3.6.2 (no changes needed)
    - added homepage to description
    - switched init scripts (samba and winbind) to lsb-functions
      (took patches from ubuntu)
    - added Swedish. Closes: #331437
    - removed outdated "guest" value in "passdb backend" in default smb.conf
      Closes: #289519
    - moved smbpasswd(5) to samba-common where the binary and smbpasswd(8)
      is; Replaces: all previous versions of samba.  Closes: #253603
    - new upstream release 3.0.20b (from 2005-10-13). Closes: #324515
      - support for Windows Vista. Closes: #323489
      - Mac OS Tiger Problem fixed. Closes: #309836
      - BUG 2688: re-implement support for the -P (--port) option.
        Closes: #307746
      - "man smb.conf" warnings fixed. Closes: #266320
      - testprns removed by upstream so removed in samba.files
      - corrected docs/*.pdf names (samba-doc.docs)
      - corrected diagnosis.html path (samba.docs)
      - removing patches which are included upstream:
        dos7-xcopy-always-copies-files.patch
           (* BUG 2622: Remove DPTR_MASK as it makes no sense.)
        hide-special-file-fix.patch
           (* Hide dot files and directory logic fixes.)
        rap-printing-bigendian.patch
           (* BUG 1998: Correct byte ordering bug when storing
              16-bit RAP print job ids.)
        smbclient-vfat-loop.patch
        smbclient-vfat-loop2.patch
           (* BUG 2698: Fix infinite listing loop in smbclient
              caused by an invalid character set conversion.)
      - fixed the following patches which didn't applied cleanly
        fhs.patch
        non-linux-ports.patch

 -- Steve Langasek <vorlon@debian.org>  Tue, 18 Oct 2005 19:02:21 -0700

samba (3.0.14a-6ubuntu1) breezy; urgency=low

  * Resynchronise with Debian, resolving merge conflicts (#12360)

 -- Adam Conrad <adconrad@ubuntu.com>  Thu, 21 Jul 2005 17:53:23 +0000

samba (3.0.14a-6) unstable; urgency=low

  * Use DEB_HOST_ARCH_OS instead of DEB_HOST_GNU_SYSTEM to detect
    Linux in debian/rules, for compatibility with dpkg-dev >= 1.13.9;
    add a versioned build-depend accordingly.  Closes: #315955
  * Switch to libreadline5.

 -- Steve Langasek <vorlon@debian.org>  Fri,  1 Jul 2005 00:13:12 -0700

samba (3.0.14a-5ubuntu1) breezy; urgency=low

  * Resynchronise with Debian (closes Ubuntu bugs #11662 and #3134)
  * Add --oknodo to the start-stop-daemon call in our init script, so we
    don't fail when trying to start an already started service (#11600)

 -- Adam Conrad <adconrad@ubuntu.com>  Wed, 29 Jun 2005 05:58:13 +0000

samba (3.0.14a-5) unstable; urgency=low

  * Fix libsmbclient.a to be built as non-PIC instead of PIC.
    Closes: #279243.

 -- Steve Langasek <vorlon@debian.org>  Wed,  8 Jun 2005 05:46:52 -0700

samba (3.0.14a-4ubuntu1) breezy; urgency=low

  * Resynchronise with Debian, resolving merge conflicts.

 -- Adam Conrad <adconrad@ubuntu.com>  Fri,  3 Jun 2005 05:45:34 +0000

samba (3.0.14a-4) unstable; urgency=high

  * Last-minute upload for sarge, because I don't listen to anything
    that RM guy says
  * Patch smbmount to strip CAP_UNIX out of the capabilities passed to
    the kernel when uid, gid, dmask, or fmask options have been
    specified; this keeps the mount permissions from changing out from
    under the user when upgrading to a server (or to a kernel) that 
    supports unix extensions.  Closes: #310982.
  * Second patch to smbclient search continuation logic, from upstream:
    preserve the original UCS2 filename to guard against lossy
    conversions, and break out if we find ourselves looping.
    Closes: #311157.
  * Upstream fix to make print job cancellations work on big-endian
    systems when talking to RAP-style clients (i.e., smbclient).
    Closes: #311213.
  * Add build-dependency on libpopt-dev, so that we consistently use the
    system popt lib instead of the bundled one.

 -- Steve Langasek <vorlon@debian.org>  Thu,  2 Jun 2005 07:02:46 -0700

samba (3.0.14a-3ubuntu3) breezy; urgency=low

  * Use -g instead of -gstabs on powerpc64-linux-gnu and ia64-linux-gnu,
    which should finally fix that pesky ia64 build failure.

 -- Adam Conrad <adconrad@ubuntu.com>  Sat, 28 May 2005 08:41:21 +0000

samba (3.0.14a-3ubuntu2) breezy; urgency=low

  * Reverse the sense of LaMont's dpkg-architecture patch to minimise
    our diff against upstream and get us building on ia64 again.

 -- Adam Conrad <adconrad@ubuntu.com>  Sat, 28 May 2005 07:12:39 +0000

samba (3.0.14a-3ubuntu1) breezy; urgency=low

  * Resynchronise with Debian (Ubuntu #10966)
  * Give winbind a dependency on samba-common (Ubuntu #9156)

 -- Adam Conrad <adconrad@ubuntu.com>  Fri, 27 May 2005 15:39:48 +0000

samba (3.0.14a-3) unstable; urgency=high

  * Urgency set to high for a bug that makes smbclient/libsmbclient
    /almost/ mostly unusable
  * Fix smbclient's search continuation logic so that it works correctly
    against 2K servers offering VFAT-hosted shares; many thanks to
    Jeremy Allison for the timely upstream fix.  Closes: #309798.
  * Update pt_BR debconf translation.  Thanks to Andre Luis Lopes
    <andrelop@debian.org>. (closes: #308510)
  * Add Russian debconf translation, thanks to Yuriy Talakan
    <yt@amur.elektra.ru>. (closes: #310063)

 -- Steve Langasek <vorlon@debian.org>  Thu, 26 May 2005 23:37:57 -0700

samba (3.0.14a-2) unstable; urgency=low

  * Point the sense of the file_is_special() check right way around;
    thanks to Matthijs Mohlmann for catching this.  Closes: #305747.
  * debian/patches/dos7-xcopy-always-copies-files.patch:
    Fix the MS-DOS 7 XCOPY copying files over and over bug
    Closes: #309003
  * Steve Langasek <vorlon@debian.org>:
    - Add Christian Perrier to Uploaders:.  Thanks, Christian :)

 -- Steve Langasek <vorlon@debian.org>  Sun,  8 May 2005 04:43:21 -0700

samba (3.0.14a-1ubuntu2) breezy; urgency=low

  * dpkg changes cleanup.

 -- LaMont Jones <lamont@ubuntu.com>  Mon, 23 May 2005 21:55:07 -0600

samba (3.0.14a-1ubuntu1) breezy; urgency=low

  * Resynchronise with Debian; fixing merge conflicts.
  * Drop patches/gcc4-fix.patch, which was fixed differently upstream.
  * Remove patches/krb.patch, which was integrated upstream.
  * Drop patches/samba-client-no-auto-anon.patch, included upstream.
  * Disable the use of type-handling, which we don't ship in main.

 -- Adam Conrad <adconrad@ubuntu.com>  Thu, 12 May 2005 07:01:56 +0000

samba (3.0.14a-1) unstable; urgency=low

  * New upstream version
    - A more complete upstream fix for missing files in file listings,
      should really give us working (closes: #302771); drop
      xp-missing-files.patch, which has been superseded.
  * Use the right path when removing mount.cifs binary in the clean
    target.  Closes: #303318.

 -- Steve Langasek <vorlon@debian.org>  Mon, 18 Apr 2005 03:22:29 -0700

samba (3.0.11-1) unstable; urgency=high

  * New upstream version
    - Fixes duplicated entry in swat(8) manpage (closes: #292957).
    - Fix queue handling so that processes serving print clients don't
      spin off into infinity and clobber the system (closes: #274969).
    - Make sure we use C-locale toupper/tolower functions for case
      conversion, since Turkish pairing rules are incompatible
      (closes: #286174).
  * Fix logrotate script to exit true instead of false when nmbd.pid is
    missing (closes: #287263).
  * Added Portuguese debconf translation. Thanks to Miguel Figueiredo
    <elmig@debianpt.org>. (closes: #286375)
  * Added Italian debconf translation. Thanks to Luca Monducci
    <luca.mo@tiscali.it>. (closes: #284125)
  * Add support for building on the Debian BSD and Hurd ports; thanks to
    Robert Millan for the patch. (closes: #266693)
  * debian/patches/xp-missing-files.patch: import patch from upstream to
    fix missing entries in directory listings when talking to WinXP
    servers (closes: #297771).

 -- Steve Langasek <vorlon@debian.org>  Wed, 23 Mar 2005 00:13:16 -0800

samba (3.0.10-1ubuntu4) breezy; urgency=low

  * debian/patches/gcc4-fix.patch: Fix FTBFS with gcc 4.0. (#9047)

 -- Martin Pitt <martin.pitt@ubuntu.com>  Fri, 15 Apr 2005 09:14:57 +0000

samba (3.0.10-1ubuntu3) hoary; urgency=low

  * debian/patches/krb.patch:
    - patch to use kerberos by default if the authentication succeeds, 
      but fall back to the normal methods if not. 
      Fix the kerberos support for gnomevfs (Hoary: #7357).

 -- Sebastien Bacher <seb128@canonical.com>  Tue, 22 Mar 2005 12:43:19 +0100

samba (3.0.10-1ubuntu2) hoary; urgency=low

  * debian/patches/samba-client-no-auto-anon.patch:
    - propogate an error back to the caller, instead of automatic Guest login
      (Hoary: #5425).

 -- Sebastien Bacher <seb128@canonical.com>  Sun, 23 Jan 2005 14:06:48 +0100

samba (3.0.10-1ubuntu1) hoary; urgency=low

  * Merged new Debian version
  * Dropped patch ubuntu-debconfpo.patch, it did not actually change anything
  * Since the debian/ directory now contains Ubuntu specific changes anyway,
    the following Ubuntu specific patches which only touched debian/ were
    statically applied and deleted; this will make manual merges much harder,
    but is apparently what my fellow developers like to have:
    + ubuntu-debconf-dhcp3.patch
    + ubuntu-defaultworkgroup.patch
    + ubuntu-lsbinit.patch
    + ubuntu-smbmount-nosuid.patch
    + ubuntu-branding.patch (only the debian/ parts; dropped unnecessary
      version.h patch)

 -- Martin Pitt <martin.pitt@canonical.com>  Wed,  5 Jan 2005 14:03:21 +0100

samba (3.0.10-1) unstable; urgency=high

  * New upstream release.
    - CAN-2004-1154: integer overflow can lead to remote code execution
      by authenticated users; closes: #286023.
  * High-urgency upload for sarge-targetted RC bugfix.  
  * Sync the fhs.patch to samba 3.0.10.
  * Install mount.cifs suid root, to make user mounts possible
    (closes: #283819).
  * debian/patches/cups.patch: Change the default printing system, so we
    can compile in CUPS support without making it the default -- CUPS is
    not a reasonable default on Debian, at least for sarge.

 -- Steve Langasek <vorlon@debian.org>  Fri, 17 Dec 2004 11:56:01 -0800

samba (3.0.9-1ubuntu2) hoary; urgency=low

  * Build python2.4-samba package.

 -- Matthias Klose <m@klose.in-berlin.de>  Thu, 16 Dec 2004 13:44:41 +0100

samba (3.0.9-1ubuntu1) hoary; urgency=low

  * Resynchronise with Debian.

 -- Scott James Remnant <scott@canonical.com>  Sat, 04 Dec 2004 12:48:02 +0000

samba (3.0.9-1) unstable; urgency=low

  * New upstream release
    - Fixes Win9x printing; closes: #283530, #282571, #283818.
    - Fixes a problem with setting dosmodes on filesystems without ACL
      support; closes: #283661.
    - Drop ldapsam_compat.patch, redundant now that a fix is integrated
      upstream

 -- Steve Langasek <vorlon@debian.org>  Thu,  2 Dec 2004 01:11:39 -0800

samba (3.0.8-2ubuntu1) hoary; urgency=low

  * Resynchronise with Debian.

 -- LaMont Jones <lamont@canonical.com>  Mon, 22 Nov 2004 20:55:18 -0700

samba (3.0.8-2) unstable; urgency=low

  * Fix the module paths for python2.3-samba so that "import foo from samba"
    works, and include the __init__.py glue; closes: #222867).
  * Enable quota support; closes: #246839.
  * Fix missing symbols in libsmbclient (and libnss_wins), and add
    -Wl,-z,defs to the libsmbclient link options to prevent future
    instances of undefined symbols (closes: #281181).
  * Fix for the legacy ldapsam_compat backend; thanks to Fabien
    Chevalier for the patch (closes: #274155).

 -- Steve Langasek <vorlon@debian.org>  Mon, 15 Nov 2004 06:54:13 -0800

samba (3.0.8-1ubuntu1) hoary; urgency=low

  * SECURITY UPDATE: new upstream version fixes CAN-2004-0882 (QFILEPATHINFO
    unicode filename buffer overflow).
  * Manual merge with the Debian version.
  * Reorganized the Ubuntu changes as proper patches prefixed with ubuntu- to
    ease further merges:
    - ubuntu-auxsrc: some auxilliary sources (undocumented in previous
      changelogs)
    - ubuntu-branding: put "Ubuntu" everywhere :-)
    - ubuntu-debconf-dhcp3: undocumented debconf magic
    - ubuntu-debconfpo: updated da, tr, pt_br debconf translations
    - ubuntu-defaultworkgroup: set debconf default workgroup to "MSHOME"
    - ubuntu-fix-ldap: fix LDAP backend, see Ubuntu #1905, Debian #274155
    - ubuntu-lsbinit: nice init scripts
    - ubuntu-smbmount-nosuid: don't install smbmount and smbumount suid root
  * All other patches have been adopted by Debian/Upstream.

 -- Martin Pitt <martin.pitt@canonical.com>  Thu, 18 Nov 2004 12:20:48 +0100

samba (3.0.8-1) unstable; urgency=high

  * New upstream package. Urgency set to "high" because of a potential
    Denial of Service vulnerability in previous 3.0.x releases
    (CAN-2004-0930). (Eloy)
  * Introduce new -dbg package, so we can make better sense out of the
    cleverly-supplied backtrace emails. (Vorlon)
  * Applied patch from Luke Mewburn <luke@mewburn.net> to fix missing
    lock_path() to state_path() change in the FHS patches. (Eloy)

 -- Eloy A. Paris <peloy@debian.org>  Mon,  8 Nov 2004 13:39:34 -0500

samba (3.0.7-2ubuntu1) hoary; urgency=low

  * Resynchronise with Debian.
  * Deleted source/autom4te.cache/ to clean up the debian diff.gz.

 -- Martin Pitt <martin.pitt@canonical.com>  Thu, 11 Nov 2004 12:22:59 +0100

samba (3.0.7-2) unstable; urgency=high

  * High-urgency upload for sarge-targetted RC fixes.
  * Use autogen.sh in unpatch-source as well as in patch-source, to get
    rid of the autom4te.cache cruft.
  * debian/patches/make-distclean.patch: add some missing files to the
    distclean target in source/Makefile.in (mostly-fixes: #276203).
  * Change compile-time default of 'use sendfile' to 'no', since the
    current Samba implementation is broken (closes: #261917, #275741,
    #270175).
  * Add mount.cifs into the smbfs package; thanks to Igor Belyi for
    showing us just how simple this patch should be. ;)  Since cifs is
    the preferred kernel driver in 2.6, bugs related to smbfs and 2.6
    are considered closed unless someone can show that they exist with
    the cifs driver as well (closes: #249890, #269443, #227791, #236869,
    #260707, #261808, #270175).
  * Fix FHS migration code so that it only affects upgrades from old
    package versions, and doesn't cause us to mess with non-standard
    directories that may have been re-added by the admin
   (closes: #251858).

 -- Steve Langasek <vorlon@debian.org>  Tue, 26 Oct 2004 01:35:23 -0700

samba (3.0.7-1ubuntu7) hoary; urgency=low

  * SECURITY UPDATE for Hoary. See previous changelog.

 -- Martin Pitt <martin.pitt@canonical.com>  Tue,  9 Nov 2004 23:56:27 +0100

samba (3.0.7-1ubuntu6.1) warty-security; urgency=low

  * SECURITY UPDATE: fix potential remote Denial of Service
  * Added patch CAN-2004-0930:
    A remote attacker could cause and smbd process to consume abnormal amounts
    of system resources due to an input validation error when matching filenames
    containing wildcard characters.
  * References:
    CAN-2004-0930
    http://www.securityfocus.com/archive/1/380551

 -- Martin Pitt <martin.pitt@canonical.com>  Mon,  8 Nov 2004 19:34:54 +0100

samba (3.0.7-1ubuntu6) warty; urgency=low

  * Added patch prefer_device_uri: change smbspool to prefer DEVICE_URI over
    argv[0] to make printing work with the CUPS changes for CAN-2004-0923
    (this removed authentication tokens from argv[0]). (Warty bug #2389)

 -- Martin Pitt <mpitt@debian.org>  Fri, 15 Oct 2004 12:31:58 +0200

samba (3.0.7-1ubuntu5) warty; urgency=low

  * Set server string = %h (Samba, Ubuntu). (Closes: #1761).

 -- Matthias Klose <m@klose.in-berlin.de>  Sat,  2 Oct 2004 12:56:44 +0200

samba (3.0.7-1ubuntu4) warty; urgency=low

  * Apply patch from http://bugs.debian.org/cgi-bin/bugreport.cgi?bug=274155
    to fix ldap backend.
    (Closes: #1905/#274155)

 -- Fabio M. Di Nitto <fabbione@fabbione.net>  Thu, 30 Sep 2004 05:33:12 +0200

samba (3.0.7-1ubuntu3) warty; urgency=low

  * Apply patch from https://bugzilla.ubuntu.com/show_bug.cgi?id=1805
    and start shipping mount.cifs.
    (Closes: #1805/#227791)
  * Set sendfile default to no, reverting upstream change:
    svn diff -r 1262:1312 \
    svn://svnanon.samba.org/samba/trunk/source/param/loadparm.c
    (Closes: #1433/#261917)

 -- Fabio M. Di Nitto <fabbione@fabbione.net>  Wed, 29 Sep 2004 11:06:54 +0200

samba (3.0.7-1ubuntu2) warty; urgency=low

  * debian/samba-common.conf: Fix uncommented 'fi'

 -- Jeff Waugh <jdub@perkypants.org>  Tue, 14 Sep 2004 09:57:03 +1000

samba (3.0.7-1ubuntu1) warty; urgency=low

  * Merge Ubuntu changes from 3.0.6-3ubuntu4
  * New upstream closes (Warty #1199)
    CAN-2004-0807 and CAN-2004-0808

 -- Thom May <thom@planetarytramp.net>  Mon, 13 Sep 2004 19:56:19 +0100

samba (3.0.7-1) unstable; urgency=high

  * New upstream release. This release fixes two possible denial of
    service conditions; one in nmbd and one in smbd. The CVE numbers
    for these vulnerabilities are:

    CAN-2004-0807 for the smbd DoS
    CAN-2004-0808 for the nmbd DoS

    Urgency is set to "high" because of these vulnerabilities; so this
    new release propagates to testing ASAP.

    Thanks to the Samba Team and the Debian Security Team for the
    heads up.
  * Remove post-3.0.6 patches that are now in 3.0.7.

 -- Eloy A. Paris <peloy@debian.org>  Mon, 13 Sep 2004 00:53:38 -0400

samba (3.0.6-4) unstable; urgency=low

  * Update LDAP schema (closes: #269797).
  * Applied a couple of upstream fixes that will be present in Samba 3.0.7.

 -- Eloy A. Paris <peloy@debian.org>  Tue,  7 Sep 2004 15:28:42 -0400

samba (3.0.6-3ubuntu4) warty; urgency=low

  * Change 3.0.6-Debian to 3.0.6-Ubuntu. (Closes: #1185)
    (debian/patches/VERSION.patch)

 -- Fabio M. Di Nitto <fabbione@fabbione.net>  Mon, 13 Sep 2004 10:44:28 +0200

samba (3.0.6-3ubuntu3) warty; urgency=low

  * debian/winbind.init,samba.init: prettified initscripts
  * debian/control: versioned depend on lsb-base

 -- Nathaniel McCallum <npmccallum@canonical.com>  Fri, 10 Sep 2004 13:43:24 -0400

samba (3.0.6-3ubuntu2) warty; urgency=low

  * Fix duplicate attribute numbers in example LDAP schema (Warty #1070).

 -- Daniel Stone <daniels@debian.org>  Wed,  8 Sep 2004 23:16:29 +1000

samba (3.0.6-3ubuntu1) warty; urgency=low

  * Merge Ubuntu changes from 3.0.5-1ubuntu2
  * New upstream release fixes Warty#676, fixing compatibility with WinXP SP2

 -- Matt Zimmerman <mdz@alcor.net>  Thu, 26 Aug 2004 12:36:42 -0700

samba (3.0.6-3) unstable; urgency=low

  * Put libsmbclient where it belongs, in /usr/lib. (closes: #267704)

 -- Eloy A. Paris <peloy@debian.org>  Wed, 25 Aug 2004 01:58:37 -0400

samba (3.0.6-2) unstable; urgency=low

  * Added Danish debconf translation. Thanks to Claus Hindsgaul
    <claus_h@image.dk>. (closes: #232884)

 -- Eloy A. Paris <peloy@debian.org>  Mon, 23 Aug 2004 17:24:19 -0400

samba (3.0.6-1) unstable; urgency=low

  * New upstream version.
  * Incorporate Turkish debconf translation; thanks to Recai Oktas
    <roktas@omu.edu.tr>. (closes: #252031)
  * Update pt_BR debconf translation. Thanks to Andre Luis Lopes
    <andrelop@debian.org>. (closes: #208113)

 -- Eloy A. Paris <peloy@debian.org>  Mon, 23 Aug 2004 12:34:44 -0400

samba (3.0.5-2) unstable; urgency=high

  * Patches from Fabien Chevalier <fabien.chevalier@supelec.fr>
    to fix:
    + libnss_wins crashes other programs (closes: #252591)
    + Can't list share files/dirs, but can acces deeper files/dirs
      (closes: #264572)
    + Samba 3.0.5 Printserver doesn't work with WinXP SP2 (closes: #265871)
  * Urgency "high" to make it into testing as soon as possible since
    at least #265871 is pretty bad now that WinXP SP2 has been released.
    Thanks for the help Fabien! Both Vorlon and I have been very busy
    lately.

 -- Eloy A. Paris <peloy@debian.org>  Wed, 18 Aug 2004 13:25:41 -0400

samba (3.0.5-1ubuntu2) warty; urgency=low

  * Don't install smbmnt and smbumount suid root since GNOME does not require
    it (it uses libsmbclient)

 -- Martin Pitt <mpitt@debian.org>  Tue, 10 Aug 2004 17:46:25 +0200

samba (3.0.5-1ubuntu1) warty; urgency=low

  * Port of warty specific changes from previous version.
  * Set default WORKGROUP to MSHOME.
    (debian/samba-common.templates)
  * Set WINS settings priority to medium.
    (debian/samba-common.config)

 -- Fabio M. Di Nitto <fabbione@fabbione.net>  Fri, 23 Jul 2004 07:35:14 +0200

samba (3.0.5-1) unstable; urgency=high

  * New upstream version. Urgency "high" because of potential buffer
    overflows. The security fixes are the only difference between
    3.0.4 and 3.0.5.

 -- Eloy A. Paris <peloy@debian.org>  Thu, 22 Jul 2004 08:07:36 -0400

samba (3.0.4-5) unstable; urgency=low

  * Doh! Build-depends on libcupsys2-dev (>=1.1.20final+cvs20040330-4),
    not an unversioned libcupsys2-dev. (closes: #250523)

 -- Eloy A. Paris <peloy@debian.org>  Tue, 25 May 2004 07:43:54 -0400

samba (3.0.4-4) unstable; urgency=low

  * Rebuilt with libcupsys2-gnutls10 for unstable.
    Closes: #250424, #250483, #250491, #250515, #250523, #250592, #250736
    Closes: #250742, #250733

 -- Eloy A. Paris <peloy@debian.org>  Mon, 24 May 2004 22:32:52 -0400

samba (3.0.4-3) unstable; urgency=low

  * Color me stupid; I uploaded an experimental version to unstable.

 -- Eloy A. Paris <peloy@debian.org>  Sat, 22 May 2004 00:40:58 -0400

samba (3.0.4-1) unstable; urgency=low

  Eloy:

  * New upstream version.
    Closes: #247640 (New upstream version available)
    Closes: #238905 (Printing crash fix)
    Closes: #247090 (panic in viewing printerqueue)

  Vorlon:

  * Incorporate Catalan debconf translations; thanks to
    Aleix Badia i Bosch <abadia@ica.es> and the Debian L10n Catalan Team.
    (closes: #236640)
  * Incorporate Czech debconf translations; thanks to
    Miroslav Kure <kurem@upcase.inf.upol.cz> (closes: #236274).
  * Update libsmbclient shlibs, due to an incompatibility with older
    versions that prevents gnome-vfs from working correctly
    (closes: #245869).

 -- Eloy A. Paris <peloy@debian.org>  Fri, 21 May 2004 11:42:19 -0400

samba (3.0.2a-1) unstable; urgency=low

  * New upstream version.

 -- Eloy A. Paris <peloy@debian.org>  Tue, 24 Feb 2004 10:30:47 -0500

samba (3.0.2-2) unstable; urgency=high

  * Apply patch from Urban Widmark <urban@teststation.com> to prevent
    users from mounting remote filesystems containing suid files
    (closes: 232327).  This represents an exploitable security hole on
    systems running Linux 2.6 kernels.

 -- Steve Langasek <vorlon@debian.org>  Thu, 12 Feb 2004 21:38:40 -0600

samba (3.0.2-1) unstable; urgency=high

  * New upstream release.
    - LaMont Jones: correct false failure LFS test that resulted
      in _GNU_SOURCE not being defined (thus resulting in strndup()
      not being defined) (closes: #226694)
    - Segfault fixes. (closes: #230012) (maybe more, but we need bug
      reporters to confirm.)

    Urgency "high" due to a password initialization bug that could grant
    an attacker unauthorized access to a user account created by the
    mksmbpasswd.sh shell script. See WHATSNEWS.txt for details and
    workarounds for those not wishing to upgrade (which is a bad idea
    anyway since this new release fixes lots of other bugs.)

 -- Eloy A. Paris <peloy@debian.org>  Sun,  8 Feb 2004 10:06:29 -0500

samba (3.0.1-2) unstable; urgency=low

  * Include ntlm_auth's man page.
  * Don't create directories outside of the source directory during
    package build time. (closes: #227221, #227238, #225862)
  * Don't include the "Using Samba" book in the swat package, just a
    symlink that points to the book included in the samba-doc package.

 -- Eloy A. Paris <peloy@debian.org>  Tue, 13 Jan 2004 13:48:13 -0500

samba (3.0.1-1) unstable; urgency=low

  * New upstream version (closes: #225565)
  * Add support in the dhcp hook for netbios scope, and handle better
    the case of multiple DHCP-using interfaces (closes: #224109).
  * Use "tail -n 1 ..." instead of "tail -1 ..." so POSIX-compliant
    tail works. Thanks to Paul Eggert <eggert@twinsun.com>.
  * Include /usr/bin/ntlm_auth in the winbind package.
  * Run configure with "--with-piddir=/var/run/samba" since the
    default got changed to /var/run in this new upstream version.

 -- Eloy A. Paris <peloy@debian.org>  Tue, 30 Dec 2003 16:21:31 -0500

samba (3.0.0final-1) unstable; urgency=low

  * It's here, it's here, it's here, Samba 3.0.0 is here!
  * Incorporate Japanese debconf translations; thanks to Kenshi Muto
    <kmuto@debian.org>. (closes: #209291)

 -- Eloy A. Paris <peloy@debian.org>  Thu, 25 Sep 2003 13:39:28 -0400

samba (3.0.0beta2+3.0.0rc4-1) unstable; urgency=low

  * New upstream version.

 -- Eloy A. Paris <peloy@debian.org>  Sat, 13 Sep 2003 08:47:56 -0400

samba (3.0.0beta2+3.0.0rc3-1) unstable; urgency=low

  * New upstream release. Last Release Candidate according to the
    Samba Team. Samba 3.0.0 is around the corner, in a week or so.
    - Fixes use of non-PIC code in nss shared libraries (closes: #208773)
    - 'unix password sync' option now runs the unix password program as
      root again (closes: #209739).
  * One-line patch to make packages buildable with distcc (closes: #210227)

 -- Eloy A. Paris <peloy@debian.org>  Tue,  9 Sep 2003 07:57:16 -0400

samba (3.0.0beta2+3.0.0rc2-1) unstable; urgency=low

  * New upstream release.
  * Link against libgnutls7 instead of libgnutls5. (closes: #208151)

 -- Eloy A. Paris <peloy@debian.org>  Tue,  2 Sep 2003 21:37:13 -0400

samba (3.0.0beta2+3.0.0rc1-1) unstable; urgency=low

  * New upstream version (skipped samba 3.0.0beta3 due to time
    constraints.) This ugly version number will go away when the final
    Samba 3.0.0 is released.
  * Drag new unpackaged tools into the packages: smbcquotas (smbclient),
    vfs modules (samba), smbtree(1) manpage (smbclient), tdbbackup(8)
    manpage (samba). (closes: #151158)
  * Switch to DH_COMPAT level 4:
    - no explicit conffile listings needed
    - the postinst for libsmbclient is now completely autogenerated
    - use the default init script handling (with support for
      invoke-rc.d) in debhelper, instead of the currently buggy upgrade
      path (closes: #185439)
    - add support for ${misc:Depends} in control for those packages with
      init scripts
  * Add versioned dependency on libpam-runtime and change
    /etc/pam.d/samba to use the new common PAM config blocks.
  * New python2.3-samba package (old python2.2-samba is no more.)
    (closes: #206171)

 -- Eloy A. Paris <peloy@debian.org>  Mon, 25 Aug 2003 17:05:14 -0400

samba (3.0.0beta2-1) unstable; urgency=low

  * New upstream release
    - The smb.conf(5) manpage documents config options again
      (closes: #197963).
    - Handling of winbind/idmap has been restructured; domain members
      should be able to map domain accounts to local accounts again
      (closes: #196815).
    - Use the locale charset for 'display charset' by default
      (closes: #194406).
    - Fix for segfault in smbclient when using the -b option
      (closes: #196833).
    - Handle an empty 'passdb backend' list gracefully (closes: #193946).
  * Don't set 'display charset' anymore on upgrade, since this is now
    grabbed from the locale by default -- a much better option.
  * Removed time.c.patch which is now in the upstream sources.
  * Update FHS patch for two new tdb files (netsamlogon_cache.tdb,
    privilege.tdb).
  * Remove python-linker.patch, since the Kerberos package has been
    fixed to no longer use rpath
  * Remove configure.patch: the hppa glibc bug this was added for is
    long since fixed, and upstream isn't interested in supporting this
    kludge.
  * Update references to missing documentation in sample smb.conf file
    (closes: #187632).
  * Fix handling of krb5 link line, building on a patch from Stefan
    Metzmacher <metze@metzemix.de>.
  * Add patch so smbclient's tar support works with popt
    (closes: #194921).

 -- Steve Langasek <vorlon@debian.org>  Wed,  2 Jul 2003 20:59:09 -0500

samba (3.0.0beta1-2) unstable; urgency=low

  * Update build-deps to libacl1-dev (>= 2.2.11-1), libacl1 (>= 2.2.11-1)
    to make sure we get the right shlib dependencies (closes: #193149).
  * Update the dhcp config hooks so they're suitable for sourcing (i.e.,
    don't call "exit") (closes: #196477).
  * Bring package into line with current policy by adding support for
    the DEB_BUILD_OPTIONS flag, and enabling debugging symbols (-gstabs)
    by default
  * Make sure libpam-smbpass is a self-contained DSO.
  * Fix a typo in samba-common.dhcp that caused us to spuriously rewrite
    the server list.
  * Fix python install script to ignore -Wl linker flags, as seen in the
    output from the latest krb5-config.
  * Add LDAP and Unicode information about upgrading from 2.2 to
    README.debian.
  * Remove dangerous and confusing browse options from the default 
    smb.conf (closes: #198804).
  * Reorder smb.conf options for clearer grouping, and clarify the
    comments.
  * Add a default [print$] share to the sample smb.conf, and create the
    necessary tree under /var/lib/samba/printers. (closes: #168173)
  * s/winbind/idmap/ in smb.conf, since the option names have changed.
  * Fix the patch for postexec handling, so that we chdir("/") at the
    right time.

 -- Steve Langasek <vorlon@debian.org>  Thu, 12 Jun 2003 15:02:00 -0500

samba (3.0.0beta1-1) unstable; urgency=low

  * New upstream version.
    - fix for empty browselist bug (closes: #194553)
    - fix for tab completion segfault in smbclient (closes: #194776)
    - Samba now works as a domain member again without segfaulting
      (closes: #194134, #194394, #194775)
    - WinXP machines can join a Samba-controlled domain again
      (closes: #195362)
  * Build-depend on python-dev >= 2.2 instead of on just python-dev
    (without version).
  * Added Vorlon'n patch to source/lib/time.c to fix #194075.
    (closes: #194075)

 -- Eloy A. Paris <peloy@debian.org>  Sun,  8 Jun 2003 22:26:43 -0400

samba (2.999+3.0.alpha24-3) unstable; urgency=low

  * Make sure Samba DSOs are compiled with -fPIC. (closes: #194324)
  * Rebuild against pristine Kerberos libs, to squelch warnings about
    versioned symbols. (closes: #194431, #194396)

 -- Steve Langasek <vorlon@debian.org>  Thu, 22 May 2003 15:32:00 -0500

samba (2.999+3.0.alpha24-2) unstable; urgency=low

  * Fixed description of the smbfs package. (closes: #194183)
  * Negate the sense of the unixsam check when upgrading. (closes: #194234)

 -- Steve Langasek <vorlon@debian.org>  Wed, 21 May 2003 12:21:53 -0400

samba (2.999+3.0.alpha24-1) unstable; urgency=low

  * New upstream version. (closes: #189354)

 -- Eloy A. Paris <peloy@debian.org>  Tue, 20 May 2003 13:55:57 -0400

samba (2.999+3.0.alpha23-5) unstable; urgency=low

  * Move the python package from section "net" to section "python".
  * Make sure we use PIC code for python on all platforms.
  * French translation of an additional debconf template, courtesy of
    Christian Perrier <bubulle@debian.org>. (closes: #188832)
  * Updated Brazilian Portuguese translation from André Luís Lopes
    <andrelop@ig.com.br>.
  * s/unixsam/guest/ everywhere, since the unixsam backend is now
    deprecated. (closes: #190095)
  * Create our temp config file as /etc/samba/smb.conf.dpkg-tmp; not
    only does using /tmp violate SELinux policies, it introduces the
    possibility of data loss during the final copy if /tmp is a separate
    filesystem. (closes: #189823)
  * Pull in fix for SWAT, so that logins work again
    (closes: #188255, #192077).
  * Move passdb.tdb into /var/lib/samba, since it's not user-editable.
  * Make sure with don't ship any .cvsignore files.
  * Don't ship examples for python2.2-samba and samba-doc in an
    "examples" directory inside another "examples" directory.

 -- Eloy A. Paris <peloy@debian.org>  Tue,  6 May 2003 12:05:46 -0400

samba (2.999+3.0.alpha23-4) unstable; urgency=low

  * Instead of s/LPT1:/LPT:/, we need to do s/LPT:/LPT1:/ -- now all
    non-RPC printing clients are working again.
  * Change shlibs to 0 instead of 0.1.  The library already in the
    archive is using this soname, and there are no packages depending
    on libsmbclient, so skip changing the package name for now.
    (closes: #188661)

 -- Steve Langasek <vorlon@debian.org>  Fri, 11 Apr 2003 14:42:00 -0500

samba (2.999+3.0.alpha23-3) unstable; urgency=low

  * Put the Samba Python modules in /usr/lib/python2.2/site-packages/,
    not in /usr/lib/python2.2/lib-dynload/.

 -- Eloy A. Paris <peloy@debian.org>  Wed,  9 Apr 2003 19:49:25 -0400

samba (2.999+3.0.alpha23-2) unstable; urgency=low

  * New package python2.2-samba that includes the Python modules
    included in the Samba sources. Feedback on these modules and the new
    package is welcome, as we (Debian Samba maintainers) don't use them.
    (closes: #170731, #173322)
  * Move libsmbclient-dev from section "devel" to "libdevel".
  * Fix panic action script to give a sensible error message instead of
    an empty backtrace when we don't have permission to attach to the
    process. (closes: #188164)
  * Fix libpam-smbpass so that it really does something. (closes: #178245)
  * Apply patch to fix printing-related segfaults. (closes: #188076)

 -- Eloy A. Paris <peloy@debian.org>  Sun,  6 Apr 2003 21:40:33 -0400

samba (2.999+3.0.alpha23-1) unstable; urgency=high

  * new upstream release, includes security fix for DSA-262
  * tweak the debconf templates to avoid references to specific
    front-ends (closes: #183718)

 -- Steve Langasek <vorlon@debian.org>  Sun,  9 Mar 2003 14:58:00 -0600

samba (2.999+3.0.alpha21-5) unstable; urgency=low

  * touch up the package descriptions a little bit (caps, punctuation)
  * remove addtosmbpass, which snuck back in when we weren't looking
  * reverse the position of the wins server tag, after looking more
    closely at the code (closes: #183061)
  * fix a glitch in the Spanish .po that rendered it invalid, plus a typo
  * updated Brazilian Portuguese templates (closes: #183295)
  * fix a typo in upstream manpage (s/shave/share/) (closes: #180546)
  * run sed before we run sed, to deal with crazybad special chars
    in the workgroup name (!) (closes: #176717)

 -- Steve Langasek <vorlon@debian.org>  Sat,  1 Mar 2003 15:14:00 -0600

samba (2.999+3.0.alpha21-4) unstable; urgency=low

  * add scripts to samba-common to grab the netbios-name-servers options
    if we're running a DHCP client (closes: #38413)
  * major rearrangement of build scripts: install target now operates on
    debian/tmp, not debian/samba, so we can see when new files are
    added and decide where to put them; several files that should have
    been in samba-common but were in samba (for the above reason) --
    smbcacls, -- have been moved, with a replaces: added.
  * Fix rc script so that whitespace is consistent between inetd and
    daemon modes (closes: #174677).
  * smbclient -M must always connect to port 139, because port 445
    doesn't support messaging and we can't do the port 135 stuff yet
    (closes: #175292, #167859).
  * Import the diff from upstream CVS, which has fixed a few bugs
    (closes: #178219, #177583, #181467, #181487, #181603, #175864).
    Remove a few patches of ours which are now superseded.
  * Add po-debconf support to the tree, for better i18n.
  * Install the libsmbclient.so symlink in the libsmbclient-dev package,
    per policy (closes: #181466).

 -- Steve Langasek <vorlon@debian.org>  Fri, 27 Dec 2002 00:37:00 -0600

samba (2.999+3.0.alpha21-3) unstable; urgency=low

  * Drop --with-ldapsam from the configure options, since this no longer
    means what we thought it did.  Revert patch for changing the 'passdb
    backend' defaults.
  * Add patch from CVS HEAD to fix pdbedit segfault; postinst script
    should work better now. (Closes: #173936)

 -- Steve Langasek <vorlon@debian.org>  Sun, 22 Dec 2002 13:29:00 -0600

samba (2.999+3.0.alpha21-2) unstable; urgency=low

  * add CONFIGDIR to the set of directories exported in the install
    target, so we don't try to write to /etc/ on the autobuilders.
  * Reset the default 'passdb backend' value to something sensible, so
    that we don't unnecessarily break upgrading systems (closes: #173731).

 -- Steve Langasek <vorlon@debian.org>  Fri, 20 Dec 2002 09:13:00 -0600

samba (2.999+3.0.alpha21-1) unstable; urgency=low

  * new upstream release, many patches now incorporated upstream

 -- Steve Langasek <vorlon@debian.org>  Mon, 16 Dec 2002 23:39:00 -0600

samba (2.999+3.0.alpha20-4) unstable; urgency=low

  * Remove obsolete comments about non-existant LDAP support in the
    Debian Samba packages. (Closes: #165035)
  * Apply patch for segfault in pam_smbpass when using the unixsam
    backend.
  * Drop support for nmbd in inetd, since it's not supported by
    upstream and is reported to cause problems (closes: #23243, #137726,
    165037).
  * Clarify example printing configs in smb.conf (closes: #168174).
  * Make sure nmbd still responds to SIGTERM if it has no interfaces to
    listen on (closes: #168079).
  * Fix to get samba working again on 64-bit archs, after a
    pointer<->int size mismatch bug.  Already fixed in upstream CVS.
  * Merge fix from CVS for broken libsmbclient.h references to internal
    structures (closes: #162956).
  * Add a default 'panic action' for Samba that will give us genuinely
    useful debugging information after a crash.
  * Fixed correct patch to example configurations in the libpam-smbpass
    packages (closes: #169350).
  * acl-dev is not in sid anymore; Build-Depend on libacl1-dev instead
    (closes: #169682).
  * Only ask the user for permission to edit if there's a chance of us
    damaging something.

 -- Steve Langasek <vorlon@debian.org>  Mon, 18 Nov 2002 19:53:00 -0500

samba (2.999+3.0.alpha20-3) unstable; urgency=low

  * Make sure smbstatus behavior is sane when Samba *has* been started,
    as well as when it has not (closes: #164179).  Thank to Robbert Kouprie
    <robbert@radium.jvb.tudelft.nl> for this patch.
  * Not using 'killall' in any of the maintainer scripts (the last one
    remaining was winbind.logrotate.) We now just use 'kill' to send
    a SIGHUP to a specific PID (which is stored in a file in
    /var/run/samba.)
  * Do not depend on procps because we're not using killall anymore.

 -- Eloy A. Paris <peloy@debian.org>  Tue, 15 Oct 2002 22:15:57 -0400

samba (2.999+3.0.alpha20-2) unstable; urgency=low

  * fix an off-by-one error in smbd/lanman.c, which should shut off the
    flood of log messages (closes: #157432)
  * add a --config-cache option to the configure invocation, since
    autoconf 2.5 doesn't load config.cache by default (closes: #163504)

 -- Steve Langasek <vorlon@debian.org>  Sat,  5 Oct 2002 01:40:00 -0500

samba (2.999+3.0.alpha20-1) unstable; urgency=low

  * new upstream release
    - non-primary groups appear to work again (closes: #161271)
  * the official beginning of the upstream 3.0 branch
  * exit without error from smbstatus when no connections have
    been seen yet (closes: #161489)

 -- Steve Langasek <vorlon@debian.org>  Wed,  2 Oct 2002 19:02:00 -0500

samba (2.999+3.0cvs20020906-1) unstable; urgency=low

  * CVS update
    - domain authentication works again (closes: #158698)
  * Factor out common code in samba-common.config
  * Handle character set settings in smb.conf on upgrade
    (closes: #153913, #158770)
  * Don't use killall in logrotate script; there are better ways
    (closes: #160076)
  * Ignore value of 'hostname lookups' for hosts allow/hosts deny
    (closes: #154376)

 -- Steve Langasek <vorlon@debian.org>  Sat,  7 Sep 2002 11:46:00 -0500

samba (2.999+3.0cvs20020829-1) unstable; urgency=low

  * CVS update.
  * Move the smb.conf manpage to the samba-common package (closes: #159572)

 -- Steve Langasek <vorlon@debian.org>  Thu, 29 Aug 2002 17:53:25 -0500

samba (2.999+3.0cvs20020827-1) unstable; urgency=low

  * CVS update. (Closes: #158508)
  * Part 1 of 3 of the library separation patch that Vorlon wrote has
    gone upstream - removed the patch from our patches/ directory.
  * Debconf note to warn users that their smb.conf will be re-written
    and changed if they use Swat to maintain it. (Closes: #158479)
  * Fixed typo in samba.prerm.

 -- Eloy A. Paris <peloy@debian.org>  Tue, 27 Aug 2002 15:23:23 -0400

samba (2.999+3.0cvs20020825-2) unstable; urgency=low

  * scale back the tdbsam migration support, because of undesirable
    side-effects; now always defaults to 'no'.
  * strip out hyperactive library dependencies that are only needed by
    smbd (closes: #155156).
  * nuke any broken registry.tdb files left by previous CVS snapshots.
  * support rolling back the smbpasswd->tdbsam conversion on downgrade,
    since many people are likely to need to downgrade for a while.
  * remove postrm handling of legacy directories, and add handling of
    current ones.

 -- Steve Langasek <vorlon@debian.org>  Sun, 28 Jul 2002 09:44:24 -0500

samba (2.999+3.0cvs20020825-1) unstable; urgency=low

  * CVS update. These packages are based on Samba 3.0alpha19 + any
    code commited after 3.0alpha19 was released.

 -- Eloy A. Paris <peloy@debian.org>  Sun, 25 Aug 2002 14:56:46 -0400

samba (2.999+3.0cvs20020723-1) unstable; urgency=medium

  * remove spurious line from samba.config
  * migrate from smbpasswd to tdbsam
  * re-add the pdbedit util and manpage
  * compile in ldapsam support (closes: #146935)
  * add PRIVATEDIR to the list of vars we override for the install
    target, so Samba doesn't try to create /etc/samba (closes: #153746).
  * fix makefile handling of LOGBASEDIR, so that logs always end up in
    the right place (closes: 153727).
  * Fixed bug in the FHS migration path that causes nmbd to read its
    state from one location, but write it out to another. (closes: #154210)
  * Make sure nmbd is always looking for wins.tdb in the same place.

 -- Steve Langasek <vorlon@debian.org>  Fri, 19 Jul 2002 21:38:54 -0500

samba (2.99.cvs.20020713-1) unstable; urgency=low

  * first attempt for 3.0pre.
  * only post a debconf note about moving logfiles if we're upgrading
    from a version that had the logfiles in the old location
    (closes: #152924).

 -- Steve Langasek <vorlon@debian.org>  Sat, 13 Jul 2002 12:54:25 -0500

samba (2.2.5-2) unstable; urgency=low

  * No longer ship make_printerdef, which is deprecated. (closes: #63059)
  * Clean up some empty directories from the samba package.
  * Add call to dh_installinit for winbind rc.x symlinks (closes: #151860).
  * Clean up per-package documentation lists, to reduce clutter
    (closes: #147638).
  * Make sure we don't ship pdbedit's man page since we are still using
    smbpasswd passwords. (closes: #152208)
  * move libnss_wins.so to libnss_wins.so.2, where glibc expects to find
    it (closes: #148586).
  * reorder postinst, so that installing samba-common from scratch loads
    the debconf answers properly (closes: #151985).
  * add lintian overrides for winbind, to eliminate some noise.
  * rename pam_smbpass changelog to comply with policy.

 -- Steve Langasek <vorlon@debian.org>  Sun, 23 Jun 2002 22:45:04 -0500

samba (2.2.5-1) unstable; urgency=low

  * New upstream release.

 -- Eloy A. Paris <peloy@debian.org>  Sun,  9 Jun 2002 15:49:21 -0400

samba (2.2.4+2.2.5pre1-1) experimental; urgency=low

  * Getting ready for Samba 2.2.5.
  * Remove patches/parse_spoolss.patch, now included upstream.
  * Fixed thinko WRT POSIX ACL support, which we "half-enabled" in
    2.2.4-1. We don't use POSIX ACL support ourselves, so we'd
    appreciate reports from those using this feature so we can
    be sure this works.
  * Fix the filename-matching algorithm used for smbtar's 'exclude'
    functionality. (closes: #131571)
  * Look for secrets.tdb in /var/lib/samba, and handle in the postinst.
    This is not really a config file, because users don't edit it.
    (closes: #147429)
  * Doxygen fix for libsmbclient.h, thanks to Tommi Komulainen
    <Tommi.Komulainen@iki.fi> for the patch. (closes: #144847)

 -- Eloy A. Paris <peloy@debian.org>  Tue, 28 May 2002 11:33:51 -0400

samba (2.2.4-1) unstable; urgency=low

  * New upstream release (closes: #144713)
  * Building with POSIX ACL support (closes: #137819)
  * Include samples, exclude INSTALL from libpam-smbpass (closes: #145055)
  * Compile with --with-automount, for NIS homedir support (closes: #123396)
  * Add a proper 'flags' field to the mount entry we write to /etc/mtab;
    fixes a display bug with mount (closes: #140397)
  * Added logic to /etc/init.d/samba so a help message is printed out
    when Samba is running from inetd _and_ we are not booting, i.e. the
    user called the init script manually. Thanks to Francesco
    Potorti <pot@gnu.org> for the suggestion on how to implement this.
    (Closes: #139807, #140204)
  * samba.postinst: added logic so we don't call /etc/init.d/samba if
    we are running from inetd (this prevents the stupid help message
    to be printed during package upgrades if we are running from inetd.)
  * samba.prerm: idem.
  * /etc/init.d/samba: delete stale PID files after nmbd and smbd are
    stopped. This prevents start-stop-daemon from printing an ugly
    error message when called from '/etc/init.d/samba stop'. I prefer
    this than running start-stop-daemon with --oknodo because
    start-stop-daemon might print other important error messages that with
    --oknodo it would otherwise not print. (Closes: #102187, #109301)
  * Patch from jerry@samba.org to fix parsing of spoolss structures.

 -- Eloy A. Paris <peloy@debian.org>  Thu, 23 May 2002 23:16:52 -0400

samba (2.2.3a-7) unstable; urgency=medium

  * More README.debian updates.
  * Neutralize the smb.conf 'lock dir' directive, which doesn't mean
    what the FHS says it should, and causes us no end of grief.
    (Closes: #122299)
  * LPRng-handling patch so that jobs printed to recent versions of
    LPRng show up properly as 'done' instead of 'paused' in the Windows
    print queue.  Thanks to Jaroslav Serdula <serdula_jaroslav@vse.sk>
    for this patch. (Closes: #139458)
  * Applied patch from Urban Widmark <urban@teststation.com>
    (smbfs upstream maintainer) to add a '-n' option to smbmount
    that does the same as mount's '-n'. (Closes: #139590)
  * Minor tweak to unpatch-source so we unpatch sources in the
    reverse order we patched them.
  * Don't depend on grep in samba.prerm to determine if Samba was
    running before the upgrade starts.
  * Tweak the wording of debconf templates.
  * Incorporate debconf translations for French, Spanish and Portuguese;
    thanks to Carlos Valdivia Yagüe <valyag@hotpop.com> (es),
    Andre Luis Lopes <andrelop@ig.com.br> (pt_BR), and Philippe
    Batailler and Denis Barbier <barbier@debian.org> (fr).
    (closes: #142657, #142659, #141551, #141699, #141682)
  * Fixed symlinks in the swat package so the point to /usr/share/doc/
    instead of /usr/doc/. Added note to the description of the
    swat packages that says that samba-doc must be installed for
    the on-line documentation to work. Thanks to Torne Wuff
    <torne@wolfpuppy.org.uk>. (Closes: #95437)
  * 'dh_installinit -n' gives us no initscript handling -- we need to
    handle all starting and stopping of daemons ourselves, which wasn't
    happening in the {pre,post}rm scripts.
  * Vary the priority of the debconf question "Do you want to generate
    /etc/samba/smbpassd?" depending on whether the file already exists.
    File exists -> priority 'medium', file does not exist -> priority
    'low'. Changed priorities of all other questions from 'high' to 'medium'.

 -- Steve Langasek <vorlon@debian.org>  Sat, 20 Apr 2002 17:48:27 -0400

samba (2.2.3a-6) unstable; urgency=low

  * Call db_stop as soon as we're done with debconf in the postinst, to
    avoid hanging bugs (closes: #137813)
  * Ony call 'update-inetd --add' on first installation, just as we only
    call 'update-inetd --remove' on package purge.
  * Bring our shipped smb.conf closer in line with the upstream
    defaults: don't twiddle the send/recv buffer sizes, since the Linux
    kernel already provides a much better default setting
     (closes: #80966, #80934, #137415, #133477)
  * Added libnss_wins.so to the winbind package (closes: #137201)
  * Updates to README.debian.

 -- Eloy A. Paris <peloy@debian.org>  Tue, 12 Mar 2002 10:57:40 -0500

samba (2.2.3a-5) unstable; urgency=low

  * Having multiple workgroup lines in your smb.conf, though wacky, is 
    perfectly valid.  Account for this in samba-common.config.
    (closes: #137157)

 -- Steve Langasek <vorlon@debian.org>  Sun, 10 Mar 2002 21:52:51 -0600

samba (2.2.3a-4) unstable; urgency=low

  * Fixed typo in samba.postinst. Cosmetic fixes there as well.
  * Fix to improper usage of /usr/bin/tr in samba-common config script
    (closes: #137744)

 -- Steve Langasek <vorlon@debian.org>  Sat,  9 Mar 2002 14:14:02 -0500

samba (2.2.3a-3) unstable; urgency=medium

  * Make sure /etc/init.d/samba is executable before calling it
    in the postinst. Quickly checked all other maintainer scripts
    to make sure we are not calling an init script if it is not
    executable. (closes: #137321)
  * Fix up maintainer scripts to detect if samba was not running before 
    an upgrade. (closes: #33520, #130534)
  * Make sure /etc/samba/ is included in the samba-common package.
    Closes: #137157

 -- Steve Langasek <vorlon@debian.org>  Fri,  8 Mar 2002 11:13:21 -0500

samba (2.2.3a-2) unstable; urgency=low

  * merge in debconf support:
    - Moved all smb.conf-related questions to samba-common (smb.conf
      is part of the samba-common package, not the samba package.)
    - smb.conf is not a samba-common conffile anymore since it is
      being managed by debconf. It is ABSOLUTELY necessary to make
      sure /etc/samba/smb.conf _NEVER_ gets overwritten by changes
      made via debconf. In other words, any changes made by the user
      should be honored by the debconf interface.
    - samba.postinst now moves old log files from /var/log/ to
      /var/log/samba/. There's a Debconf note that informs the user
      the log files are stored now in a new location.
    - debian/control:
      + Make samba depend on debconf.
    - New file debian/samba.templates.
    - New file debian/samba.config.
    - Re-worked debian/samba.postinst.
      + Got rid of all /etc/samba/debian_config sillyness.
    - remove /usr/sbin/sambaconfig; "dpkg-reconfigure samba" replaces 
      it.
    - Removed debian/samba.prerm.
    - Cleaned up /etc/init.d/samba.
      + Added infrastructure for debconf.
      + Got rid of all /etc/samba/debian_config sillyness.
      + Got rid of /etc/samba/smbpasswd conversion stuff for
        compatibility with versions of Samba < 2.0.0final-2.
    (closes: #127959, #34408, #113594)
  * make samba.postinst ignore the absence of /var/log/{s,n}mb*;
    makes for a clean upgrade path.
  * Building with MSDFS support (closes: #116793)

 -- Steve Langasek <vorlon@debian.org>  Tue,  5 Mar 2002 14:14:33 -0600

samba (2.2.3a-1) unstable; urgency=low

  * New upstream version (closes: #135001)
  * Potato builds were failing because debian/rules was not creating
    debian/winbind/etc/logrotate.d/. A user having problems creating
    Potato packages brought this to my attention. dh_installlogrotate
    takes care of creating the directory for us, that's why we didn't
    notice.
  * Removed code that converts /etc/samba/smbpasswd from an ancient
    format to the new format of Samba 2.0.0 and later.
    Closes: #134375 - samba: postinst failed due to missing
            /usr/bin/convert_smbpasswd.
  * Re-organized FHS migration code in samba.postinst. Make sure we
    don't fail when we move files that don't exist.
    Closes: #133813 - samba: Install failed.
  * Adding docs. to the libpam-smbpass package.
  * Remove man pages for findsmb because we are not providing this
    script.
    Closes: #134181 - findsmb referenced, but not included.
  * Removed replace.patch because it is now present upstream.
  * Added patch from Jerry Carter to fix a problem when saving
    document preferences for printing from NT clients.
  * The real winbindd daemon is a forked process so we can't use
    --make-pidfile when calling start-stop-daemon. Fixed 
    /etc/init.d/winbind to work around the issue. Thanks to 
    Lin Li <linl@xandros.com> for the patience and for reporting 
    the problems. Hopefully I got it right this time.

 -- Eloy A. Paris <peloy@debian.org>  Wed, 20 Feb 2002 18:39:03 -0500

samba (2.2.3-6) unstable; urgency=low

  * Make sure there are actual files in /var/state/samba before trying 
    to move them (Closes: #133534, #133510).
  * Fix up the 2.2.3 makefile so that pam_smbpass builds correctly 
    again.

 -- Steve Langasek <vorlon@debian.org>  Tue, 12 Feb 2002 09:19:29 -0600

samba (2.2.3-5) unstable; urgency=low

  * Whoops, missed a spot on the samba.postinst -- will fail badly if
    /var/state/samba/ no longer exists.  Better get this fix into the
    next upload. ;) (Closes: #133088)
  * Regenerate configure only if it is older than configure.in.
  * Fix smbd handling of network neighborhood lists, which was missed
    in the FHS conversion (Closes: #133091)

 -- Eloy A. Paris <peloy@debian.org>  Sat,  9 Feb 2002 16:37:57 -0500

samba (2.2.3-4) unstable; urgency=low

  * FHS cleanup; files in /var are now properly sorted according to
    their nature. (Closes: #102101)
  * Remove patches to source/configure, since we now call autoconf to
    regenerate this file cleanly.
  * lintian fixes:
      - Create winbind.conffiles and add /etc/logrotate.d/winbind and
        /etc/init.d/winbind to it.
      - Use a relative symlink for /usr/lib/cups/backend/smb.
      - Removal of a .cvsignore file in the samba-doc package.
  * winbind.init fixes:
      - Corrected name of the pid file (Steve)
      - Make start-stop-daemon create a pid file for winbindd since it
        does not create one on his own.
  * #DEBHELPER# is not needed in samba.postinst because we are adding
    manually everything that debhelper adds automatically. In fact,
    since we are calling update-rc.d without standard paramaters I
    think we can't use #DEBHELPER#.
  * Fix fatal syntax error in samba.prerm.

 -- Steve Langasek <vorlon@debian.org>  Thu,  7 Feb 2002 13:12:08 -0500

samba (2.2.3-3) unstable; urgency=low

  * work on lintian-cleanness in the package (wrong permissions,
    maintainer scripts in need of debhelpering)
  * /lib/security/pam_smbpass.so is now being included in the
    libpam-smbpass package only, and not in both the libpam-smbpass and
    samba packages (which was the case prior to 2.2.3-3.)
  * Instead of making our patch scripts executable in the rules file
    we run them through /bin/sh.
  * New 'winbind' package that has all the winbind stuff that was in the 
    samba package in 2.2.3-2 and before.
  * Added replace.patch: patch from Jeremy Allison to fix problems when
    replacing or overwriting files in a Samba share. Patch was sent to
    the samba mailing list.

 -- Eloy A. Paris <peloy@debian.org>  Tue,  5 Feb 2002 21:12:48 -0500

samba (2.2.3-2) unstable; urgency=low

  * add support to debian/scripts/{patch-source,unpatch-source} for
    automatic updating and cleaning of <version.h>. This was a request
    from the Samba Team: they wanted us to clearly mark our packages
    so it is always known a user is running Samba with (possibly)
    Debian-specific patches.
  * Change init.d killscript link to K19samba, so we stop before autofs 
    (closes: 117327)
  * Make our patch scripts executable in the rules file -- dpkg won't do 
    this for us (closes: #132415).

 -- Steve Langasek <vorlon@debian.org>  Mon,  4 Feb 2002 09:51:00 -0600

samba (2.2.3-1) unstable; urgency=low

  * New upstream release (closes: #131228).
  * Restructured build system that provides DBS-like separation of 
    patches
  * Fix typo in smbfs description (closes: #116209).
  * Use killall -q in logrotate.d script, to avoid spurious cron 
    emails (closes: #130100).

 -- Steve Langasek <vorlon@debian.org>  Sat,  2 Feb 2002 19:56:18 -0500

samba (2.2.2-12) unstable; urgency=high

  * (Steve) Patch for source/client/client.c.
    Closes: #86438 smbclient: Transfering several GB causes the average
            speed to be messed up.
  * Uploading with urgency=high to expedite the move from unstable
    to testing because of the security problem fixed in -11.

 -- Eloy A. Paris <peloy@debian.org>  Fri, 25 Jan 2002 22:31:12 -0500

samba (2.2.2-11) unstable; urgency=low

  * Building with --with-libsmbclient. We have created two new
    packages: libsmbclient and libsmbclient-dev. Hopefully this
    will help some people that want to add the capability of
    speaking SMB to their applications.
    Closes: #117132 - libsmbclient support library?
  * (Steve) Make swat do the right thing when reading (parsing)
    the saved preferences in smb.conf.
    Closes: #55617 swat mutilates the linpopup message command.
  * Updated README.Debian. Updated descriptions in debian/control.
  * Remembered to bump up version number in source/include/version.h
    (need to automate this or else I'll keep forgetting.)
  * (Steve) one liner for source/web/diagnose.c.
    Closes: #106976 - smbd/nmbd not running message with swat/linuxconf.
  * Added '|| true' to the post-rotate script so logrotate doesn't
    fail if either nmbd or smbd is not running.
    Closes: #127897 - /etc/logrotate.d/samba fails if there is no smbd process.
  * Fixed incorrect file locations in swat's man page and added a
    Debian-specific note to /usr/share/doc/swat/README.
    Closes: #71586 swat: needs documentation fixes for debian.
  * smbmount in the smbfs package does not have the setuid bit set.
    Apparently, smbmount uses libsmb without checking the environment.
    Thanks to Christian Jaeger <christian.jaeger@sl.ethz.ch> for
    finding the local root exploit.
  * Applied old patch from Jerry) Carter" <jerry@samba.org> to correct
    the following two problems in Samba 2.2.2:
    - %U and %G could not be used in services names
      in smb.conf.
    - %G would fail to be expanded in an "include = ..."
      line.

 -- Eloy A. Paris <peloy@debian.org>  Sat, 19 Jan 2002 21:35:26 -0500

samba (2.2.2-10) unstable; urgency=low

  * (Steve) Add missing manual pages.
    Closes: Bug#128928: missing manpages in smbfs.

 -- Eloy A. Paris <peloy@debian.org>  Sun, 13 Jan 2002 14:39:55 -0500

samba (2.2.2-9) unstable; urgency=low

  * (Steve) Fix broken URL's in HTML docs.
    Closes: Bug#17741: bad links in html docs (at last!!!)

 -- Eloy A. Paris <peloy@debian.org>  Fri, 11 Jan 2002 13:37:07 -0500

samba (2.2.2-8) unstable; urgency=low

  * Added "Replaces: samba (<= 2.2.2-5)" to the smbclient section in
    debian/control so rpcclient.1, which was in samba-2.2.2-5, does not
    cause problems now that it is part of smbclient (>= 2.2.2-6).  Closes:
    Closes: Bug#128684: error upgrading smbclient in sid.

 -- Eloy A. Paris <peloy@debian.org>  Fri, 11 Jan 2002 11:42:40 -0500

samba (2.2.2-7) unstable; urgency=low

  * (Steve) Patch to make behavior honor what the docs. say about "hosts allow"
    taking precedence over "hosts deny".
    Closes: Bug#49249: swat: error with host deny ?!

 -- Eloy A. Paris <peloy@debian.org>  Thu, 10 Jan 2002 12:36:58 -0500

samba (2.2.2-6) unstable; urgency=low

  * (Steve) Adds manpage for rpcclient to the proper file,
    removes smbtorture from the distro because this tool isn't intended for
    widespread consumption.
    Closes: #63057 - no manual page for smbtorture.
  * (Steve) Removed -gnu from the configure arguments (--build, --host) in
    debian/rules so config.sub is able to properly create the host and target
    tuples.

 -- Eloy A. Paris <peloy@debian.org>  Wed,  9 Jan 2002 14:39:51 -0500

samba (2.2.2-5) unstable; urgency=low

  * Fixes from vorlon:
  * Use /usr/bin/pager instead of more.
    Closes: #125603: smbclient violates pager policy.
  * Make /etc/logrotate.d/samba a conffile, send smbd and nmbd
    a SIGHUP to have the log files reopened, fixes to
    /etc/logrotate.d/samba.
    Closes: #127897: log file rotation.
    Closes: #118277: /etc/logrotate.d/samba not listed in conffiles.
  * s/covert/convert/.
    Closes: #121653 probable typo in install message.

 -- Eloy A. Paris <peloy@debian.org>  Sun,  6 Jan 2002 03:14:58 -0500

samba (2.2.2-4) unstable; urgency=low

  * Applied patch from Steve to work around problem in glibc that affects the
    HPPA architecure. The patch detects the error condition at configure time
    and compiles without LFS support if necessary.
    Closes: Bug#126763: samba completely broken on hppa.
  * Including unicode_map.1251.
    Closes: Bug#126719: samba-common: unicode_map.1251 missing.
  * Updated smbd daemon version to match Debian package version.
    Closes: Bug#127199: Package version and smbd daemon version don't match.

 -- Eloy A. Paris <peloy@debian.org>  Mon, 31 Dec 2001 14:32:47 -0500

samba (2.2.2-3) unstable; urgency=low

  * Added some spaces in package description in debian/control.
    Closes: #120730 - missing spaces in package description for nice
            alignment.
  * Spelling fixes.
    Closes: #125328, #125329, #125330, #125367, #125365, #125403.
  * Steve Langasek <vorlon@debian.org> is the co-maintainer of the Debian
    Samba packages!!! Added him to the uploaders field in debian/control.

 -- Eloy A. Paris <peloy@debian.org>  Tue, 18 Dec 2001 00:54:25 -0500

samba (2.2.2-2) unstable; urgency=low

  * Backed out changes to source/filename.c per Andrew Tridgell's request.
    This changes were introduced in 2.2.1a-7 as an attempt to fix #47493.
    Tridge found out that they break smbd.
  * Changed version number in source/includes/version.h so it is clear that
    this is a version of Samba packaged for Debian. This is another request from
    Tridge and will help the Samba Team to get bogus bug reports.
  * Added Samba-HOWTO-Collection.pdf and other README files to the
    /usr/share/doc/<package>/ directories.
  * Installing libnss_winbind.so and pam_winbind.so.
    Closes: #116790: nss and pam modules for winbind missing.
  * Removed user-emacs-settings from changelog.

 -- Eloy A. Paris <peloy@debian.org>  Mon, 29 Oct 2001 19:16:26 -0500

samba (2.2.2-1) unstable; urgency=low

  * New upstream version.
  * Temporary fix for #113763 (Steve Langasek)
  * Quick hack to avoid smbmount reveal password length. Please note
    that even with this hack there is a small window when password is
    completely visible with 'ps aux'. There are other methods that should
    be used to automate mounting of SMB shares.
    Closes: #112195: smbmount-2.2.x reveals password length.
  * Applied patch from Steve Langasek <vorlon@debian.org> to prevent
    forcing use of setresuid() in Sparc.
    Closes: #112779: samba build forces use of setresuid, which causes
                     smbd to fail on Sparc.

 -- Eloy A. Paris <peloy@debian.org>  Mon, 15 Oct 2001 10:26:10 -0400

samba (2.2.1a-9) unstable; urgency=low

  * Replaced $(LD) with $(CC) all the way through source/Makefile.
    Closes: #111036: ld shouldn't be used to link shlibs.
  * s/\/bin\/mail/\/usr\/bin\/mail/ in smb.conf's man page (HTML and
    sgml as well.)
    Closes: #110963: smb.conf: mail should be /usr/bin/mail.
  * Documented better smbclient's -W behavior. Patch from Steve
    Langasek.
    Closes: #53672: smbclient: -W flag is interpreted as domain, not
            workgroup.

 -- Eloy A. Paris <peloy@debian.org>  Tue,  4 Sep 2001 23:10:41 -0400

samba (2.2.1a-8) unstable; urgency=low

  * Set some reasonable default perms for the samba logdir (again,
    thanks to vorlon :-)
    Closes: #72529: insecure permissions on log files.

 -- Eloy A. Paris <peloy@debian.org>  Sun, 26 Aug 2001 15:40:47 -0400

samba (2.2.1a-7) unstable; urgency=low

  * Another attempt at fixing #47493. Patch from Steve Langasek
    <vorlon@netexpress.net>. Let's keep our fingers crossed Steve!

 -- Eloy A. Paris <peloy@debian.org>  Sun, 26 Aug 2001 13:37:06 -0400

samba (2.2.1a-6) unstable; urgency=low

  * Backed out fix to #47493 introduced in 2.2.1a-4 as it is causing
    smbd to die with signal 11 under some unidentified situations.
    Closes: #109774: Latest debian version breaks printer driver download.
    Closes: #109946: not all files appear in samba-exported directories.
  * Another patch from Steve Langasek. This one adds quotes around 
    printer names for print systems it's reasonable for Debian to
    support. Together with the patch in #29957 (see changelog for
    2.2.1a-4), this should take care of the problems with multi-word 
    printer names in Samba.

 -- Eloy A. Paris <peloy@debian.org>  Fri, 24 Aug 2001 21:12:27 -0400

samba (2.2.1a-5) unstable; urgency=low

  * Important changes that affect how Samba is built on Debian
    machines are implemented in this release. All of this changes
    were suggested by the energetic Steve Langasek <vorlon@debian.org>,
    and his arguments were so sound and reasonable that I decided
    to implement them. Here's Steve's original changelog:

       * Fix up the build system to avoid needing to run configure 
         as root to answer questions we already know the answers to.
       * In the process, make surprising progress towards being able to
         cross-compile the samba packages.

 -- Eloy A. Paris <peloy@debian.org>  Fri, 24 Aug 2001 01:08:06 -0400

samba (2.2.1a-4) unstable; urgency=low

  * Fixed typo in smbmount's mount page.
    Closes: #109317: smbfs: mistype in smbmount manpage.
  * Included symlink to smbspool to better support CUPS printing.
    Closes: #109509: include symlink for cups samba support.
  * Applied patch from Steve Langasek <vorlon@netexpress.net> to
    fix bug #29957.
    Closes: #29957: samba strips trailing " from strings in smb.conf.
  * First attempt at fixing #47493. Another patch from Steve "I want
    a bug-free Samba" Langasek.
    Closes: #47493: Samba doesn't handle ':' in dir names right.

 -- Eloy A. Paris <peloy@debian.org>  Tue, 21 Aug 2001 23:26:38 -0400

samba (2.2.1a-3) unstable; urgency=low

  * Steve Langasek <vorlon@netexpress.net> has been hard at work in
    the last few days looking at the long list of open bugs filed
    against the Samba packages. I don't know how to thank him. It's been
    a pleasure working with Steve, and all the fixes, patches, etc. in
    this release come from him. The bug list is greatly reduced thanks
    to Steve's efforts.
  * Steve's additions/modifications/patches/etc. are:
    - New package that (libpam-smbpass) provides pam_smbpass. Before, this
      was provided in another package but now the sources are part of
      the Samba sources so we can start providing it from here.
      Closes: #107043 - pam_smbpass now present in Samba source,
        should be built from there
    - Patch to source/smbd/service.c that allows admins to call
      /bin/umount from the root postexec of a Samba share.
      Closes: #40561 - samba pre/postexec commands do not work.
    - Clear TMPDIR before starting smbd in /etc/init.d/samba.
      Closes: #51295 - Problems with Samba and TMPDIR.
    - Correction to documentation of "guest only".
      Closes #38282 - "guest only" share still requires a password.
  * Applied patch from Santiago Vila <sanvila@unex.es> to convert
    /usr/sbin/mksmbpasswd from a shell script into a real awk script.
    Sorry it took so long, Santiago; I hadn't realized you even
    provided a patch :-)
    Closes: #77891 - mksmbpasswd could be a real awk script.
  * Updated description of the smbfs and smbclient packages. Also have
    each package recommend the other.
    Closes: #108650: Should suggest or recommend smbfs.

 -- Eloy A. Paris <peloy@debian.org>  Mon, 13 Aug 2001 22:21:55 -0400

samba (2.2.1a-2) unstable; urgency=low

  * Build-depends: depend on debhelper (>=2.0.103).
    Closes: #105795: Build-Depends are wrong.
  * Run samba's preinst and postinst scripts without -e so failed commands
    do not abort installation.
    Closes: #106384: postinstall crashes abnormally. (And really closes
      #104471.)

 -- Eloy A. Paris <peloy@debian.org>  Thu, 26 Jul 2001 00:30:37 -0400

samba (2.2.1a-1) unstable; urgency=low

  * New upstream version.
  * Make sure samba's postinst script exits with a zero status.
    Closes: #104471: Samba postinst problem.

 -- Eloy A. Paris <peloy@debian.org>  Thu, 12 Jul 2001 21:55:21 -0400

samba (2.2.1-1) unstable; urgency=low

  * New upstream version.
    Closes: #103339: config.guess and config.sub update required.
    Closes: #98518: Samba 2.2 can't act as PDC for NT4/W2K due to 
                    incompatibility with PAM.
    Closes: #97447: nmbd crashes due to bugs in DAVE 2.5.2.
    Closes: #95777: Samba 2.2 is unable to join or authenticate against 
                    Samba 2.2 PDC domain.
    Closes: #68842: samba should use PAM for password changing (I
                    haven't personally tried this one, but it's been
                    advertised this works.)
    Closes: #102506: PAM account checking fails.
    Closes: #102518: Complains about unknown paramter "obey pam
                     restrictions"
    Closes: #94774: Build failure on PARISC machines.
  * Moved away from /etc/cron.weekly/samba for log file rotation.
    Now using logrotate.
    Closes: #95548: typo in /etc/cron.weekly/samba.
    Closes: #74951: nmbd does not rename its log file.
  * Removed Debian-specific addtosmbpass.8 man page since this script
    is not longer provided upstream. Users should use the smbpasswd
    program instead.
  * Updated sample /etc/samba/smb.conf to reflect the recent changes
    affecting handling of PAM authentication. Also updated
    /etc/pam.d/samba.

 -- Eloy A. Paris <peloy@debian.org>  Wed, 11 Jul 2001 00:44:14 -0400

samba (2.2.0.final.a-1) unstable; urgency=high

  * New upstream version (contains security fix from DSA-065-1.)
    Closes: #97241: samba 2.2.0 fails to process hostnames in
      "hosts allow" config line.
  * Removed Debian-specific addtosmbpass.8 man page since this script
    is not longer provided upstream. Users should use the smbpasswd
    program instead.
    Closes: #98365: addtosmbpass is missing from 2.2.0.final-2.
  * Updated sample /etc/samba/smb.conf to reflect the recent changes
    affecting handling of PAM authentication. Also updated
    /etc/pam.d/samba.

 -- Eloy A. Paris <peloy@debian.org>  Sun, 24 Jun 2001 11:11:59 -0400

samba (2.2.0.final-2) unstable; urgency=low

  * Added libcupsys2-dev to Build-Depends.
  * Samba depends now (again) on netbase so update-inetd is always
    available for the Samba maintainer scripts.
    Closes: #86063: Fails to uninstall if inetd is not installed.
  * Updated source/config.{sub,guess} so ARM built doesn't fail.
    Closes: #94480: config.sub out of date; can't build on arm.
    Closes: #85801: config.sub/guess out of date.
  * Not using brace expansion, i.e. {foo,bar} in any of the maintainers
    scripts nor in debian/rules.
    Closes: #88007: samba postrm has is not POSIX sh compliant.

 -- Eloy A. Paris <peloy@debian.org>  Sat, 21 Apr 2001 17:27:18 -0400

samba (2.2.0.final-1) unstable; urgency=low

  * New upstream release. Lots of new things. See WHATSNEW.txt.
  * Goofy version number because of my stupidity when assigning version
    numbers to the CVS packages I have been uploading to experimental.
    Will be fixed when 2.2.1 is released. I've no doubts a 2.2.1 release
    will follow soon.

 -- Eloy A. Paris <peloy@debian.org>  Tue, 17 Apr 2001 22:58:14 -0400

samba (2.2.0.cvs20010416-1) experimental; urgency=low

  * CVS update.

 -- Eloy A. Paris <peloy@debian.org>  Mon, 16 Apr 2001 21:25:15 -0400

samba (2.2.0.cvs20010410-1) experimental; urgency=low

  * CVS update.
  * Added libreadline4-dev to Build-Depends.

 -- Eloy A. Paris <peloy@debian.org>  Tue, 10 Apr 2001 16:53:45 -0400

samba (2.2.0.cvs20010407-1) experimental; urgency=low

  * CVS update. Includes what is in 2.2.0alpha3.

 -- Eloy A. Paris <peloy@debian.org>  Sat,  7 Apr 2001 16:00:33 -0400

samba (2.2.0.cvs20010316-1) experimental; urgency=low

  * Started working on Samba 2.2.0. Using the SAMBA_2_2_0 branch
    from Samba CVS.
  * Not compiling rpctorture as it has compile errors. Change in
    debian/rules.
  * Removed Linux kernel 2.0.x and smbfs compatibility baggage. Now
    the smbfs does not support 2.0.x kernels; a kernel > 2.2.x is
    needed to use smbfs. Updated debian/control, debian/rules and
    README.Debian to reflect this change.
  * Added to swat a versioned dependency on samba (so a user is forced to
    install a new version of swat each time a new version of samba is
    installed.)

 -- Eloy A. Paris <peloy@debian.org>  Sun, 18 Mar 2001 14:21:14 -0500

samba (2.0.7-5) unstable; urgency=medium

  * Transition from suidmanager to dpkg-statoverride.

 -- Eloy A. Paris <peloy@debian.org>  Thu, 18 Jan 2001 23:51:56 -0500

samba (2.0.7-4) unstable; urgency=medium

  * Applied Urban Widmark <urban@teststation.com> fixes to smbmount. Urban
    is the maintainer of the smbfs in the kernel and of the userland
    utilities.
  * Links to HTML documents are correct now.
    Closes: #69439: swat: Broken help file symlinks
    Closes: #72615: samba-doc directory changed: removed htmldocs from path
    Closes: #75847: swat: Wrong symlink
    Closes: #66857: Wrong links to html documents.
    Closes: #77912: misplaced documentation symlinks for swat
  * Building Samba with CUPS support. For this I reverted the change to
    source/configure.in that I did in 2.0.7-3 and re-ran autoconf.
    Closes: #59038: samba: not compiled with cups support.
  * Fix against previous known/unknown user time difference patch to swat
    (make username / password lookups take the same time.) Remove CGI
    logging code in Swat.
    Closes: #76341 - Security holes in swat
  * Updated Build-depends.
  * Updated debian/copyright to refer to the correct location of the GPL.
  * debian/rules: changed DESTDIR to `pwd`/debian/samba (was
    `pwd`/debian/tmp.)
  * debian/rules: added '--sourcedir=debian/samba' to dh_movefiles (for some
    strange reason dh_installdirs is not creating debian/tmp/ so I needed
    to tweak everything to install stuff in debian/samba rather than in
    debian/tmp.)
  * debian/control: changed section of samba-docs to 'doc' (was 'docs')
  * Using relative symlinks in /usr/share/samba/swat/ (changed debian/rules
    and source/scripts/installswat.sh.)
  * Fixed (by tweaking debian/rules)
    /usr/bin/{smbmnt,smbumount-2.*,smbmount-2.*} to be suid.
  * Added "Provides: samba-client" to smbclient's section in control.
    Closes: #71143: smbclient: Smbclient should provide samba-client.
  * Fix for desired_access being zero in map_share_mode() (patch to
    source/smbd/nttrans.c.) Thanks to Gary Wilson
    <wilsong@sergievsky.cpmc.columbia.edu> for bringing this patch to my
    attention.
  * Hacked source/lib/util_sec.c so smbd works fine in both 2.0.x and
    2.2.x kernels even when the build is done in a system running
    a 2.2.x kernel.
    Closes: #78858: samba-common: samba2.0.7 needs kernel 2.2.x but
                    doesnt depend on it.
    Closes: #72758: README.Debian should comment on 2.0.x kernels.
    Closes: #56935: Samba 2.0.6 and Kernel 2.0.x.
    Closes: #58126: Samba 2.0.6 and Kernel 2.0.x -- more info.
    Closes: #60580: samba: failed to set gid.
    Closes: #64280: Samba panics, can't set gid.
    Closes: #66816: Must deal with brokenness under 2.0.x.
    Closes: #67682: potatoe samba 2.0.7-3 out of order, 2.0.5a-1 OK.
    Closes: #69735: PANIC: failed to set gid
    Closes: #66122: "smbclient -L localhost -U%" returns with "tree
                    connect failed: code 0".
    Closes: #57637: Samba says tree connect error.
    Closes: #58015: potato samba wins support is broken.
  * Fixed comments in sample smb.conf to point to the correct location.
    Closes: #69578: comments in smb.conf points to wrong path.
  * Move codepages from /etc/samba/codepages/ to
    /usr/share/samba/codepages/.
    Closes: #63813: samba; codepages should go in /usr/lib.
  * Moved /var/samba/ to /var/state/samba/.
    Closes: #49011: samba package not FHS compliant.
  * Hacked source/configure.in (and re-ran autoconf) so yp_get_default_domain()
    is found.
    Closes: #44558: netgroup support missing in samba 2.0.5a-1.
  * /etc/init.d/samba was calling start-stop-daemon with both --pidfile and
    --exec. Got rid of --exec so --pidfile works.

 -- Eloy A. Paris <peloy@debian.org>  Thu, 11 Jan 2001 00:15:57 -0500

samba (2.0.7-3) frozen unstable; urgency=high

  * Release manager: this closes a RC bug.
  * Commented out the section in source/configure.in that auto-detects
    CUPS support and then ran autoconf to generate a new configure
    script. This was done to prevent machines that have libcupsys-dev
    installed from detecting CUPS support and adding an unwanted
    dependency on libcupsys. This way the whole printing system
    won't break on upgrades. CUPS support should be added after
    Potato is released.
    Closes: #65185: samba-common: Upgrading removes printing system.
    Closes: #64496: smbfs: smbfs on powerpc has a dependency on cupsys.
  * Updated README.debian.
    Closes: #64594: Old README.Debian in /usr/share/doc/samba.

 -- Eloy A. Paris <peloy@debian.org>  Tue, 20 Jun 2000 19:16:04 -0400

samba (2.0.7-2) frozen unstable; urgency=high

  * Release manager: this closes RC bug #63839 that prevents Samba
    to be built from source.
  * Fixed a stupid typo in debian/rules that was preventing Samba
    to be built from source.
    Closes: #63839: samba_2.0.7-1(frozen): build error (SAMBABOOK dir)
  * I forgot to mention that O'Reilly's book "Using Samba" was donated
    to the Open Source community. The book was included in Samba 2.0.7
    in HTML format and is part of the Debian Samba package since 
    Samba 2.0.7-1.
  * In Samba 2.0.7-1, the "Using Samba" book and a number of HTML help
    files were supposed to be provided in both the swat and the samba-doc
    packages. This duplication was a waste of space. Starting with
    Samba 2.0.7-2, swat recommends samba-doc and the book and the HTML
    files are included only in samba-doc, and are accessed via symlinks
    from within swat.
    Closes: #58810: superfluous files in swat?
  * Added a 'echo "."' to /etc/init.d/samba in the reload) section.
    Closes: #63394: "echo ." missing in reload section of init.d script
  * Fixed typo in docs/htmldocs/using_samba/ch06_05.html.
    Closes: #64344: typo "encrypted passwords"
  * Cleaned up samba's postrm script so important common files aren't
    deleted when samba is purged. Created a samba-common.postrm script.
    Closes: #62675: purging samba removes /etc/samba/smb.conf.
    Closes: #63386: samba --purge removes /etc/samba dir even though
            smbclient/smbfs/samba-common packages are still installed

 -- Eloy A. Paris <peloy@debian.org>  Wed,  3 May 2000 02:42:07 -0400

samba (2.0.7-1) frozen unstable; urgency=low

  * New upstream version. Dear Release Manager: please allow this 
    package to go to frozen as it contains fixes to a _lot_ of problems.
    You can take a look at all the problems fixed by this release in
    the official upstream announcement at
    http://us1.samba.org/samba/whatsnew/samba-2.0.7.html.
  * Added --with-utmp to add utmp support to smbd (this is new in Samba
    2.0.7)
  * Closes: #62148 - samba not rotating filled logs.
  * Closes: #56711: Samba doesn't manage well long share name (please note
      that it's possible to connect to shares with names longer than
      14 characters but the share will be listed with a name truncated to
      13 characters.)
  * Closes: #51752 - NT DOMAIN - NET USE * /HOME not mapping (error 67).
    Closes: #50907 - logon path not working.
    This is not a bug, it's just Samba doing the same thing an NT server
    does. See WHATSNEW.txt and smb.conf's man page for details.
  * Closes: #48497 - error executing smbsh in debian-potato. (smbwrapper
    is not supported anymore.)
  * Closes: #58994 swat: typo in swat description.
  * Closes: #45931 - Samba dies with SIGILL on startup. (Hardware 
    problems, person that reported the bug never came back.)
    Closes: #54398 - smbadduser fails, looks for ypcat.
  * Fixed swat's man page to include Debian specific installation
    instructions. There's not necessary to edit /etc/services or 
    /etc/inetd.conf.
    (Closes: #58616 - incomplete install config && incorrect installation
      instructions.)
  * s/SBINDIR/\"/usr/sbin\"/g in source/web/startstop.c to prevent swat
    to look for smbd and nmbd in the wrong place when requested to start or
    stop smbd or nmbd.
    (Closes: #55028 - swat can't start samba servers.)
  * Closes: #37274: smbclient does not honour pot. (Tested and seems to be
    working now.)
  * Not confirmed, but should fix #56699, #62185, #56247, #52218, #43492,
    #50479, #39818, #54383, #59411.
    (please re-open any of this if the problem still exists - I was unable
    to confirm any of this because I could never reproduce them.)
    Closes: #56699 - Samba's nmbd causes random kernel oops several
      times in a row.
    Closes: #62185 - nmbd's forking until no more file descriptors are 
      available.
    Closes: #56247 - session setup failed: ERRSRV - ERRbadpw.
    Closes: #52218 - Either wins proxy does not work, or I don't understand
      it.
    Closes: #43492 - intermittent problem changing password.
    Closes: #50479 - Can't access windows 2000 shares with samba.
    Closes: #39818 - samba-common: Upgrading Samba from the Slink version.
    Closes: #54383 - samba-common: Missing /etc/smb.conf.
    Closes: #59411 - smbclient: cannot browse Win2k shares.

 -- Eloy A. Paris <peloy@debian.org>  Thu, 27 Apr 2000 16:07:45 -0400

samba (2.0.6-5) frozen unstable; urgency=low

  * Oppsss! samba-common doesn't depend on libcupsys1 so the binaries
    in this package are broken unless libcupsys1 is installed.
    samba-common has a "grave" bug because of this. Instead of adding 
    libcupsys1 to the Depends: list of each package in debian/control
    I investigated why dh_shlibs was not picking the dependency
    automatically. It turns out that it's probably a bug in libcupsys1
    because the format of its shlibs file is not correct. I fixed that
    file (/var/lib/dpkg/info/libcupsys1.shlibs) and now dependencies are
    picked correctly. I'll talk to the libcupsys1 maintainer.

    I think the addition of CUPS support to Samba is a big change that
    should not go into Frozen. So, I decided to back up the addition
    of CUPS support I did in 2.0.6-4 to minimize problems. I'll add
    CUPS support again when I start working on Samba for Woody.
    (Closes: #59337 - samba-common has a missing dependency)

 -- Eloy A. Paris <peloy@debian.org>  Wed,  1 Mar 2000 08:40:02 -0500

samba (2.0.6-4) frozen unstable; urgency=low

  * It seems that sometimes nmbd or smbd are not killed when upgrading.
    I think it is because in samba's prerm script I was calling
    start-stop-daemon with the --pidfile switch and in old versions of
    Samba the nmbd and smbd daemons did not store their PIDs in a file in
    /var/samba/. I changed debian/samba.prerm so the existence of the
    PID files is checked before calling "start-stop-daemon --pidfile ..."
    If the PID files do not exist then start-stop-daemon is called
    without the --pidfile parameter.
    (Closes: #58058 - upgrade from slink went badly)
  * Fixed typo in description of swat package in debian/control.
  * Installed libcupsys1-dev so the configure script picks up CUPS
    and Samba is compiled with CUPS support. Also added libcupsys1 to
    the Depends: list of package samba in debian/control.
    (Closes: #59038 - samba not compiled with cups support)
  * Added a small paragraph to debian/README.debian warning about possible
    problems with the WINS code in Samba 2.0.6.

 -- Eloy A. Paris <peloy@debian.org>  Mon, 28 Feb 2000 14:00:42 -0500

samba (2.0.6-3) frozen unstable; urgency=low

  * Applied patch posted by Jeremy Allison to the samba mailing list
    that should take care of the internal errors reported in bug #52698
    (release-critical). Wichert: please test as I never could reproduce
    it here.
    (Closes: #52698 - samba gets interbal errors)
  * Moved samba-docs to the 'docs' section.
    (Closes: #51077 - samba-doc: wrong section)
  * Added reload capability to /etc/init.d/samba (only for smbd because
    nmbd does not support reloading after receiving a signal).
    (Closes: #50954 - patch to add reload support to /etc/init.d/samba)
  * Corrected "passwd chat" parameter in sample /etc/samba/smb.conf so
    Unix password syncronization works with the passwd program currently
    in Potato. Thanks to Augustin Luton <aluton@hybrigenics.fr> for
    the correct chat script.
  * Stole source/lib/util_sec.c from the CVS tree of what will become
    Samba 2.0.7 or whatever so we can use the same binaries under
    both 2.0.x and 2.2.x kernels.
    (Closes: #51331 - PANIC: failed to set gid)
  * smbadduser is now provided as an example and it's customized for Debian.
    I am not providing this script in /usr/sbin/ because then I would need
    a dependency on csh, something that I don't want to do.
    (Closes: #51697, #54052)
  * Fixed the short description of the smbfs package in debian/control.
    (Closes: 53534 - one-line description out of date).

 -- Eloy A. Paris <peloy@debian.org>  Tue, 23 Nov 1999 16:32:12 -0500

samba (2.0.6-2) unstable; urgency=low

  * samba-common now depends on libpam-modules (not on libpam-pwdb, which
    I have been told is obsolete). I modified /etc/pam.d/samba accordingly
    to reflect the change.
    (Closes: Bug#50722: pam pwdb dependence?).
  * The old /etc/pam.d/samba file which had references to pam_pwdb caused
    smbd to die with a signal 11. The new /etc/pam.d/samba file fixes
    this problem.
    (Closes: #50876, #50838, #50698)
  * Compiled with syslog support (use at your own risk: syslog support
    is still experimental in Samba). I added the parameters "syslog = 0"
    and "syslog only = no" to the sample smb.conf to avoid pestering
    users that do not want Samba to log through syslog.
    (Closes: Bug#50703 - syslog only option doesn't work)
  * Removed the stupid code in the smbmount wrapper script that tries
    to load the smbfs module if smbfs is not listed in /proc/filesystems.
    (Closes: Bug#50759 - Non-root can't run smbmount if SMBFS is compiled
    as a module in the kernel)
  * Added /bin/mount.smb as a symlink pointing to /usr/bin/smbmount so
    'mount -t smb ...' works just as 'mount -t smbfs ...'.
    (Closes: Bug#50763 - 'mount -t smb' doesn't work)

 -- Eloy A. Paris <peloy@debian.org>  Sat, 20 Nov 1999 18:53:35 -0500

samba (2.0.6-1) unstable; urgency=low

  * Samba 2.0.6 has been released. This is the first try of the Debian
    Samba packages. I know for sure that smbd won't work properly on
    2.0.x kernels because the patch that Wichert sent me does not apply
    to the new source/lib/util_sec.c in Samba 2.0.6. That file was
    completely re-written by Tridge.
  * Updated README.Debian.
  * A new client utility called smbspool appeared in Samba 2.0.6. I added
    this utility to the smbclient package, although I haven't tried it yet.
  * Added the symlink /sbin/mount.smbfs that points to /usr/bin/smbmount.
    This is to be able to type "mouont -t smbfs ...". This symlink goes
    in the smbfs package, of course.
  * This new release should close the following bugs (some of these
    are fixed for sure in this new upstream release, some others I could
    not reproduce but I believe they are fixed if they were real bugs.
    As always, please feel free to re-open the bugs if the problem is not
    solved).
      Closes: Bug#33240: icmp mask needs a bug workaround.
      Closes: Bug#37692: samba: Has problems detecting interfaces.
      Closes: Bug#38988: samba: Truly bizzare behavour from nmbd.
      Closes: Bug#46432: samba-2.0.5a-2: nmbd does not appear to broadcast
                          properly.
      Closes: Bug#44131: smbfs: no longer possible to set file and
                          directory-modes.
      Closes: Bug#46992: smbmount-2.2.x manpage wrong.
      Closes: Bug#42335: smbfs: missing options from the new 2.2.x commandline.
      Closes: Bug#46605: smbmnt segfaults.
      Closes: Bug#48186: smbmount.
      Closes: Bug#38040: smbfs: Please add /sbin/mount.smb [included].
      Closes: Bug#47332: smbmount: could -f and -P be added back?
  * Samba has been compiled with PAM support (closes: Bug#39512 - samba PAM
    module). To succesfully add PAM support, I created /etc/pam.d/samba and
    added this file as a conffile for the samba-common package. I also made
    samba-common depend on libpam-pwdb.
  * Added simple man pages for the wrapper scripts smbmount and smbmount.
    (Closes: Bug#44705 - Missing smbmount man page)
  * Installed libreadlineg2-dev in my system so smbclient now has a
    "history" command and libreadline support :-)
  * This time I did add a check to the smbmount wrapper script to see if
    the kernel has support for smbfs, as suggested by Jeroen Schaap
    <J.Schaap@physiology.medfac.leidenuniv.nl>. I mentioned in the changelog
    for samba-2.0.5a-3 that I did this but I forgot at the end.

 -- Eloy A. Paris <peloy@debian.org>  Thu, 11 Nov 1999 12:08:15 -0500

samba (2.0.5a-5) unstable; urgency=low

  * I am sorry to report that the smbwrapper package is gone for the
    moment. The reason for this is twofold: first of all, smbwrapper
    is completely broken in Samba-2.0.5a (it compiles but it doesn't
    run) and in the upcoming Samba-2.0.6 it doesn't even compile. Second,
    when I asked Andrew Tridgell (father of Samba) about the state of
    smbwrapper he told me that Ulrich Drepper (head of the glibc project)
    broke on purpose the glibc stuff in which smbwrapper is based.
    Consequently, Tridge recommended me to compile Samba without
    support for smbwrapper. When, I have no idea. Sorry folks. Here is
    the original message I received from Andrew:
    
    > 1) 2.0.5a's smbwrapper doesn't work under glibc2.1, and pre-2.0.6's
    > smbwrapper doesn't even compile under glibc2.1.
    
    yep, Ulrich deliberately broke it. It won't get fixed till glibc
    allows the sorts of games it plays to work again. I suggest you turn
    it off in your build scripts until that gets sorted out.
    
  * Swat's file are now in /usr/share/samba/ instead of
    /usr/lib/samba/ (bug #49011).
  * Man pages now in /usr/share/man/ instead of /usr/man/ (bug #49011).

 -- Eloy A. Paris <peloy@debian.org>  Tue,  2 Nov 1999 12:59:13 -0500

samba (2.0.5a-4) unstable; urgency=low

  * Applied patch from our fearless leader (Wichert) to fix the darn bug
    that prevents Samba to work on 2.0.x kernels if it was compiled
    in a system running a 2.2.x kernel. This closes #40645 (build uses
    setresuid which doesn't work under 2.0.34 (does apparently under
    2.2.x) ).
  * Fixed the entry that swat's postinst script adds to /etc/inetd.conf
    so it is '#<off># swat\t\tstream\ttcp\tnowait.400 ...' instead of
    '#<off>#swat\t\tstream\ttcp\tnowait.400 ...'. The old way caused
    'update-inetd --enable swat' to leave the entry for swat disabled.
    Thanks to Dave Burchell <burchell@inetnebr.com> for finding out
    this problem. This closes #48762 (swat uses non-standard syntax to 
    comment out inetd.conf entry).
  * /usr/sbin/swat does not think anymore that the smbd daemon lives
    in /usr/local/samba/bin/. To fix this I am running now source/configure
    with "--prefix=/usr --exec-prefix=/usr". This closes #47716 (samba
    'swat' fails: incorrect hardwired path in the binary).

 -- Eloy A. Paris <peloy@debian.org>  Sun, 31 Oct 1999 03:42:38 -0500

samba (2.0.5a-3) unstable; urgency=low

  * I am pretty darn busy with my MBA, I apologize for the long time it's
    taking to squash bugs in the Samba packages.
  * Built with debhelper v2 for FHS compliancy. Changed a couple of
    things in debian/rules to accomodate for the new place for the docs.
    I also had to change debian/{samba.postinst,samba.prerm,swat.postinst}
    to make sure that the symlink from /usr/doc/xxx exists and points to
    /usr/share/doc/xxx (the reason for this is that I am not letting
    debhelper to create these scripts for me automatically).
  * Built with latest libc6.
  * smbfs: finally, the nasty bug that causes smbmount to die after
    a while is gone thanks to Ben Tilly <Ben_Tilly@trepp.com>.
    The problem was just a typo in source/client/smbmount.c.
    This closes grave bug #42764 (smbmount dies) and #43341 
    (smbfs-2.2.x won't function after a while).
  * Fixed the smbmount wrapper script to eliminate a bashism (closes
    #45202 - "wrapper scripts use $* instead of "$@") and to recognize 
    2.3.x and 2.4.x kernels (closes #47688 - "smbfs: does not recognize 
    kernel 2.3.x").
  * Added a check to the smbmount wrapper script to see if the
    kernel has support for smbfs, as suggested by Jeroen Schaap
    <J.Schaap@physiology.medfac.leidenuniv.nl>.
  * swat's man page is now part of the swat package, not of the samba
    package. This closes #44808 (Samba has a man page for swat, but 
    the binary is not included).
  * The interface program smbrun is not longer needed by smbd because
    of the availability of execl() under Linux. Because of this, the
    smbrun is not even being compiled. Since there is no need for smbrun
    now, the smbrun man page was taken out of the samba package. This
    closes #45266 (/usr/bin/smbrun missing).
  * smbpasswd is now part of the samba-common package, and not part of
    the samba package. This is to let administrators that do not want
    to install a full Samba server administer passwords in remote
    machines. This closes bug #42624 (smbpasswd should be included in 
    smbclient). This bug report also suggests that swat becomes part of 
    the samba package, that smbfs becomes part of the smbclient package,
    and that the binary smbpasswd becomes part of the smbclient package.
    I moved smbpasswd to the samba-common package but I am reluctant to 
    do the other things the bug report suggests.
  * In order to keep dpkg happy when moving smbpasswd from the samba
    package to samba-common, I had to add a "Replaces: samba (<= 2.0.5a-2)"
    in the control section of the samba-common package and a
    "Replaces: samba-common (<= 2.0.5a-2)" in the control section of the
    samba package (in debian.control).
  * Samba is now being compiled with the "--with-netatalk" option. This
    closes #47480 (Could samba be compiled with the --with-netatalk option).
  * All packages that depend on samba-common have a versioned dependency
    now. This was accomplished by adding "(= ${Source-Version})" to the
    relevant sections of debian/control. Thanks t Antti-Juhani Kaijanaho
    <gaia@iki.fi> for the hint. This closes #42985 (samba should probably
    have a versioned depends on samba-common).
  * Made sure the file docs/textdocs/DIAGNOSIS.txt gets installed in all
    the Samba packages. This closes bug #42049 (no DIAGNOSTICS.txt file).
  * Added the smbadduser helper script to the samba package. This closes
    #44480 (Samba doesn't come with the smbadduser program).
  * Applied patch from szasz@triton.sch.bme.hu that prevents smbmount
    to leave an entry in /etc/mtab for a share that could not be mounted
    because of invalid user of password. The patch also allows smbumount
    to unmount the share in the event that something goes wrong with the
    smbmount process. This closes bug #48613 (Mount/umount problems + 
    patch) as well as #44130 (failed mount is still mounted).
  * smbmount-2.2.x is now setuid root. This is needed for the patch
    applied above to be effective. If smbmount-2.2.x is not setuid root
    then an entry will be left in /etc/mtab even when the mount
    fails. I had to add "usr/bin/smbmount-2.2.x" to debian/smbfs.suid
    for this to work.

 -- Eloy A. Paris <peloy@debian.org>  Wed, 27 Oct 1999 10:36:13 -0400

samba (2.0.5a-2) unstable; urgency=low

  * This version is basically the same as 2.0.5a-1 but it was compiled
    on a Potato system with glibc2.1. See below the change log for 2.0.5a-1
    for more information.

 -- Eloy A. Paris <peloy@debian.org>  Tue, 27 Jul 1999 02:25:29 -0400

samba (2.0.5a-1) stable; urgency=high

  * I'm back from the Honey Moon. We are pretty busy because we are moving
    to Pittsburgh (from Caracas, Venezuela) in aprox. 24 hours and we still
    have plenty of things to pack and to do. Samba 2.0.5 was released
    while I was in the Honey Moon and it is just now (almost 3 AM) when
    I have time to package it.
  * Because of the security problems fixed in 2.0.5, this upload goes
    to both stable and unstable (the Security Team asked for this).
  * This release (2.0.5a-1) was compiled on a Slink system. 2.0.5a-2 will
    be compiled on a Potato system.
  * Added a "Replaces: samba (<= 1.9.18p10-7)" to the samba-common
    section in debian/control (as suggested by Steve Haslam
    <araqnid@debian.org>) to fix the problems that appear when upgrading 
    from the Samba package in Slink. Please test this as I am completely 
    unable to do so. This should fix bug #39818 (Upgrading Samba from the 
    Slink version).
  * Removed the hacks to the autoconf stuff that I added to 2.0.4b-2 in 
    order to have defined several socket options when compiling with
    Linux 2.2.x kernel headers - the fix is now upstream.
  * Finally!!! smbmount was re-written (thanks Tridge :-) to use a command
    line syntax similar to the one used by the old smbmount (for 2.0.x 
    kernels). This means that the wrapper script is no longer necessary
    so I removed it. In its place there is a simple wrapper script that
    calls smbmount-2.0.x or smbmount-2.2.x depending on the kernel that is
    running.
  * Because of the wedding, the Honey Moon, and our move to Pittsburgh,
    I can't work on fixing other bugs in this release.

 -- Eloy A. Paris <peloy@debian.org>  Tue, 27 Jul 1999 02:18:51 -0400

samba (2.0.4b-3) unstable; urgency=low

  * Stupid mistake: I forgot to add /usr/bin/smbumount to debian/smbfs.files
    and because of this /usr/bin/smbumount was part of the samba package
    instead of part of the smbfs package.

 -- Eloy A. Paris <peloy@debian.org>  Thu,  1 Jul 1999 01:51:24 -0400

samba (2.0.4b-2) unstable; urgency=low

  * Dark (and archive maintainers): please remove from Potato the smbfsx 
    binary package and also the old source package for smbfs. smbfs and 
    smbfsx have been merged starting with this version.
  * Merged the old smbfs package with Samba. Now there is only one package
    for the smbfs utilities and is called "smbfs". The package smbfsx
    does not exist any more and this new smbfs package must be used
    for both 2.0.x and > 2.1.x kernels.
  * A wrapper script was added to handle the syntax change in smbmount
    in the new smbfs utilities (required for kernels > 2.1.70). The
    home page for this script is http://www.wittsend.com/mhw/smbmount.html.
    Please _note_ that this will change (for good) in Samba 2.0.5 :-)
  * Added debian/smbumount.sh. It's another wrapper that calls smbumount-2.2.x
    or smbumount-2.0.x depending on the kernel currently running.
  * Not using -t for savelog in cron.weekly script.
  * Recompiled without libreadlineg-dev (Samba does not seem to be using
    it so unnecessary dependencies are produced).
  * glibc2.1 build.
  * Removed smbpasswd.8 man page from the debian/ directory because it is
    now being provided upstream.
  * Got rid of the ugly hack I put in source/lib/util_sock.c to have
    IPTOS_LOWDELAY and IPTOS_THROUGHPUT defined. Now I patched the
    autoconf stuff to #include <netinet/ip.h>. I've sent the patch to
    Jeremy Allison so we have this upstream.

 -- Eloy A. Paris <peloy@debian.org>  Mon, 28 Jun 1999 17:47:19 -0400

samba (2.0.4b-1) unstable; urgency=low

  * New upstream release. This release fixes the following Debian bugs:
    #33838 (Amanda/ Samba 2.0.2 and backing up large filesystems) and
    #33867 (Amanda 2.4.1 and Samba 2.0.2 and large filesystems). Jeremy
    Allison released Samba 2.0.4 and found out that there were a couple
    of minor bugs so he released 2.0.4a. Then he found out about more
    serious bugs and released 2.0.4b. I have built this package several
    times between yesterday and today because of this. Now I am releasing
    the Debian packages for Samba with what I believe will be the latest
    release the Samba Team will make at least in the next 4 days (Jeremy
    is taking a short vacation).
  * Still compiling against glibc2.0 (sorry about that :-)
  * Hacked source/smbwrapper/smbsh.c to fix the problem
    of smbsh not finding the shared library smbwrapper.so. It looks
    now in /usr/lib/samba/ for this file. This fixes #32971, #32989,
    #33278, #34911 and #36317.
  * Made smbfsx depend on samba-common because smbfsx uses /etc/samba/smb.conf
    and /etc/samba/codepages/. This fixes #33128 (smbmount complains about
    missing /etc/smb.conf).
  * Package swat does not depend on httpd anymore (there's no need to).
    This fixes #35795 (swat requires httpd).
  * Renamed smbmount-2.1.x and smbumount-2.1.x to smbmount-2.2.x and
    smbumount-2.2.x. Same applies to the man pages.
  * Changed minor type in smbmount's man page (changed "\"" by "\'"). This
    fixes #34070 (wrong quotes in manpage).
  * Used Fabrizio Polacco's <fpolacco@icenet.fi> procedure to create the
    Debian package for Samba. This closes #35781 (samba has no pristine 
    source).
  * Changes to /etc/cron.weely/samba: rotate /var/log/{nmb,smb}.old only
    if the size of either is different than 0. Also, added comments at the
    beginning of this script to explain how rotation of log files works in
    Samba. Thanks to ujr@physik.phy.tu-dresden.de (Ulf Jaenicke-Roessler)
    for the suggestions. This closes #37490 (cron.weekly script rotates not
    used [sn]mb.old files). As I side effect, this should also close
    #31462 (still trouble with /etc/cron.weekly/samba).
  * Check for old /etc/pam.d/samba file which is not provided by this version
    of the Debian Samba package but was provided in older versions. If this
    file exists we delete it. We check for this in the postinst. This closes
    #37356 (samba put stuff in pam.d that pam complains about) and #34312 
    (libpam0g: questions during upgrade).
  * Make sure the mode of /etc/samba/smbpasswd is set to 600. This is done
    in the postinst script. This closes #35730 (Security problem with 
    /etc/samba/smbpasswd when upgrading from samba 1.9.18p8-2 to 2.0.3-1).
  * I have just checked and it looks like #28748 (smbfsx doesn't "return ")
    has been fixed. This might have been fixed since a long time ago.
  * Long long standing bug #18488 (smbclient: internal tar is broken) is
    closed in this release of Samba. The bug might have been closed for a 
    long long time, but I did not check for this before.
  * Temporary fix to the annoying "Unknown socket option IPTOS_LOWDELAY"
    message. This fixes #33698 (socket option IPTOS_LOWDELAY no longer works),
    #34148 (warnings from smbd) and #35333 (samba warnings).

 -- Eloy A. Paris <peloy@debian.org>  Thu, 20 May 1999 00:35:57 -0400

samba (2.0.3-1) unstable; urgency=low

  * New upstream version.
  * Removed the convert_smbpasswd.pl program I created and put in
    /usr/doc/samba/ because there's a convert_smbpasswd script in the
    upstream sources that does the same thing. I modified the postinst
    script to use this script instead of the one I created.

 -- Eloy A. Paris <peloy@debian.org>  Sun, 28 Feb 1999 01:35:37 -0400

samba (2.0.2-2) unstable; urgency=low

  * Updated the README.Debian file.
  * Updated the description of the samba package in the control file.
  * The binaries smbmnt and smbumount-2.1.x in the smbfsx package are now
    installed setuid root as they should be. This was done by doing a
    a "chmod u+s" for each binary in debian/rules and by creating the 
    file debian/smbfsx.suid.
  * Minor patch to source/client/smbumount.c to allow normal users
    to umount what they have mounted (problem was a kernel vs. libc6
    size mismatch). I sent the patch upstream.
  * Created debian/smbwrapper.dirs so the directory /usr/lib/samba/ is
    created.
  * Modified debian/rules to move smbwrapper.so from debian/tmp/usr/bin/ to
    debian/smbwrapper/usr/lib/samba/.
  * Hacked source/smbwrapper/smbsh.c to fix the problem
    of smbsh not finding the shared library smbwrapper.so.

 -- Eloy A. Paris <peloy@debian.org>  Thu, 11 Feb 1999 18:11:34 -0400

samba (2.0.2-1) unstable; urgency=low

  * New upstream version.

 -- Eloy A. Paris <peloy@debian.org>  Thu, 11 Feb 1999 01:35:51 -0400

samba (2.0.1-1) unstable; urgency=low

  * New upstream version.

 -- Eloy A. Paris <peloy@debian.org>  Sat,  6 Feb 1999 06:51:18 -0400

samba (2.0.0final-4) unstable; urgency=low

  * The samba postinst made an unwarranted assumption that the file
    /etc/samba/smbpasswd exists. If the file did not exist (which is
    perfectly valid) the postinst will fail. This fixes #32953.

 -- Eloy A. Paris <peloy@debian.org>  Fri,  5 Feb 1999 23:32:46 -0400

samba (2.0.0final-3) unstable; urgency=low

  * Added to debian/control a "Depends: ${shlibs:Depends}" line for the
    samba-common package so dependencies for this package are set
    correctly (thanks to Dark for pointing this out).

 -- Eloy A. Paris <peloy@debian.org>  Thu,  4 Feb 1999 09:45:21 -0400

samba (2.0.0final-2) unstable; urgency=low

  * Finally!!! The first upload to unstable. Sorry for the delay folks
    but I have been quite busy lately :-) Another reason for the delay
    is that I wanted to ease the migration from Samba 1.9.18p10 and
    before to Samba 2.0.0. I changed the location of the config. files 
    from /etc/ to /etc/samba/ and this made things a little bit harder.
  * This package needs 2.2 kernel headers to compile (well, this is
    true for the smbfsx package, all others compile fine with 2.0 kernel
    headers).
  * Created a preinst script for the samba package to take care of the
    location migration of smb.conf (from /etc/ to /etc/samba/). The
    preinst script also takes care of moving /etc/smbpasswd to its new
    location (/etc/samba/).
  * Created postinst and postrm scripts to add/remove an entry for swat
    in /etc/inetd.conf.
  * I had forgotten to install the sambaconfig script so I changed
    debian/rules to install this script.
  * Added a postrm script for the samba package (I had forgotten to add 
    this script to the new Samba packages after the migration from 1.9.18 
    to 2.0.0).
  * Created a small Perl script that is called from the samba postinst
    to convert the smbpasswd from the old format used in version prior
    to 2.0.0 to the new one used in 2.0.0 and beyond.
  * The upgrade process should be automatically now. Please let me know
    of any problems you encounter.

 -- Eloy A. Paris <peloy@debian.org>  Sat, 23 Jan 1999 09:34:10 -0400

samba (2.0.0final-1) experimental; urgency=low

  * Finally!!! Samba 2.0.0 is here! I am not uploading to unstable
    because I still have to work out the migration from the old
    samba packages to the new ones. I also need to work more on the
    new swat package.

 -- Eloy A. Paris <peloy@debian.org>  Thu, 14 Jan 1999 22:40:02 -0400

samba (2.0.0beta5-1) experimental; urgency=low

  * New upstream version.

 -- Eloy A. Paris <peloy@debian.org>  Tue,  5 Jan 1999 00:37:57 -0400

samba (2.0.0beta4-1) experimental; urgency=low

  * New upstream version.

 -- Eloy A. Paris <peloy@debian.org>  Wed, 23 Dec 1998 18:37:45 -0400

samba (2.0.0beta3-1) experimental; urgency=low

  * New upstream version.
  * I have just realized that the documentation patches (for man pages)
    that I used for the 1.9.18 release are not longer necessary because
    there was a major re-write of all the Samba documentation that added
    the missing bits of information. So, I have just removed these minor
    patches.

 -- Eloy A. Paris <peloy@debian.org>  Tue,  8 Dec 1998 12:00:30 -0400

samba (2.0.0beta2-1) experimental; urgency=low

  * New upstream version.
  * This new version fixes the potential security problem that
    was posted to debian-private (using the "message command" parameter
    to execute arbitrary commands from messages sent from LinPopUp).
  * Changed /etc/init.d/samba to use one of the variables stored in
    /etc/samba/debian_config to know how Samba is being run (from inetd or
    as daemons) instead of grepping /etc/inetd.conf which may not exist
    if the user is running xinetd (this fixes bug #29687 - assumes using 
    vanilla inetd)

 -- Eloy A. Paris <peloy@debian.org>  Mon, 23 Nov 1998 23:32:03 -0400

samba (2.0.0beta1-1) experimental; urgency=low

  * First beta release of the samba-2.0.0 code. Before the beta I was
    working with sources downloaded directly from the CVS server. This
    package goes into experimental and I plan to release the new
    samba to unstable as soon as it gets out of beta.
  * Created several packages out of the Samba sources. They are:
    samba (nmbd and smbd daemons + related programs), smbclient (FTP
    like command line utility to retrieve files from SMB servers),
    swat (Samba Web Administration Tool), samba-common (common files
    used by samba, smbclient and swat), smbfsx (smbfs utilities for
    kernels >= 2.1.70), smbwrapper and samba-doc (Samba documentation).
  * Refreshed debian/samba-doc.docs so recently added docs. are
    installed in the samba-doc package. New additions include man
    pages in the /usr/doc/samba-doc/htmldocs/ directory.
  * Deleted Debian specific nmblookup(1) man page as it is now upstream.
  * Added smbtorture to smbclient package.
  * Moved rpcclient from the samba package to the smbclient package.
  * The Samba daemons (nmbd and smbd) now create a PID file so I changed
    all calls to start-stop-daemon to use the PID file.
  * Fixed debian/rules to install mksmbpasswd (fixes #27655).
  * Modified /etc/init.d/samba so nmbd is started without the -a (append
    to the log file instead of overwrite) switch. The new behavior of
    nmbd is to NOT overwrite log files, so the -a switch can be deleted
    safely.
  * Moved from debstd to debhelper.

 -- Eloy A. Paris <peloy@debian.org>  Thu,  1 Oct 1998 08:37:41 -0400

samba (1.9.18p10-5) frozen unstable; urgency=high

  * Oppsss!!! While fixing bug #26884 I introduced a bug even worse than
    the one I was trying to fix: in /etc/init.d/samba I got rid of the test
    that tells us whether the Samba daemons are running from inetd or as
    standalone daemons. I corrected the problem by editing again
    /etc/init.d/samba to uncomment the test.
  * Wishlist bug #28298 (typos in samba) was fixed.
  * Wishlist bug #28309 (typos in smb.conf) was fixed.

 -- Eloy A. Paris <peloy@debian.org>  Wed, 28 Oct 1998 09:11:47 -0400

samba (1.9.18p10-4) unstable; urgency=low

  * Minor patch to debian/rules to delete *substvars instead of only
    substvars when doing a "debian/rules clean" (thanks to Daniel Jacobowitz
    <dmj@andrew.cmu.edu> for this).
  * Small patch to source/shmem_sysv.c that eases compilation under
    glibc-2.1 (thanks to Daniel <dmj@andrew.cmu.edu> for this).

 -- Eloy A. Paris <peloy@debian.org>  Thu, 17 Sep 1998 15:33:49 -0400

samba (1.9.18p10-3) unstable; urgency=low

  * Patched smbclient again to fix minor formatting problem introduced
    by Magosanyi Arpad's smbclient patch.

 -- Eloy A. Paris <peloy@debian.org>  Thu,  3 Sep 1998 11:03:23 -0400

samba (1.9.18p10-2) unstable; urgency=low

  * Sync'ed include files for the smbfs utilities with the ones in
    kernel 2.1.119.
  * Added to the /usr/doc/samba/examples/ directory a new script called 
    wins2dns (courtesy of Jason Gunthorpe <jgg@deltatee.com>) that 
    generates BIND sonze files for hosts in the WINS database.
  * Patched smbclient to include enhancements by Magosanyi Arpad 
    <mag@bunuel.tii.matav.hu> that make scripting easier.

 -- Eloy A. Paris <peloy@debian.org>  Fri, 28 Aug 1998 13:34:54 -0400

samba (1.9.18p10-1) stable unstable; urgency=low

  * New upstream version (see /usr/doc/samba/WHATSNEW.txt for a
    description of what has changed). I built a 1.9.18p9-1 but I
    never released it because an obscure bug was found just a couple
    of days before the official release, so the Samba Team stopped
    the rollover of 1.9.18p9.
  * Updated documentation (new files were added to the docs/ directory
    that were not installed in /usr/doc/samba/).
  * Fixed long standing bug #7695 (smb.conf's man page doesn't document
    'printing=lprng') - I made a couple of changes to the man page to 
    include references to lprng.
  * Fixes bug #24930 (samba needs to suggest psmisc?). I don't think it
    is necessary to make samba suggest psmisc just because the postinst
    script mentions to call killall. So, I removed all references to
    "killall" in the scripts.
  * Fixes bug #25999 (Samba does not by default work with unix password
    sync): I added the "passwd program" and "passwd chat" parameters to
    the sample smb.conf to reflect the Debian environment.

 -- Eloy A. Paris <peloy@debian.org>  Fri, 21 Aug 1998 08:59:18 -0400

samba (1.9.18p9-1) unstable; urgency=low

  * New upstream version (see /usr/doc/samba/WHATSNEW.txt for a
    description of what has changed).
  * Removed Jeremy Allison's patch applied to 1.9.18p8-2 because it is
    now part of the new upstream version.
  * Corrected small typo in addtosmbpass' man page (fixes #25629).

 -- Eloy A. Paris <peloy@debian.org>  Tue, 11 Aug 1998 08:53:08 -0400

samba (1.9.18p8-2) frozen unstable; urgency=medium

  * Applied patch received from Jeremy Allison (Samba Team) that fixes
    "grave" bug #23903 (samba maps username before authenicating with 
    NT password server).
  * Added a "sleep 2" between "start-stop-daemon --stop" and
    "start-stop-daemon --start" in /etc/init.d/samba so when this script
    is called with the "restart" parameter the Samba daemons are restarted
    properly. This fixes bug #24211 (init.d script doesn't restart).
  * Sent start-stop-daemon output in /etc/init.d/samba to /dev/null to
    avoid annoying warning messages.
  * Added perfomance tune parameters to sample /etc/smb.conf (SO_SNDBUF=4096
    and SO_RCVBUF=4096 to "socket options" in /etc/smb.conf). I can't
    find who sent this suggestion to me. If you are listening, drop me a
    note and I'll put your name here :-)

 -- Eloy A. Paris <peloy@debian.org>  Mon, 29 Jun 1998 08:45:01 -0400

samba (1.9.18p8-1) frozen unstable; urgency=low

  * New upstream release that fixes _lots_ of "ugly" bugs. The list of
    fixed bugs is too long to include here (see /usr/doc/samba/WHATSNEW.txt).
  * Fixed postinst to quote arguments to if [ arg .. ] constructs
    (fixes #22881).
  * Applied Jeremy Allison's patch (posted to the samba-ntdom mailing
    list) that solves a problem with username maps (the Samba Team did
    not catch this problem before final 1.9.18p8).
  * Made /etc/init.d/samba to print out a warning when Samba is running
    from inetd and the user runs /etc/init.d/samba to start|stop|restart
    Samba (there's no point on doing this because inetd will start the
    daemons again when there is traffic on UDP port 137-139).

 -- Eloy A. Paris <peloy@debian.org>  Sat, 13 Jun 1998 00:18:25 -0400

samba (1.9.18p7-4) frozen unstable; urgency=medium

  * Fixes the serious problem of having the WINS name server
    database getting deleted at boot time. That happened because the
    WINS database was being stored under /var/lock/samba/ and all files
    under /var/lock/ are deleted at boot time. The place where the WINS
    database is stored was moved to /var/samba/.

 -- Eloy A. Paris <peloy@debian.org>  Mon, 18 May 1998 20:24:29 -0400

samba (1.9.18p7-3) stable; urgency=high

  * Libc5 version for Bo (stable) that fixes the recently reported
    security hole.

 -- Eloy A. Paris <peloy@debian.org>  Mon, 18 May 1998 20:19:33 -0400

samba (1.9.18p7-2) frozen unstable; urgency=low

  * Added patches from the non-mantainer upload that make us able
    to compile Samba on Alpha systems. This fixes bug #22379.

 -- Eloy A. Paris <peloy@debian.org>  Wed, 13 May 1998 20:38:51 -0400

samba (1.9.18p7-1) frozen unstable; urgency=low

  * New upstream release (just bug fixes, no new functionality).

 -- Eloy A. Paris <peloy@debian.org>  Wed, 13 May 1998 11:47:32 -0400

samba (1.9.18p6-2) frozen unstable; urgency=low

  * Uploaded to frozen (I forgot to upload last version to frozen
    so it got installed only in unstable).

 -- Eloy A. Paris <peloy@debian.org>  Tue, 12 May 1998 18:10:17 -0400

samba (1.9.18p6-1.1) unstable; urgency=low

  * non-maintainer upload for Alpha
  * patch needed for source/quota.c (_syscall4() confusion)

 -- Paul Slootman <paul@debian.org>  Tue, 12 May 1998 20:39:13 +0200

samba (1.9.18p6-1) unstable; urgency=low

  * New upstream release that fixes a possible buffer overflow.
    This security hole was reported on BugTraq by Drago. The
    previous Debian version (1.9.18p5-1) was not released because
    1.9.18p5 and 1.9.18p6 were released very closely.

 -- Eloy A. Paris <peloy@debian.org>  Mon, 11 May 1998 20:28:33 -0400

samba (1.9.18p5-1) unstable; urgency=low

  * New upstream release (no new funcionality, just bug fixes - see 
    /usr/doc/samba/WHATSNEW.txt.gz).
  * Backed off Debian patches that were added upstream.

 -- Eloy A. Paris <peloy@debian.org>  Mon, 11 May 1998 08:43:53 -0400

samba (1.9.18p4-2) frozen unstable; urgency=low

  * Patched smbclient(1) man page to not reference the unsopported
    -A parameter (fixes #6863).
  * Changes to start nmbd with the -a option (in /etc/init.d/samba
    and in the entry added to /etc/inetd.conf).
  * Fixed typo in sample smb.conf (fixes #21484).
  * Fixed yet another typo in sample smb.conf (fixes #21447).
  
 -- Eloy A. Paris <peloy@debian.org>  Fri, 17 Apr 1998 22:19:23 -0400

samba (1.9.18p4-1) frozen unstable; urgency=low

  * New upstream version that fixes several bugs.
  * New scheme for keeping track of Debian specific configuration.
    This new scheme fixes bug #18624 (Samba always asks the user about
    configuration options). New scheme stores Debian specific
    configuration information in /etc/samba/debian_config.
  * Changes to /usr/sbin/sambaconfig, prerm and postinst to support the 
    new configuration scheme.
  * Moved required kernel 2.1.x include files inside the source tree
    so I don't have to do very nasty things like creating crazy
    symlinks in /usr/include to make this package compile. This
    allows non-root users to build the package and fixes bug
    #20104.
  * Fixed address of the FSF in /usr/doc/samba/copyright (problem
    reported by lintian).
  * The /etc/init.d/samba script now supports the force-reload
    argument, as required by the policy (problem reported by lintian).
  * Added a "rm /etc/cron.weekly/samba" at the end of the postinst.
  * Now the samba package can be installed even if no nmbd or smbd processes 
    are running. This fixes the following bugs: #8917, #9334, #10268, 
    #10411, #11146 and #13387.
  * Provides the original README in /usr/doc/samba. This fixes bug #9693.
  * Added a --no-reload option to sambaconfig to not reload Samba
    after configuration.
  * Created man pages for sambaconfig(8), addtosmbpass(8),
    mksmbpasswd(8) and nmblookup(1).
  * Corrected small typo in sample /etc/smb.conf.
  * Added two new parameters to /etc/smb.conf: "preserver case" and
    "short preserve case".
  * "rm -Rf /var/lock/samba" in postrm when package is being purged.
  * Patched upstream source (nmbd.c) to not overwrite log files when
    nmbd is called with the -a parameter (fixes #17704: nmbd ignores
    -a option).
  * /etc/init.d/samba now starts the nmbd daemon with the -a parameter
    to not overwrite log files.

 -- Eloy A. Paris <peloy@debian.org>  Mon, 23 Mar 1998 21:22:03 -0400

samba (1.9.18p3-1) unstable; urgency=low

  * New upstream version.
  * Oppsss!!! I really screwed it up (actually, debstd did).
    1.9.18p2-2 still contained man pages (smbmount and smbumount) part
    of other packages. This version does have this corrected. If not,
    I no longer deserve to be a Debian developer! So, this version
    fixes bug #18438 and some of the bugs I claimed to fix in
    1.9.18p2-2. Oh, by the way, I fixed the problem by running debstd
    with -m in debian/rules (man pages are installed by "make install"
    so it's a bad idea to re-install man pages with debstd).

 -- Eloy A. Paris <peloy@debian.org>  Mon, 23 Feb 1998 17:32:42 -0400

samba (1.9.18p2-2) unstable; urgency=low

  * Fixes bugs #18017, #17999, #17961, #17932: old 1.9.18p2-1 provided
    a man page for smbmount, which conflicts with package smbfs. This
    was solved by creating a multi-binary package that produces
    package samba and new package smbfsx.
  * Fixes bug #18000 (typo in postinst).
  * Fixes bug #17958 (postinst asks obsolete question). Actually,
    the question is still asked, but only if Samba is run as daemons.
  * Created a multi-binary package from the Samba sources: package
    samba and new package smbfsx which provides SMB mount utilities
    for kernels > 2.1.70.

 -- Eloy A. Paris <peloy@debian.org>  Mon,  9 Feb 1998 19:47:05 -0400

samba (1.9.18p2-1) unstable; urgency=low

  * New upstream version.
  * Removed /etc/cron.weekly/samba because Samba does not handle well
    rotation of log files (if the log file is rotated Samba will
    continue to log to the rotated file, instead of the just created
    one). In any case, Samba will rotate log files after an specific
    file size.

 -- Eloy A. Paris <peloy@debian.org>  Tue, 27 Jan 1998 22:34:27 -0400

samba (1.9.18p1-2) unstable; urgency=low

  * Created a multi-binary package out of the Samba sources to provide
    packages samba and smbfsx (userland utilities to work with
    smbfs with kernels > 2.1.x.

 -- Eloy A. Paris <peloy@debian.org>  Sat, 17 Jan 1998 09:23:48 -0400

samba (1.9.18p1-1) unstable; urgency=low

  * New upstream version.
  * Created /etc/cron.daily/samba to save a copy of /etc/smbpasswd in
    /var/backups/smbpasswd.bak.

 -- Eloy A. Paris <peloy@debian.org>  Wed, 14 Jan 1998 13:40:56 -0400

samba (1.9.18alpha14-1) unstable; urgency=low

  * New upstream version.
  * Added a note to the postinst script telling the user that he/she
    needs to run smbpasswd manually after creating a new /etc/smbpasswd
    from /etc/passwd.

 -- Eloy A. Paris <peloy@debian.org>  Tue, 23 Dec 1997 23:44:37 -0400

samba (1.9.18alpha13-1) unstable; urgency=low

  * New upstream version.

 -- Eloy A. Paris <peloy@debian.org>  Tue, 16 Dec 1997 13:02:32 -0400

samba (1.9.18alpha12-1) unstable; urgency=low

  * New upstream version.
  * Conflicts with the sambades package because the new Samba 1.9.18
    series do not depend on the DES libraries to support encrypted
    passwords.
  * Added parameter "encrypt passwords = yes" to /etc/smb.conf.
  * Compiled with support for quotas in disk_free().
  * Home directories are now exported read only by default.
  * Re-worked debian/rules.
  * Re-worked sample smb.conf.

 -- Eloy A. Paris <peloy@debian.org>  Thu,  4 Dec 1997 22:50:34 -0400

samba (1.9.17p4-1) unstable; urgency=low

  * New upstream version.
  * Made /etc/smb.conf readable by everybody because some Samba utilities
    will fail otherwise when run by non-root users.
  * Dropped PAM support while the PAM libraries are ported to libc6.

 -- Eloy A. Paris <peloy@debian.org>  Tue, 21 Oct 1997 18:08:49 -0400

samba (1.9.17p3-1) unstable; urgency=low

  * New upstream version.
  * Made /etc/smb.conf readable only by root as suggested by smbd's man page.

 -- Eloy A. Paris <peloy@debian.org>  Wed, 15 Oct 1997 09:21:25 -0400

samba (1.9.17p2-2) unstable; urgency=low

  * Running Samba as daemons instead of from inetd.
  * Removing netbios entries in /etc/inetd.conf.

 -- Eloy A. Paris <peloy@debian.org>  Thu, 9 Oct 1997 23:37:25 -0400

samba (1.9.17p2-1) unstable; urgency=low

  * New upstream version that fixes a serious security hole.
  * Removed Debian patches added in 1.9.17-1 and 1.9.17p1-1 because
    these patches are now part of the upstream release.

 -- Eloy A. Paris <peloy@debian.org>  Sun, 28 Sep 1997 22:54:33 -0400

samba (1.9.17p1-1) unstable; urgency=low

  * New upstream version.
  * Defined symbol _LINUX_C_LIB_VERSION_MAJOR as 6 in includes.h to shut up
    compiler warnings.
  * Included rpcsvc/ypclnt.h in includes.h to shut up compiler warnings.
  * Included crypt.h to have function prototype for crypt().
  * Included netinet/tcp.h to have some socket options included.
  * Included netinet/ip.h to have some socket options included.
  * Linking with libcrypt (LIBM='... -lcrypt'). Without including this
    library smbd generates a seg. fault when authenticating users (?).

 -- Eloy A. Paris <debian.org>  Wed, 10 Sep 1997 22:09:18 -0400

samba (1.9.17alpha5-1) unstable; urgency=low

  * New upstream version.

 -- Eloy A. Paris <peloy@debian.org>  Thu, 14 Aug 1997 18:05:02 -0400

samba (1.9.17-1) unstable; urgency=low

  * New upstream version (called the "Browse Fix Release")
  * Added the option --oknodo to the start-stop-daemon invocation in prerm
    script. This was because the prerm was failing because start-stop-daemon
    was returning an error code if no nmbd or smbd daemons were found
    to kill.
  * The function yp_get_default_domain(), referenced in three source
    files was part of libc5 but with libc6 (glibc2) it has been moved
    to libnss_nis. Since the linker was unable to find the function
    I had to add LIBSM='-lnss_nis' to debian/rules.
  * Added -DNO_ASMSIGNALH and -DGLIBC2 to FLAGSM in debian/rules
    because compiling was failing because of conflicts with glibc2.
  * Patched source/includes.h to include termios.h if GLIBC2 is defined.

 -- Eloy A. Paris <peloy@debian.org>  Wed, 27 Aug 1997 08:39:32 -0400

samba (1.9.17alpha5-1) unstable; urgency=low

  * New upstream version.

 -- Eloy A. Paris <peloy@debian.org>  Thu, 14 Aug 1997 18:05:02 -0400

samba (1.9.16p11-3) unstable; urgency=low

  * Fixed accidental omission of /etc/pam.d/samba.

 -- Klee Dienes <klee@debian.org>  Sat, 15 Mar 1997 22:31:26 -0500

samba (1.9.16p11-2) unstable; urgency=low

  * Recompiled against newer PAM libraries.
  * Added /etc/pam.d/samba.

 -- Klee Dienes <klee@debian.org>  Sat, 8 Mar 1997 01:16:28 -0500

samba (1.9.16p11-1) unstable; urgency=low

  * New upstream release.
  * Added PAM support.

 -- Klee Dienes <klee@debian.org>  Tue, 25 Feb 1997 18:00:12 -0500

samba (1.9.16p9-2) unstable; urgency=low

  * minor packaging changes

 -- Klee Dienes <klee@sauron.sedona.com>  Sun, 3 Nov 1996 11:45:37 -0700

samba (1.9.16p9-1) unstable; urgency=low

  * upgraded to new upstream version

 -- Klee Dienes <klee@sauron.sedona.com>  Sat, 26 Oct 1996 21:38:20 -0700

1.9.16alpha10-1:
 960714
 * Removed Package_Revision from control file.
 * Removed -m486 compiler option.
 * Added Architecture, Section and Priority fields to control file.
 * Upgraded to latest upstream version.
 * Uses update-inetd now.
 * Added shadow passwords support.
 * Fixed Bug#1946: nmbd won't browse
1.9.15p4-1:
 951128
 * Upgraded to latest upstream version.
   * Fixed many bugs.
   * Adds Master Browsing support.
 * Converted to ELF.
 * Fixed bug #1825 - nmbd is now killed when removing samba.
1.9.14-1:
 950926 Andrew Howell <andrew@it.com.au>
 * Upgraded to latest version.
 * Fixed Bug #1139 - samba won't print
1.9.14alpha5-1:
 * Fixes killing of inetd problem in debian.postint and debian.postrm 
1.9.14alpha5-0:
 950704 Andrew Howell <andrew@it.com.au>
 * Taken over samba package from Bruce Perens.
 * Upgraded to newest version of samba.
1.9.02-1:
 9-January-1994 Bruce Perens <Bruce@Pixar.com>
 * Added Debian GNU/Linux package maintenance system files, and
   configured for Debian systems.
<|MERGE_RESOLUTION|>--- conflicted
+++ resolved
@@ -1,4 +1,23 @@
-<<<<<<< HEAD
+samba (2:3.6.15-2) UNRELEASED; urgency=low
+
+  * Drop support for running smbd from inetd; this is not well-supported
+    upstream, and can't correctly handle all of the long-running services
+    that are needed as part of modern samba.  Closes: #707622.
+
+ -- Steve Langasek <vorlon@debian.org>  Mon, 13 May 2013 11:57:53 -0700
+
+samba (2:3.6.15-1) unstable; urgency=high
+
+  * Team upload.
+  * New upstream bugfix release. Closes: #707042
+  * Update VCS URL's for new git repo. 
+  * The recommends for the separate libnss-winbind and libpam-winbind
+    packages needed for the upgrade of winbind from squeeze to wheezy are no
+    longer needed. Lowering them to suggests.
+    Closes: #706434, #674853
+
+ -- Ivo De Decker <ivo.dedecker@ugent.be>  Thu, 09 May 2013 11:55:03 +0200
+
 samba (2:3.6.14-1ubuntu1) saucy; urgency=low
 
   * Merge from Debian unstable.  Remaining changes:
@@ -30,27 +49,6 @@
     + d/rules: Drop explicit configuration options for ctdb.
 
  -- James Page <james.page@ubuntu.com>  Sun, 05 May 2013 17:45:14 -0700
-=======
-samba (2:3.6.15-2) UNRELEASED; urgency=low
-
-  * Drop support for running smbd from inetd; this is not well-supported
-    upstream, and can't correctly handle all of the long-running services
-    that are needed as part of modern samba.  Closes: #707622.
-
- -- Steve Langasek <vorlon@debian.org>  Mon, 13 May 2013 11:57:53 -0700
-
-samba (2:3.6.15-1) unstable; urgency=high
-
-  * Team upload.
-  * New upstream bugfix release. Closes: #707042
-  * Update VCS URL's for new git repo. 
-  * The recommends for the separate libnss-winbind and libpam-winbind
-    packages needed for the upgrade of winbind from squeeze to wheezy are no
-    longer needed. Lowering them to suggests.
-    Closes: #706434, #674853
-
- -- Ivo De Decker <ivo.dedecker@ugent.be>  Thu, 09 May 2013 11:55:03 +0200
->>>>>>> aac8841e
 
 samba (2:3.6.14-1) unstable; urgency=low
 
