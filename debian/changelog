<<<<<<< HEAD
samba (2:3.6.17-1~bpo70+1) wheezy-backports; urgency=low

  * Rebuild for wheezy-backports.

 -- Ivo De Decker <ivo.dedecker@ugent.be>  Sun, 11 Aug 2013 17:24:44 +0200
=======
samba (2:3.6.18-1) unstable; urgency=low

  * Team upload.

  [ Steve Langasek ]
  * Split the samba init script into nmbd and smbd init scripts, for better
    alignment with how init systems other than sysvinit work.  This also
    drops the override of the arguments to update-rc.d in debian/rules,
    no longer needed in the post-insserv world.
  * Add upstart jobs from Ubuntu for smbd, nmbd, and winbind.

  [ Ivo De Decker ]
  * New upstream release

 -- Ivo De Decker <ivo.dedecker@ugent.be>  Tue, 20 Aug 2013 22:06:45 +0200
>>>>>>> 6490e3a5

samba (2:3.6.17-1) unstable; urgency=high

  * Team upload.
  * New upstream security release. Closes: #718781
    Fixes CVE-2013-4124: Denial of service - CPU loop and memory allocation

 -- Ivo De Decker <ivo.dedecker@ugent.be>  Mon, 05 Aug 2013 13:46:23 +0200

samba (2:3.6.16-2) unstable; urgency=high

  * Team upload.
  * Make build-dep on libtevent-dev explicit.
  * Fix waf-as-source.patch to make sure unpacking works in recent build
    environment. Closes: #716932 

 -- Ivo De Decker <ivo.dedecker@ugent.be>  Tue, 16 Jul 2013 22:01:04 +0200

samba (2:3.6.16-1~bpo70+1) wheezy-backports; urgency=low

  * Rebuild for wheezy-backports.
  * Make build-dep on libtevent-dev explicit.
    In sid, this is pulled in by ctdb. 

 -- Ivo De Decker <ivo.dedecker@ugent.be>  Thu, 11 Jul 2013 20:32:13 +0200

samba (2:3.6.16-1) unstable; urgency=low

  * Team upload.

  [ Steve Langasek ]
  * Drop support for running smbd from inetd; this is not well-supported
    upstream, and can't correctly handle all of the long-running services
    that are needed as part of modern samba.  Closes: #707622.

  [ Ivo De Decker ]
  * New upstream release

 -- Ivo De Decker <ivo.dedecker@ugent.be>  Wed, 19 Jun 2013 21:05:07 +0200

samba (2:3.6.15-1~bpo70+1) wheezy-backports; urgency=low

  * Rebuild for wheezy-backports.

 -- Ivo De Decker <ivo.dedecker@ugent.be>  Wed, 29 May 2013 20:36:54 +0200

samba (2:3.6.15-1) unstable; urgency=high

  * Team upload.
  * New upstream bugfix release. Closes: #707042
  * Update VCS URL's for new git repo. 
  * The recommends for the separate libnss-winbind and libpam-winbind
    packages needed for the upgrade of winbind from squeeze to wheezy are no
    longer needed. Lowering them to suggests.
    Closes: #706434, #674853

 -- Ivo De Decker <ivo.dedecker@ugent.be>  Thu, 09 May 2013 11:55:03 +0200

samba (2:3.6.14-1) unstable; urgency=low

  * Team upload.
  * New upstream release

 -- Ivo De Decker <ivo.dedecker@ugent.be>  Sat, 04 May 2013 22:02:15 +0200

samba (2:3.6.13-2) experimental; urgency=low

  * Team upload.
  * Move binary files out of /etc/samba to /var/lib/samba,
    where they belong according to the FHS:
    - schannel_store.tdb
    - idmap2.tdb
    - MACHINE.sid
    Closes: #454770

 -- Ivo De Decker <ivo.dedecker@ugent.be>  Sun, 21 Apr 2013 12:54:03 +0200

samba (2:3.6.13-1) experimental; urgency=low

  * Team upload.
  * New upstream release
  * samba: Suggests winbind. Closes: #689857

 -- Ivo De Decker <ivo.dedecker@ugent.be>  Mon, 18 Mar 2013 21:29:58 +0100

samba (2:3.6.12-1) experimental; urgency=low

  * Team upload.
  * Security update, fixing the following issues:
    - CVE-2013-0213: Clickjacking issue in SWAT
    - CVE-2013-0214: Potential XSRF in SWAT
  * New upstream release
  * Install pkgconfig file in libsmbclient-dev. Closes: #700643

 -- Ivo De Decker <ivo.dedecker@ugent.be>  Sun, 17 Feb 2013 22:25:34 +0100

samba (2:3.6.10-1) experimental; urgency=low

  * New upstream release

 -- Christian Perrier <bubulle@debian.org>  Sat, 15 Dec 2012 08:03:03 +0100

samba (2:3.6.9-1) experimental; urgency=low

  * New upstream release

 -- Christian Perrier <bubulle@debian.org>  Thu, 01 Nov 2012 08:17:29 +0100

samba (2:3.6.8-1) experimental; urgency=low

  * New upstream release.

 -- Christian Perrier <bubulle@debian.org>  Tue, 18 Sep 2012 07:13:41 +0200

samba (2:3.6.7-1) experimental; urgency=low

  * New upstream release.

 -- Christian Perrier <bubulle@debian.org>  Sat, 11 Aug 2012 21:37:38 +0200

samba (2:3.6.6-3) unstable; urgency=low

  [ Ansgar Burchardt ]
  * debian/rules: Use xz compression for binary packages.
    Closes: #683899

 -- Christian Perrier <bubulle@debian.org>  Sun, 05 Aug 2012 12:19:12 +0200

samba (2:3.6.6-2) unstable; urgency=low

  * Restore the DHCP hook.

 -- Steve Langasek <vorlon@debian.org>  Wed, 27 Jun 2012 09:31:15 -0700

samba (2:3.6.6-1) unstable; urgency=low

  [ Ivo De Decker ]
  * Only enable swat in inetd.conf on first install. Closes: #658245 
  * Minor lintian fixes. 
  * Remove DHCP hook. Closes: #652942, #629406, #649100
  * Don't reload smbd when running from inetd. Closes: #678741 
  * Don't start smbd when guest account doesn't exist. Closes: #653382
  * Only export public symbols in libsmbclient and libwbclient.

  [ Christian Perrier ]
  * New upstream version

 -- Christian Perrier <bubulle@debian.org>  Wed, 27 Jun 2012 06:03:17 +0200

samba (2:3.6.5-7) unstable; urgency=low

  * Allow installing smbclient package together with newer versions of
    samba4-clients, which no longer ship the smbclient and nmblookup
    binaries.

 -- Jelmer Vernooij <jelmer@debian.org>  Mon, 11 Jun 2012 13:19:24 +0200

samba (2:3.6.5-6) unstable; urgency=high

  [ Ivo De Decker ]
  * Update symbols file for linux-only symbols in libsmbclient. This should
    fix the FTBFS on kfreebsd and hurd. Closes: #676170
  * Enable ctdb for non-linux archs. 
  * Remove old if-up script during upgrade.

 -- Christian Perrier <bubulle@debian.org>  Wed, 06 Jun 2012 19:10:02 +0200

samba (2:3.6.5-5) unstable; urgency=low

  [ Christian Perrier ]
  * Make libpam-winbind depend on libnss-winbind.

  [ Ivo De Decker ]
  * Update symbols file for libsmbclient and libwbclient0
  * Add lintian overrides for examples in samba-doc
  * libpam-winbind: change Depends on libnss-winbind to Recommends
  * libnss-winbind: Suggests libpam-winbind
  * Update package description for winbind, libpam-winbind and libnss-winbind
    to better reflect their content
  * Backport vfs_shadow_copy2 from master, to allow shadow copy to work
    without wide links

  [ Luk Claes ]
  * Ship wbclient.pc file in multiarch safe directory (Closes: #674215).

  [ Sam Morris ]
  * Add libutil_drop_AI_ADDRCONFIG.patch  that allows running nmbd when
    no network interfaces have been assigned an address, therefore
    removing the need for an if-up script. Closes: #640668,#640508

 -- Christian Perrier <bubulle@debian.org>  Sun, 03 Jun 2012 20:00:56 +0200

samba (2:3.6.5-3) unstable; urgency=low

  [ Luk Claes ]
  * Ship wbclient.pc so cifs-utils can be built again (Closes: #672733).
  * Activate parallel building. Might need DEB_BUILD_OPTIONS as usual.

  [ Christian Perrier ]
  * Add Breaks and Replaces on libpam-winbind for newly created
    libnss-winbind. Thanks to Colin Watson for pointing this and shame
    on me for not properly checking the transition. Closes: #673122

 -- Christian Perrier <bubulle@debian.org>  Thu, 17 May 2012 10:34:38 +0200

samba (2:3.6.5-2) unstable; urgency=low

  * The yearly "SambaXP bug cleaning party" release. 11 years
    SambaXP, 20 years Samba and counting...
  * Make samba-common "Multi-Arch: foreign"
  * Adapt patch in upstream #7499 and stop nss_wins clobbering other
    daemon's logfiles. Closes: #598313
  * Add some mention about some use for the user information in Kerberos
    environments in the smbspool manpage. Closes: #387266
  * Drop link to no longer provided "Using Samba" documentation in
    HTML documentation summary file. Closes: #604768
  * Provide WHATSNEW.txt in samba-doc too as it is linked from the
    documentation summary file. Do not compress that file.
  * Fix link to WHATSNEW.txt in HTML documentation summary file. This
    is the second part of the fix for #604768
  * Use lp_state_dir() instead of get_dyn_STATEDIR() in
    fhs-filespaths.patch as the latter does indeed hardcode the
    location for passdb.tdb and secrets.tdb to /var/lib/samba
    (the compile-time option for state directory and NOT the configurable
    value). This is left to "state directory" instead of "private dir"
    at least as of now, because if doesn't change anything to the
    current behaviour, but allows the files' location to be configurable
    through "state directory" (and not "private dir").
    Closes: #249873
  * Disable useless smbtorture4 build. Thanks to Ivo De Decker for the patch.
    Closes: #670561
  * Add upstream commit that adds waf source to the buildtools/
    directory. As upstream will, one day or another, merge this, I
    prefer this over removing the waf binary and repack upstream
    tarball.
    Closes: #654499
  * Build-Conflict with python-ldb and python-ldb-dev to avoid build
    failures when some versions of these packages are locally installed.
    Closes: #657314
  * Rename fix-samba.ldip-syntax.patch to fix-samba.ldif-syntax.patch
  * Split NSS modules into a new libnss-winbind binary package.
    Closes: #646292
  * Add a NEWS.Debian entry about the libnss-winbind split and, while at
    it, add an entry for libpam-winbind too (as it will affect upgrades
    from squeeze).
  * Drop code that was moving files around in samba.postinst and
    winbind.postinst for pre-squeeze versions of the package.
  * Drop code that was modifying a deprecated "passdb backend" setting
    in smb.conf for pre-squeeze versions of the package (in 
    samba-common.config).
  * Add Should-Start dependency to winbind init script to guarantee
    that the samba init script is started before winbind if present.
    Closes: #638066
  * Provide a (basic) manpage to smbtorture(1). Closes: #528735
  * Turkish debconf translation update (Atila KOÇ).  Closes: #672447
  * Drop the code that generates an smbpasswd file from the system's
    user list. This adds very long delays on systems with many users,
    including those with external user backends. It also makes much
    less sense nowadays and the use of libpam-smbpass can easily
    fill most of the needs. Closes: #671926
  * Merged from Ubuntu:
    - Set 'usershare allow guests', so that usershare admins are 
      allowed to create public shares in addition to authenticated
      ones.
    - add map to guest = Bad user, maps bad username to guest access.
    This allows for anonymous user shares. Closes: #672497  

 -- Christian Perrier <bubulle@debian.org>  Sat, 12 May 2012 14:30:58 +0200

samba (2:3.6.5-1) unstable; urgency=low

  * New upstream release. Fixes CVE-2012-2111: Incorrect permission
    checks when granting/removing privileges can compromise file
    server security.
  * Build-Depend on debhelper >= 9~ (which is in unstable for a few
    months now)
  * Use "set -e" in maintainer scripts instead of passing -e in the
    shebang line
  * Update Standards to 3.9.3 (checked, no change)

 -- Christian Perrier <bubulle@debian.org>  Tue, 01 May 2012 08:07:39 +0200

samba (2:3.6.4-1) unstable; urgency=low

  [ Christian Perrier ]
  * Two changes in the previous version should indeed read:
    - samba.postinst: Avoid scary pdbedit warnings on first import.
    - samba-common.postinst: Add more informative error message for the case
      where smb.conf was manually deleted.
    Closes: #664509

  [ Jelmer Vernooij ]
  * New upstream release.
   + Fixes CVE-2012-1182: PIDL based autogenerated code allows overwriting
     beyond of allocated array.

 -- Jelmer Vernooij <jelmer@debian.org>  Wed, 11 Apr 2012 23:25:41 +0200

samba (2:3.6.3-2) unstable; urgency=low

  [ Christian Perrier ]
  * Fix example samba.ldif syntax. Closes: #659963
  * Set minimal version of tdb ot 1.2.6 in Build-Depends
    (thanks, backports!)
  * Lower priority of debconf question to medium after some pondering.
    After all, we have a sane default. Closes: #662801
  * Merge some Ubuntu patches:
    - samba.config: Avoid scary pdbedit warnings on first import.
    - samba.postinst: Add more informative error message for the case
      where smb.conf was manually deleted.

  [ Maarten Bezemer ]
  * Removed references to the testprns command from documentation
  * Added notes that the smbsh command is not available in this package
    Closes: #662243

  [ Debconf translations ]
  * Indonesian (Arief S Fitrianto).  Closes: #660312
  * Slovak (Ivan Masár).  Closes: #661125

  [ Steve Langasek ]
  * Use Debian copyright-format 1.0 in debian/copyright.

 -- Christian Perrier <bubulle@debian.org>  Mon, 12 Mar 2012 20:49:24 +0100

samba (2:3.6.3-1) unstable; urgency=low

  [ Christian Perrier ]
  * New upstream release
  * Fixes CVE-2012-0817:
    The Samba File Serving daemon (smbd) in Samba versions
    3.6.0 to 3.6.2 is affected by a memory leak that can
    cause a server denial of service.

  [ Debconf translations ] 
  * Polish (Michał Kułach).  Closes: #657770

 -- Christian Perrier <bubulle@debian.org>  Tue, 31 Jan 2012 22:09:39 +0100

samba (2:3.6.2-1) unstable; urgency=low

  * New upstream release
  * Drop bug_601406_fix-perl-path-in-example.patch (applied upstream)

 -- Christian Perrier <bubulle@debian.org>  Fri, 27 Jan 2012 21:38:52 +0100

samba (2:3.6.1-3) unstable; urgency=low

  [ Sam Hartman ]
  * Increase libkrb5-dev dependency to avoid depending on
    krb5_locate_kdc, Closes: #650541

  [ Steve Langasek ]
  * Fix the libpam-winbind description to more accurately identify the
    protocols being used by nss_wins.  Closes: #650091.

 -- Christian Perrier <bubulle@debian.org>  Thu, 01 Dec 2011 21:56:52 +0100

samba (2:3.6.1-2) unstable; urgency=low

  * Merge changes from 3.5.11~dfsg-4 and unreleased -5 in unstable branch
  * debian/patches/initialize_password_db-null-deref: Avoid null
    dereference in initialize_password_db().  Closes LP: #829221.
  * Mark samba-common Multi-Arch: foreign.

 -- Christian Perrier <bubulle@debian.org>  Sun, 27 Nov 2011 19:06:39 +0100

samba (2:3.6.1-1) experimental; urgency=low

  * New upstream release

 -- Christian Perrier <bubulle@debian.org>  Sat, 22 Oct 2011 10:56:17 +0200

samba (2:3.6.0-1) experimental; urgency=low

  * New upstream release
  * Resync with packaging changes in 3.5 branch between 3.5.8~dfsg1
    and 3.5.11~dfsg-1
  * Drop wbc_async.h from libwbclient-dev as, according to upstream's
    commit c0a7c9f99188ebb3cd27094b9364449bcc2f80d8, " its only user is
    smbtorture3"

 -- Christian Perrier <bubulle@debian.org>  Thu, 11 Aug 2011 09:14:53 +0200

samba (2:3.6.0~rc3-1) experimental; urgency=low

  * New upstream version

 -- Christian Perrier <bubulle@debian.org>  Fri, 29 Jul 2011 23:11:10 +0200

samba (2:3.6.0~rc2-1) experimental; urgency=low

  * New upstream version

 -- Christian Perrier <bubulle@debian.org>  Tue, 07 Jun 2011 23:09:41 +0200

samba (2:3.6.0~rc1-2) experimental; urgency=low

  * Use --with-nmbdsocketdir=/var/run/samba to have nmbd socket file
    in an existing directory. Closes: #628121

 -- Christian Perrier <bubulle@debian.org>  Fri, 27 May 2011 15:35:44 +0200

samba (2:3.6.0~rc1-1) experimental; urgency=low

  * New upstream release

 -- Christian Perrier <bubulle@debian.org>  Thu, 19 May 2011 22:26:08 +0200

samba (2:3.6.0~pre3-1) experimental; urgency=low

  [ Christian Perrier ]
  * New upstream release
  * add "#include "fcntl.h"" to idmap_tdb2.c to get it compiled
  * samba-doc-pdf: add Samba3-HOWTO.pdf from pre1 as it
    was forgotten upstream
  * libwbclient0.symbols: dropped several symbols related to
    asynchronous actions that weren't working anyway (according
    to Kai Blin at SambaXP)

  [ Mathieu Parent ]
  * Build against libctdb-dev (>= 1.10+git20110412) to have required control:
    CTDB_CONTROL_SCHEDULE_FOR_DELETION. 

 -- Christian Perrier <bubulle@debian.org>  Mon, 09 May 2011 11:29:52 +0200

samba (2:3.5.11~dfsg-4) unstable; urgency=low

  * Lintian override for libpam-winbind; it's not a shared library so doesn't
    really need the pre-depends on multiarch-support.
  * export DEB_BUILD_MAINT_OPTIONS := hardening=+bindnow, taken from Ubuntu.

 -- Steve Langasek <vorlon@debian.org>  Fri, 21 Oct 2011 16:01:29 -0700

samba (2:3.5.11~dfsg-3) unstable; urgency=low

  * Split winbind into separate packages, winbind and libpam-winbind,
    with the latter marked Multi-Arch: same and the former marked
    Multi-Arch: foreign, so that we can install multiple copies of the
    pam module and nss modules on the same system.

 -- Steve Langasek <vorlon@debian.org>  Fri, 21 Oct 2011 20:00:13 +0000

samba (2:3.5.11~dfsg-2) unstable; urgency=low

  * Don't export DEB_HOST_ARCH_OS in debian/rules, this is only used locally.
  * Use dh_links instead of manually creating directories and symlinks from
    debian/rules.
  * Switch from dh_movefiles to dh_install and adjust for debhelper compat
    level 7, in preparation for moving to dh(1).
  * Where possible, use dh_installman and dh_install's support for target
    directories instead of moving files around in debian/rules.
  * We don't need to mess with perms on usr/include/libsmbclient.h anymore
    in debian/rules, the upstream install target gets it right
  * Use debian/clean instead of removing left-behind files by hand in the
    clean target
  * Convert debian/rules to dh(1).
  * Don't run debconf-updatepo on clean; not worth the divergence in
    debian/rules anymore :)
  * Don't install debian/README.build in the package; this is really only
    relevant in the source.
  * Bump to debhelper compat level 9 and build libraries for multiarch.
  * Drop Makefile.internal from libsmbclient-dev examples so that we can mark
    libsmbclient-dev Multi-Arch: same.
  * Bump build-depends on debhelper to 8.9.4, so we ensure we have
    dpkg-buildflags by default and get full build hardening enabled out of
    the box - critical for a server like samba.
  * Use DH_ALWAYS_EXCLUDE instead of passing override options to
    dh_installexamples.
  * Pass --sourcedirectory=source3 to dh instead of having to pass it to each
    dh_auto_* command.
  * Ironically, this means that we have to manually disable dh_auto_test,
    which now finds the makefile targets but doesn't work unless we build an
    extra wrapper library into our binaries that we don't want.
  * Drop a few configure options from debian/rules that shadow the built-in
    defaults.
  * debian/libsmbclient.lintian-overrides: yes, we know the package name
    doesn't match the soname - and it never should until there's an ABI
    change.

 -- Steve Langasek <vorlon@debian.org>  Fri, 07 Oct 2011 21:36:43 -0700

samba (2:3.5.11~dfsg-1) unstable; urgency=low

  * New upstream release

 -- Christian Perrier <bubulle@debian.org>  Fri, 05 Aug 2011 20:12:01 +0200

samba (2:3.5.10~dfsg-1) unstable; urgency=low

  * New upstream release
  * Security update, fixing the following issues:
    - CVE-2011-2694: possible XSS attack in SWAT
    - CVE-2011-2522: Cross-Site Request Forgery vulnerability in SWAT

 -- Christian Perrier <bubulle@debian.org>  Thu, 28 Jul 2011 12:19:01 +0200

samba (2:3.5.9~dfsg-1) unstable; urgency=low

  * New upstream release
  * Add "--quiet" to start-stop-daemon call in reload target in init
    script. Closes: #572483
  * Add examples/LDAP in examples for the samba package. With this,
    samba.schema will be provided in some way in the package.
    This very partially addresses #190162
  * patches/bug_221618_precise-64bit-prototype.patch: precise
    64bits prototype in libsmbclient-dev. Closes: #221618
  * patches/no-unnecessary-cups.patch: dropped after upstream
    changes to printing code
  * Update Standards to 3.9.2 (checked, no change)
  * Add build-arch and build-indep targets in debian/rules

 -- Christian Perrier <bubulle@debian.org>  Sat, 18 Jun 2011 07:08:00 +0200

samba (2:3.5.8~dfsg-5) unstable; urgency=low

  * Fix "tdb2.so undefined symbol: dyn_get_STATEDIR" by fixing a typo
    in fhs-filespath.patch. Closes: #629183, LP: #789097

 -- Christian Perrier <bubulle@debian.org>  Sat, 04 Jun 2011 13:48:32 +0200

samba (2:3.5.8~dfsg-4) unstable; urgency=low

  [ Debconf translations ]
  * Spanish (Omar Campagne).  Closes: #627813
  * Swedish (Martin Bagge / brother).  Closes: #627849
  * Brazilian Portuguese (Adriano Rafael Gomes).  Closes: #627866

  [ Christian Perrier ]
  * bug_601406_fix-perl-path-in-example.patch:  fix path to perl
    binary in example file. Closes: #601406

 -- Christian Perrier <bubulle@debian.org>  Fri, 27 May 2011 12:23:05 +0200

samba (2:3.5.8~dfsg-3) unstable; urgency=low

  [ Debconf translations ]
  * Italian (Luca Monducci).  Closes: #626674
  * Dutch (Vincent Zweije).  Closes: #627519
  * Czech (Miroslav Kure).  Closes: #627442

 -- Christian Perrier <bubulle@debian.org>  Tue, 24 May 2011 22:40:04 +0200

samba (2:3.5.8~dfsg-2) unstable; urgency=low

  [ Jelmer Vernooij ]
  * Add libwbclient-dev package.
  * Build against external libtdb.
  * Bump standards version to 3.9.1 (no changes).

  [ Mathieu Parent ]
  * Builddep on libctdb-dev or ctdb < 1.10 

  [ Christian Perrier ]
  * Use db_settitle in debconf questions and make these
    titles translatable. Closes: #560318
  * Test the presence of testparm before trying to use it in init script
    Closes: #606320
  * Add cups to Should-{Start,Stop} in LSB headers of
    samba init script to guarantee that CUPS is started
    before samba. Closes: #619132
  * Drop libsmbclient-dev useless dependency on samba-common
    Closes: #597987

  [ Debconf translations ]
  * French (Christian Perrier)
  * Japanese (Kenshi Muto).  Closes: #626474
  * Galician (Miguel Anxo Bouzada).  Closes: #626477
  * Thai (Theppitak Karoonboonyanan).  Closes: #626487
  * Russian (Yuri Kozlov).  Closes: #626523
  * Danish (Joe Hansen).  Closes: #626531
  * Esperanto (Felipe Castro).  Closes: #626558
  * Hebrew (Eran Cohen).  Closes: #626638
  * Bokmål, (Bjørn Steensrud).
  * Italian (Luca Monducci).  Closes: #626674
  * Finnish (Tapio Lehtonen).  Closes: #626890
  * Portuguese (Miguel Figueiredo).  Closes: #627224
  * German (Holger Wansing).  Closes: #627354
  * Czech (Miroslav Kure).  Closes: #627442

 -- Christian Perrier <bubulle@sesostris.kheops.frmug.org>  Sun, 22 May 2011 21:15:21 +0200

samba (2:3.5.8~dfsg-1) unstable; urgency=low

  * New upstream release. This fixes the following bugs:
    - Winbind leaks gids with idmap ldap backend (upstrem #7777)
      Closes: #613624
    - printing from Windows 7 fails with 0x000003e6
      Closes: #617429
  * smb.conf(5) restored from samba 3.5.6 as a workaround to upstream
    #7997

 -- Christian Perrier <bubulle@debian.org>  Tue, 08 Mar 2011 22:38:32 +0100

samba (2:3.5.7~dfsg-1) unstable; urgency=low

  [ Christian Perrier ]
  * New upstream release
  * Security update, fixing the following issue:
    - CVE-2011-0719: denial of service by memory corruption
  * Use architecture wildcard "linux-any" in build dependencies
    Closes: #563372

 -- Christian Perrier <bubulle@debian.org>  Tue, 01 Mar 2011 20:59:34 +0100

samba (2:3.5.6~dfsg-5) unstable; urgency=low

  * Fix FTBFS on Hurd. Closes: #610678
  * Only try parsing dhcpd.conf is it's not empty,
    in dhclient-enter-hooks.d/samba.  Closes: #594088.

 -- Christian Perrier <bubulle@debian.org>  Sat, 05 Feb 2011 13:50:22 +0100

samba (2:3.5.6~dfsg-4) unstable; urgency=low

  * Fix pam_winbind file descriptor leak with a patch
    proposed in https://bugzilla.samba.org/show_bug.cgi?id=7265.
    Upstream claim is that #7265 is fixed in 3.5.6 but our bug submitter
    confirmed it is not while the patch applied here fixes the file
    descriptor leak.
    Closes: #574468

  [ Debconf translations ]  
  * Brazilian Portuguese (Adriano Rafael Gomes).  Closes: #607402

 -- Christian Perrier <bubulle@debian.org>  Sat, 15 Jan 2011 18:06:22 +0100

samba (2:3.5.6~dfsg-3) unstable; urgency=low

  [ Julien Cristau ]
  * Bump libwbclient0 shlibs to match the newest version in the symbols file.
  * Mark libwbclient0 as breaking other samba packages with versions older
    than 2:3.4.1, as they were linked against libtalloc1 instead of
    libtalloc2, and the combination causes crashes (closes: #593823).

 -- Christian Perrier <bubulle@debian.org>  Mon, 06 Dec 2010 20:14:04 +0100

samba (2:3.5.6~dfsg-2) unstable; urgency=low

  [ Steve Langasek ]
  * Fix debian/rules update-archs target to not add extra spaces on every
    invocation...

  [ Debconf translations ]  
  * Catalan (Jordi Mallach).  Closes: #601101
  * Japanese (Kenshi Muto).  Closes: #601364
  * Bulgarian (Damyan Ivanov).  Closes: #601366
  * Hebrew (Omer Zak).  Closes: #601633
  * Kurdish (Erdal Ronahî).  Closes: #601719
  * Dutch (Remco Rijnders).  Closes: #602220
  * Greek (Konstantinos Margaritis).

  [ Christian Perrier ]
  * Include upstream's patch for "gvfsd-smb (Gnome vfs) fails to copy
    files from a SMB share using SMB signing.". Backported from
    to be released 3.5.7 version
    Closes: #605729

 -- Christian Perrier <bubulle@debian.org>  Sat, 04 Dec 2010 07:44:22 +0100

samba (2:3.5.6~dfsg-1) unstable; urgency=low

  * New upstream release. Fixes the following Debian bug:
    - rpcclient readline segfault. Closes: #597203

 -- Christian Perrier <bubulle@debian.org>  Sun, 10 Oct 2010 09:59:37 +0200

samba (2:3.5.5~dfsg-1) unstable; urgency=high

  [ Christian Perrier ]
  * New upstream release. Security release fixing:
    - CVE-2019-3069: Buffer overrun vulnerability in sid_parse.
      Closes: #596891.
  * Fix comment in swat's postinst. It is not turned off by default
    Closes: #596040
  * Drop transition code from (pre-etch) 3.0.20b-3 version in swat postinst

  [ Steve Langasek ]
  * debian/control: winbind needs libpam-runtime (>= 1.0.1-6) for
    pam-auth-update.  Closes: #594325.

  [ Debconf translations ]  
  * Arabic (Ossama Khayat).  Closes: #596164

 -- Christian Perrier <bubulle@debian.org>  Tue, 14 Sep 2010 23:03:35 +0200

samba (2:3.5.4~dfsg-2) unstable; urgency=low

  * Release to unstable

  [ Debconf translations ]  
  * Danish (Joe Dalton).  Closes: #592789.
  * Galician (Jorge Barreiro).  Closes: #592809

  [ Steve Langasek ]
  * debian/patches/fhs-filespaths.patch, debian/samba.postinst,
    debian/winbind.postinst: move some files from /etc/samba to
    /var/lib/samba where they belong: MACHINE.SID, schannel_store.tdb,
    and idmap2.tdb.

 -- Christian Perrier <bubulle@debian.org>  Tue, 07 Sep 2010 17:47:32 +0200

samba (2:3.6.0~pre1-1) experimental; urgency=low

  * New upstream release

 -- Christian Perrier <bubulle@debian.org>  Wed, 04 Aug 2010 01:39:11 +0200

samba (2:3.5.4~dfsg-1) experimental; urgency=low

  * New upstream release

 -- Christian Perrier <bubulle@debian.org>  Tue, 29 Jun 2010 22:00:53 +0200

samba (2:3.5.3~dfsg-1) experimental; urgency=low

  * New upstream release. Fixes the following bugs:
    - smbclient segfaults when used against old samba "security = share"
      Closes: #574886
  * Drop duplicate build dependency on ctdb

 -- Christian Perrier <bubulle@debian.org>  Wed, 19 May 2010 22:07:49 +0200

samba (2:3.5.2~dfsg-2) experimental; urgency=low

  * Resync changes with changes in trunk between 3:3.4.4~dfsg-1 and
    2:3.4.7~dfsg-2

 -- Christian Perrier <bubulle@debian.org>  Tue, 04 May 2010 17:13:47 +0200

samba (2:3.5.2~dfsg-1) experimental; urgency=low

  * New upstream release
  * Bugs fixed upstream:
    - Fix parsing of the gecos field
      Closes: #460494

 -- Christian Perrier <bubulle@debian.org>  Thu, 08 Apr 2010 19:48:07 +0200

samba (2:3.5.1~dfsg-1) experimental; urgency=low

  * New upstream release. Security fix: all smbd processes inherited
    CAP_DAC_OVERRIDE capabilities, allowing all file system access to be
    allowed even when permissions should have denied access.

 -- Christian Perrier <bubulle@debian.org>  Tue, 09 Mar 2010 10:54:01 +0100

samba (2:3.5.0dfsg-1) experimental; urgency=low

  * New upstream release. Not using "3.5.0~dfsg" as version number
    because we used a "higher" version number in previous versions.

 -- Christian Perrier <bubulle@debian.org>  Tue, 02 Mar 2010 22:03:15 +0100

samba (2:3.5.0~rc3~dfsg-1) experimental; urgency=low

  * New upstream release candidate

 -- Christian Perrier <bubulle@debian.org>  Sat, 20 Feb 2010 08:36:57 +0100

samba (2:3.5.0~rc2~dfsg-1) experimental; urgency=low

  * New upstream pre-release
  * Use new --with-codepagedir option. Consequently drop
    codepages-location.patch
  * Drop "Using Samba" from the samba-doc file list as it was
    removed upstream.

 -- Christian Perrier <bubulle@debian.org>  Sun, 31 Jan 2010 11:53:48 +0100

samba (2:3.5.0~rc1~dfsg-1) experimental; urgency=low

  [ Christian Perrier ]
  * New upstream pre-release

 -- Christian Perrier <bubulle@debian.org>  Fri, 15 Jan 2010 23:31:01 +0100

samba (2:3.4.8~dfsg-2) unstable; urgency=low

  [ Steve Langasek ]
  * Drop the per-release smb.conf templates, only needed for upgrade paths
    that are no longer supported.
  * Call /etc/init.d/samba directly from the logrotate script instead of
    using invoke-rc.d, to address the irony that the only package I work on
    that *has* a logrotate script is inconsistent with my position in
    bug #445203.
  * Fix a bashism in the samba postinst that can cause the package
    installation to fail under dash.  LP: #576307.
  * Add symlink from /etc/dhcp/dhclient-enter-hooks.d to
    /etc/dhcp3/dhclient-enter-hooks.d for the hook location of the new
    isc-dhcp-client package.  Closes: #585056.

  [ Christian Perrier ]
  * Don't copy system accounts from /etc/passwd to
    /var/lib/samba/passdb.tdb. Closes: #502801
  * Update Standards to 3.9.0 (checked, no change)
  * Backport patch for upstream bug #7139 to fix "owner of file not
    available with kerberos"
    Closes: #586337   

 -- Steve Langasek <vorlon@debian.org>  Wed, 14 Jul 2010 11:59:28 -0700

samba (2:3.4.8~dfsg-1) unstable; urgency=low

  [ Christian Perrier ]
  * New upstream release
  * Bugs fixed upstream:
    - Fix writing with vfs_full_audit. Closes: #574011
  * Drop deprecated 'share modes' parameter from default smb.conf
    Closes: #580561
  * Enable PIE during configure. Closes: #509135
  * Avoid winbind's logrotate script to fail when there is no
    /var/run/samba directory. Closes: #569926
  * Add explanations about "passdb backend" default setting change
    Closes: #553904

  [ Debconf translations ]  
  * Spanish (Omar Campagne).  Closes: #579011

 -- Christian Perrier <bubulle@debian.org>  Wed, 12 May 2010 05:45:52 +0200

samba (2:3.4.7~dfsg-2) unstable; urgency=low

  [ Christian Perrier ]
  * Drop smbfs package (now provided by cifs-utils as a dummy transition
    package)

  [ Debconf translations ]
  * Portuguese (Miguel Figueiredo).  Closes: #575958

  [ Steve Langasek ]
  * winbind.prerm: don't forget to remove the PAM profile on package
    removal :/
  * Fix winbind.pam-config to not interfere with password changes for
    non-winbind accounts.  Closes: #573323, LP: #546874.
  * debian/samba.if-up, debian/rules: add an if-up.d script for samba to
    try to start nmbd, if it's not running because /etc/init.d/samba ran
    before the network was up at boot time.  Closes: #576415, LP: #462169.
  * debian/samba.if-up: allow "NetworkManager" as a recognized address
    family... it's obviously /not/ an address family, but it's what gets
    sent when using NM, so we'll cope for now.

 -- Christian Perrier <bubulle@debian.org>  Sat, 17 Apr 2010 07:49:49 +0200

samba (2:3.4.7~dfsg-1) unstable; urgency=low

  [ Steve Langasek ]
  * Add a PAM profile for pam_winbind.  Closes: #566890, LP: #282751.
  * Add the correct versioned build dependency on libtalloc-dev as
    we need 2.0.1 to build samba. Closes: #572603
  * Add avr32 to arches with a build dependency on ctdb. Closes: #572126

  [ Christian Perrier ] 
  * New upstream release. Security fix: all smbd processes inherited
    CAP_DAC_OVERRIDE capabilities, allowing all file system access to be
    allowed even when permissions should have denied access.

 -- Christian Perrier <bubulle@debian.org>  Tue, 09 Mar 2010 10:52:24 +0100

samba (2:3.4.6~dfsg-1) unstable; urgency=low

  * New upstream release

 -- Christian Perrier <bubulle@debian.org>  Fri, 26 Feb 2010 22:39:50 +0100

samba (2:3.4.5~dfsg-2) unstable; urgency=low

  [ Steve langasek ]
  * Revert the "bashisms" fix from version 2:3.3.0~rc2-4; "local foo=bar"
    is explicitly allowed by Policy now, and this change introduced a
    syntax error.  Closes: #566946.

  [ Christian Perrier ]
  * No longer maker (u)mount.cifs setuid root. Add a notice
    about this in the package's NEWS.Debian file
    Closes: #567554 
  * Use dh_lintian instead of manual install of lintian overrides
  * Updated Standards to 3.8.4 (checked, no change)

 -- Christian Perrier <bubulle@debian.org>  Sat, 13 Feb 2010 14:36:33 +0100

samba (2:3.4.5~dfsg-1) unstable; urgency=low

  * New upstream release. Bugs fixed by this release:
    - Memory leak in smbd. Closes: #538819, #558453
  * Declare a versioned dependency of winbind and samba on libwbclient0
    Closes: #550481
  * A few lintian fixes:
  * Drop /var/run/samba from samba-common. The directory is created
    by init scripts when needed.
  * No longer prepend a path to the mksmbpasswd call in samba.postinst.
    This prevents the local administrator to use a replacement version
    for some local reason.

 -- Christian Perrier <bubulle@debian.org>  Sat, 23 Jan 2010 12:16:42 +0100

samba (2:3.4.4~dfsg-1) unstable; urgency=low

  * New upstream version.
  * Drop all RFC files from upstream source, therefore using a "~dfsg"
    suffix to upstream version number.
  * Bugs fixed upstream:
    - fixed list of workgroup servers in libsmbclient. 
      Closes: #555462, #561148
    - fixed documentation of the credentials file format in
      mount.cifs(8). Closes: #552250

 -- Christian Perrier <bubulle@debian.org>  Thu, 14 Jan 2010 20:16:34 +0100

samba (2:3.4.3-2) unstable; urgency=low

  [ Christian Perrier ]
  * Switch to source format 3.0 (quilt)
  * Better adapt "add machine script" example to adduser
    Thanks to Heiko Schlittermann for the suggestion
    Closes: #555466

  [ Steve Langasek ]
  * The "I hate non-declarative alternatives" upload:
    - debian/samba{,-common}.prerm: don't call update-alternatives --remove
      on upgrade, /do/ call it on other invocations of the prerm script.  If
      these tools ever go away, the removal needs to be handled on upgrade by
      the maintainer scripts of the new package version.
    - debian/samba{,-common-bin}.postinst: call update-alternatives
      unconditionally, don't second-guess the maintainer script arguments.
    - debian/samba.postinst: call update-alternatives after the debconf
      handling, not before; debconf triggers a re-exec of the script so
      anything done before invoking debconf is wasted because it will be
      re-done, and if there's already a debconf frontend running when this
      is called, the not-redirected update-alternatives output will confuse
      it.  Closes: #558116.
    - debian/samba-common.prerm: move to samba-common-bin, this is the package
      that owns these binaries.

 -- Christian Perrier <bubulle@debian.org>  Thu, 17 Dec 2009 16:53:13 +0100

samba (2:3.4.3-1) unstable; urgency=low

  * New upstream release. This fixes the following bugs:
    - Do not attempt to update /etc/mtab if it is
      a symbolic link. Closes: #408394
  * Bump Standards-Version to 3.8.3 (checked)

 -- Christian Perrier <bubulle@debian.org>  Sat, 31 Oct 2009 14:32:07 +0100

samba (2:3.4.2-1) unstable; urgency=high

  * New upstream release. Security update.
  * CVE-2009-2813:
    Connecting to the home share of a user will use the root of the
    filesystem as the home directory if this user is misconfigured to
    have an empty home directory in /etc/passwd.
  * CVE-2009-2948:
    If mount.cifs is installed as a setuid program, a user can pass it
    a credential or password path to which he or she does not have
    access and then use the --verbose option to view the first line of
    that file.
  * CVE-2009-2906:
    Specially crafted SMB requests on authenticated SMB connections
    can send smbd into a 100% CPU loop, causing a DoS on the Samba
    server.

 -- Christian Perrier <bubulle@debian.org>  Sat, 03 Oct 2009 08:30:33 +0200

samba (2:3.4.1-2) unstable; urgency=low

  * ./configure --disable-avahi, to avoid accidentally picking up an avahi
    dependency when libavahi-common-dev is installed.

 -- Steve Langasek <vorlon@debian.org>  Sat, 26 Sep 2009 00:01:12 -0700

samba (2:3.4.1-1) unstable; urgency=low

  [ Christian Perrier ]
  * New upstream release. This fixes the following bugs:
    - smbd SIGSEGV when breaking oplocks. Thanks to Petr Vandrovec
      for the clever analysis and collaboration with upstream.
      Closes: #541171
    - Fix password change propagation with ldapsam. Closes: #505215
    - Source package contains non-free IETF RFC/I-D. Closes: #538034
  * Turn the build dependency on libreadline5-dev to libreadline-dev
    to make further binNMUs easier when libreadline soname changes
    Thanks to Matthias Klose for the suggestion

  [ Steve Langasek ]
  * Don't build talloctort when using --enable-external-talloc; and don't
    try to include talloctort in the samba-tools package, since we're
    building with --enable-external-talloc. :)  Closes: #546828.

 -- Steve Langasek <vorlon@debian.org>  Mon, 21 Sep 2009 22:20:22 -0700

samba (2:3.4.0-5) unstable; urgency=low

  * Move /etc/pam.d/samba back to samba-common, because it's shared with
    samba4.  Closes: #545764.

 -- Steve Langasek <vorlon@debian.org>  Tue, 08 Sep 2009 18:43:17 -0700

samba (2:3.4.0-4) unstable; urgency=low

  [ Steve Langasek ]
  * debian/samba.pamd: include common-session-noninteractive instead of
    common-session, to avoid pulling in modules specific to interactive
    logins such as pam_ck_connector.
  * debian/control: samba depends on libpam-runtime (>= 1.0.1-11) for the
    above.
  * rename debian/samba.pamd to debian/samba.pam and call dh_installpam
    from debian/rules install, bringing us a smidge closer to a stock
    debhelper build
  * don't call pyversions from debian/rules, this throws a useless error
    message during build.
  * fix up the list of files that need to be removed by hand in the clean
    target; the majority of these are now correctly handled upstream.
  * debian/rules: fix the update-arch target for the case of unversioned
    build-deps.
  * Pull avr32 into the list of supported Linux archs.  Closes: #543543.
  * Fix LSB header in winbind.init; thanks to Petter Reinholdtsen for the
    patch. Closes: #541367.

  [ Christian Perrier ]
  * Use DEP-3 for patches meta-information

  [ Steve Langasek ]
  * Change swat update-inetd call to use --remove only on purge,
    and --disable on removal.
  * Add missing build-dependency on pkg-config, needed to fix libtalloc
    detection
  * debian/patches/external-talloc-support.patch: fix the Makefile so it
    works when using external talloc instead of giving a missing-depend
    error.
  * debian/patches/autoconf.patch: resurrect this patch, needed for the
    above.
  * debian/rules: build with --without-libtalloc
    --enable-external-libtalloc, also needed to fix the build failure.

 -- Steve Langasek <vorlon@debian.org>  Mon, 07 Sep 2009 22:58:29 -0700

samba (2:3.4.0-3) unstable; urgency=low

  [ Steve Langasek ]
  * debian/control: samba-common-bin has no reason to depend on
    libpam-modules.

  [ Christian Perrier ]
  * Fix "invalid argument" when trying to copy a file from smb share
    Use an upstream patch that will be included in 3.4.1
    Closes: #536757

 -- Christian Perrier <bubulle@debian.org>  Fri, 21 Aug 2009 11:08:43 +0200

samba (2:3.4.0-2) unstable; urgency=low

  [ Debconf translations ]
  * German. Closes: #536433

  [ Steve Langasek ]
  * Enable the ldap idmap module; thanks to Aaron J. Zirbes.  Closes: #536786.

  [ Jelmer Vernooij ]
  * Properly rename smbstatus.1 for alternatives. Closes: #534772

 -- Christian Perrier <bubulle@debian.org>  Sun, 02 Aug 2009 12:20:51 +0200

samba (2:3.4.0-1) unstable; urgency=low

  [ Christian Perrier ]
  * New upstream release: first upload to unstable for 3.4
  * Correct dependencies for samba-common-bin. Closes: #534595

  [ Debconf translations ]
  * Czech. Closes: #534793
  * Russian. Closes: #534796

 -- Christian Perrier <bubulle@debian.org>  Tue, 07 Jul 2009 20:42:19 +0200

samba (2:3.4.0~rc1-1) experimental; urgency=low

  * New upstream version. That fixes the following bugs:
    - Remove pidfile on clean shutdown. Closes: #299433, #454112
  * Drop swat-de.patch that was applied upstream
  * Bump debhelper compatibility level to 6 and declare a versioned
    dependency on debhelper >= 6.0.0

 -- Christian Perrier <bubulle@debian.org>  Sat, 20 Jun 2009 18:43:20 +0200

samba (2:3.4.0~pre2-1) experimental; urgency=low

  [ Jelmer Vernooij ]
  * Split binaries out of samba-common into samba-common-bin.
    Closes: #524661

  [ Christian Perrier ]
  * New upstream version. That fixes the following bugs:
    - Do not limit the number of network interfaces. Closes: #428618
    - Fix Connect4 in samr.idl. Closes: #526229
  * "Using samba" is back.
  * Drop non-linux-ports.patch that was integrated upstream
  * Drop smbpasswd-syslog.patch that was integrated upstream
  * Drop smbclient-link.patch that was integrated upstream

  [ Debconf translations ]
  * Italian. Closes: #529350

 -- Christian Perrier <bubulle@debian.org>  Sat, 06 Jun 2009 11:45:35 +0200

samba (2:3.4.0~pre1-1) experimental; urgency=low

  * New upstream pre-release
  * "Using samba" is dropped from upstream source. Therefore, drop
    debian/samba-doc.doc-base.samba-using

 -- Christian Perrier <bubulle@debian.org>  Wed, 20 May 2009 18:50:35 +0200

samba (2:3.3.6-1) unstable; urgency=high

  * New upstream release. Security release.
  * CVE 2009-1886: Fix Formatstring vulnerability in smbclient
  * CVE 2009-1888: Fix uninitialized read of a data value

 -- Christian Perrier <bubulle@debian.org>  Fri, 26 Jun 2009 18:21:51 +0200

samba (2:3.3.5-1) unstable; urgency=low

  [ Steve Langasek ]
  * debian/patches/undefined-symbols.patch: fix up patch so that it's
    suitable for submission upstream.
  * debian/patches/proper-static-lib-linking.patch: apply the rules to
    vfstest, ldbrename, nss_wins, pam_winbind, pam_smbpass, and
    rpc_open_tcp.

  [ Debconf translations ]
  * Italian. Closes: #529350

  [ Christian Perrier ]
  * New upstream version
  * Lintian fixes:
    -  Declare versioned dependency on debhelper to fit what we have in
       debian/compat
    - samba.postinst: do not call mksmbpasswd with an absolute path
  * Upgrade Standard to 3.8.2 (checked, no change)
  * Upgrade debhelper compatibility level to 6

 -- Christian Perrier <bubulle@debian.org>  Sat, 20 Jun 2009 08:01:16 +0200

samba (2:3.3.4-2) unstable; urgency=low

  [ Christian Perrier ]
  * Do no compile with clustering support on non-Linux platforms
    Closes: #528382

  [ Debconf translations ]
  * Basque. Closes: #528757

 -- Christian Perrier <bubulle@debian.org>  Sat, 16 May 2009 17:31:09 +0200

samba (2:3.3.4-1) unstable; urgency=low

  [ Christian Perrier ]
  * New upstream release:
    - Fixed daily winbind crash when retrieving users from an ADS server
      Closes: #522907.
  * Add idmap_tdb2 module to winbind package
  * No longer shrink "dead" code from smbd, winbindd and vfstest as it prevents
    VFS modules to properly load. Closes: #524048.

  [ Debconf translations ]
  * Bengali added.

  [ Steve Langasek ]
  * Recommend logrotate instead of depending on it.  Closes: #504219.

 -- Christian Perrier <bubulle@debian.org>  Sat, 02 May 2009 10:06:16 +0200

samba (2:3.3.3-1) unstable; urgency=low

  * New upstream release:
    - Fix map readonly. Closes: #521225
    - Add missing whitespace in mount.cifs error message. Closes: #517021
    - Includes our patch to fix detection of GNU ld version. As a
      consequence, we dropped fix_wrong_gnu_ld_version_check.patch
    - Fix segfault in lookup_sid. Closes: #521408

 -- Christian Perrier <bubulle@debian.org>  Sat, 11 Apr 2009 10:12:23 +0200

samba (2:3.3.2-2) unstable; urgency=low

  [ Steve Langasek ]
  * libcap2-dev is only available on Linux, so make this build-dependency
    conditional.  Closes: #519911.

  [ Christian Perrier ]
  * Switch samba-dbg to "Section: debug"
  * Update debian/copyright for year 2009. Thanks to debian-devel
    for the reminder.
  * Dropping Adam Conrad from Uploaders
  * Dropping Eloy Paris from Uploaders with special thanks for his tremendous
    work maintaining the package between 1997 and 2004.

  [ Mathieu Parent ]
  * ensure clustering is enabled with --with-cluster-support=yes
  * build-depends on ctdb >= 1.0.73. Closes: #520202.
  * samba suggests ctdb

  [ Debconf translations ]
  * Esperanto updated.  Closes: #519237.

 -- Christian Perrier <bubulle@debian.org>  Sun, 29 Mar 2009 09:23:35 +0200

samba (2:3.3.2-1) unstable; urgency=low

  [ Christian Perrier ]
  * New upstream release. Closes: #519626
    - mounts with -o guest will now automatically try to connect anonymously.
      Closes: #423971.
    - fix for brokenness when using 'force group'.  Closes: #517760.
    - fix for saving files on Samba shares using MS Office 2007.
      LP: #337037.
  * Re-fix slave links for manual pages in samba-common. Closes: #517204.

  [ Steve Langasek ]
  * Add missing debhelper token to libpam-smbpass.prerm.

 -- Christian Perrier <bubulle@debian.org>  Sun, 15 Mar 2009 12:16:48 +0100

samba (2:3.3.1-1) unstable; urgency=low

  [ Christian Perrier ]
  * New upstream release. Closes: #516981
    Upstream fixes in that release:
    - Fixed various spelling errors/typos in manpages
      Closes: #516047
    - Fix renaming/deleting of files using Windows clients.
      Closes: #516160
    - Fix syntax error in mount.cifs(8). Closes: #454799
  * Use a slave alternative for smbstatus.1 even though that manpage
    is not provided by samba4

  [ Jelmer Vernooij ]
  * Fix slave links for manual pages in samba-common. Closes: #517204.

  [ Steve Langasek ]
  * Add Vcs-{Browser,Svn} fields to debian/control.
  * When populating the sambashare group, it's not an error if the user
    simply doesn't exist; test for this case and let the install continue
    instead of aborting.  LP: #206036.
  * debian/libpam-smbpass.pam-config, debian/libpam-smbpass.postinst,
    debian/libpam-smbpass.files, debian/rules: provide a config block
    for the new PAM framework, allowing this PAM module to
    auto-configure itself
  * debian/control: make libpam-smbpass depend on
    libpam-runtime (>= 1.0.1-2ubuntu1) for the above
  * debian/patches/fix_wrong_gnu_ld_version_check.patch: new patch to fix
    wrong detection of the GNU ld version, so that the symbol export scripts
    will be properly applied when building.
  * refresh debian/libsmbclient.symbols for 3.3.1.

 -- Steve Langasek <vorlon@debian.org>  Mon, 02 Mar 2009 00:30:35 -0800

samba (2:3.3.0-4) unstable; urgency=low

  [ Steve Langasek ]
  * Build-Depend on libcap2-dev.  Closes: #515851.
  * debian/patches/fhs-filespaths-debatable.patch: Add a missing prototype
    for cache_path, which causes nearly undiagnoseable crashes when building
    with -fPIE, because of a wrong return type!  LP: #330626.

  [ Debconf translations ]
  * Belarusian added.  Closes: #516052.
  * Traditional Chinese updated. Closes: #516594
  * Swedish updated.  Closes: #516681.

  [ Mathieu Parent ]
  * enable clustering by default (CTDB). Closes: #514050 

 -- Steve Langasek <vorlon@debian.org>  Tue, 24 Feb 2009 16:58:58 -0800

samba (2:3.3.0-3) unstable; urgency=low

  [ Steve Langasek ]
  * Re-add smb.conf fixes that were dropped in the 3.3.0 merge to unstable.
  * Make samba conflict with samba4, not with itself.

  [ Debconf translations ]
  * Vietnamese updated.  Closes: #515235.
  * Slovak updated.  Closes: #515240.

 -- Steve Langasek <vorlon@debian.org>  Mon, 16 Feb 2009 07:15:47 -0800

samba (2:3.3.0-2) unstable; urgency=low

  * Upload to unstable

 -- Christian Perrier <bubulle@debian.org>  Sat, 14 Feb 2009 13:38:14 +0100

samba (2:3.2.5-4) unstable; urgency=low

  * Fix segfault whan accessign some NAS devices running old versions of Samba
    Closes: #500129
  * Fix process crush when using gethostbyname_r in several threads
    Closes: #509101, #510450

 -- Christian Perrier <bubulle@debian.org>  Thu, 08 Jan 2009 05:59:17 +0100

samba (2:3.2.5-3) unstable; urgency=high

  * Security update
  * Fix Potential access to "/" in setups with registry shares enabled
    This fixes CVE-2009-0022, backported from 3.2.7
  * Fix links in HTML documentation index file.
    Closes: #508388
  * Drop spurious docs-xml/smbdotconf/parameters.global.xml.new
    file in the diff. Thanks to the release managers for spotting it

 -- Christian Perrier <bubulle@debian.org>  Sun, 21 Dec 2008 08:09:31 +0100

samba (2:3.2.5-2) unstable; urgency=low

  * Fix typo in bug number in a comment for the default smb.conf file
    Closes: #507620
  * Document the need to set appropriate permissions on the printer
    drivers directory, in the default smb.conf file. Also change
    the example group from ntadmin to lpadmin
    Closes: #459243
  * Add missing rfc2307.so and sfu*.so links that prevent using the
    'winbind nss info' feature properly
    Thans to Martin Dag Nilsson for reporting and Jelmer Jaarsma for
    the patch. Closes: #506109

 -- Christian Perrier <bubulle@debian.org>  Sat, 13 Dec 2008 13:56:07 +0100

samba (2:3.2.5-1) unstable; urgency=high

  * New upstream version. Security-only release.
    This addresses CVE-2008-4314: potentially leaking
    arbitrary memory contents to malicious clients.
  * Better document cases where using a "master" file for smb.conf
    is a bad idea. Closes: #483187
  * Insert example "add machine script" and "add group script" scripts
    in the default smb.conf. Closes: #349049
  * Move homepage URL to Homepage filed in debian/control

 -- Christian Perrier <bubulle@debian.org>  Thu, 27 Nov 2008 11:36:35 +0100

samba (2:3.3.0-1) experimental; urgency=low

  * New upstream release. Fixes the following bugs:
    - smb file deletion gvfs. Closes: #510564
    - smbclient du command does not recuse properly. Closes: #509258
    - mention possible workgroup field in credential files in mount.cifs(8)
      Closes: #400734
    - bashism in /usr/share/doc/samba-doc/examples/perfcounter/perfcountd.init
      Closes: #489656
    - describe '-g' option in smbclient man page. Closes: #510812
    - fix swat status table layout. Closes: #511275

  [ Jelmer Vernooij ]
  * Use alternatives for the smbstatus, nmblookup, net and 
    testparm binaries and various data files in samba-common 
    to allow installation of Samba 3 together with Samba 4. 
  * Add myself to uploaders.

  [ Christian Perrier ]
  * Add mbc_getOptionCaseSensitive@Base, smbc_setOptionCaseSensitive@Base,
    smbc_set_credentials@Base, smbc_urldecode@Base and smbc_urlencode@Base to
    libsmbclient's symbols file with 3.3.0 as version number
  * Also add 18 symbols to libwbclient0's symbols file with 3.3.0 as
    version number

 -- Christian Perrier <bubulle@debian.org>  Fri, 30 Jan 2009 21:41:49 +0100

samba (2:3.3.0~rc2-4) experimental; urgency=low

  [ Steve Langasek ]
  * Revert one of the template depersonalization changes from the -2 upload,
    because it loses important context

  [ Christian Perrier ]
  * Use double quotation marks in debconf templates
  * Add 'status" option to init scripts. Thansk to Dustin Kirkland for
    providing the patch. Closes: #488275
  * Move WHATSNEW.txt, README, Roadmap to samba-common. Closes: #491997
  * [Lintian] Add ${misc:Depends} to dependencies of binary packages
    that didn't have it already as we're using debhelper in the source
    package
  * [Lintian] Don't ignore errors in swat.postrm
  * [Lintian] Fix "local foo=bar" bashisms in samba-common.dhcp, samba.config
    and samba-common.config
  * smb.conf.5-undefined-configure.patch: fix syntax error in smb.conf(5)
    Closes: #512843

  [ Debconf translations ]
  * Asturian added. Closes: #511730

 -- Christian Perrier <bubulle@debian.org>  Sat, 24 Jan 2009 16:04:57 +0100

samba (2:3.3.0~rc2-3) experimental; urgency=low

  * Fix around the libsmbclient/libsmbclient-dev descriptions, which got
    swapped in the last upload.
  * Drop a boilerplate sentence from the samba-common, smbclient, swat, 
    samba-doc, samba-doc-pdf, samba-dbg, and libwbclient0 descriptions
    that's not relevant for these packages.
  * Hyphenate "command-line" in the smbclient short description.
  * Fix up the smbclient description, which got crossed with the smbfs one.
  * Fix the smbfs description, which was not actually fixed in the previous
    upload.  Really closes: #496206.
  * Further minor adjustments to the description of the swat package.
  * Fix various inaccuracies in the winbind package description.
  * Clarify in the description that samba-tools are extra, only useful for
    testing.

 -- Steve Langasek <vorlon@debian.org>  Tue, 30 Dec 2008 18:42:05 -0800

samba (2:3.3.0~rc2-2) experimental; urgency=low

  [ Steve Langasek ]
  * Handle clearing out netbios settings whenever the DHCP server has gone
    away.  Closes: #299618.

  [ Christian Perrier ]
  * Point the correct document about password encryption in debconf templates
    Corrected in translations as well. Closes: #502838
  * Reword debconf templates to avoid mentioning the local host as a "server".
    Closes: #171177
  * Use this opportunity for other minor rewording:
    - replace "SMB" by "SMB/CIFS"
    - more strongly discouraging the use of plain text passwords
    - unpersonnalization
  * Reword the libpam-smbpass package description
    Thanks to Justin B. Rye for the very useful suggestions
    Closes: #496196
  * Improve the package descriptions by rewording the description overhaul
    Also improve the specific information for samba and samba-dbg
    Thanks again to Justin B. Rye for the invaluable help
    Closes: #496200
  * Improve libsmbclient package description. Closes: #496197
  * Improve libwbclient0 package description. Closes: #496199
  * Improve samba-doc package description. Closes: #496202
  * Improve samba-tools package description. Closes: #496203
  * Improve samba-common package description. Closes: #496204
  * Improve smbclient package description. Closes: #496205
  * Improve smbfs package description. Closes: #496206
  * Improve swat package description. Closes: #496207
  * Improve winbind package description. Closes: #496208
  * Improve samba-doc-pdf package description. Closes: #496211
  * Update French debconf translation

 -- Christian Perrier <bubulle@debian.org>  Mon, 29 Dec 2008 11:50:04 +0100

samba (2:3.3.0~rc2-1) experimental; urgency=low

  * New upstream release

 -- Christian Perrier <bubulle@debian.org>  Wed, 17 Dec 2008 08:22:18 +0100

samba (2:3.3.0~rc1-2) experimental; urgency=low

  * Provide idmap_adex and idmap_hash in winbind.
    Thanks to Jelmer Jaarsma for reporting and providing a patch

 -- Christian Perrier <bubulle@debian.org>  Thu, 04 Dec 2008 19:59:23 +0100

samba (2:3.3.0~rc1-1) experimental; urgency=low

  * New upstream release

 -- Christian Perrier <bubulle@debian.org>  Fri, 28 Nov 2008 10:51:32 +0100

samba (2:3.3.0~pre2-1) experimental; urgency=low

  * New upstream release.

 -- Christian Perrier <bubulle@debian.org>  Fri, 07 Nov 2008 20:52:36 +0100

samba (2:3.2.4-1) unstable; urgency=low

  [ Steve Langasek ]
  * New upstream release.
    - debian/rules: we don't need to move cifs.upcall around, it's now
      installed to the right place upstream.
    - Fixed in this release:
      - typo in cifs.upcall.8. Closes: #501499

  [ Christian Perrier ]
  * Create /var/lib/samba in samba-common. Thanks to Thierry Carrez for
    the patch. Closes: #499359

 -- Christian Perrier <bubulle@debian.org>  Sat, 18 Oct 2008 08:20:31 +0200

samba (2:3.2.3-3) unstable; urgency=low

  [ Steve Langasek ]
  * Add missing manpage for cifs.upcall; thanks to Per Olofsson for pointing
    this out.  Closes: #497857.
  * Georgian debconf translation added. Closes: #498426
  * Polish debconf translation added. Thanks to Łukasz Paździora.

  [ Jelmer Vernooij ]
  * Add ldb-tools to Suggests: of samba. Closes: #488384

 -- Christian Perrier <bubulle@debian.org>  Fri, 03 Oct 2008 20:37:19 +0200

samba (2:3.2.3-2) unstable; urgency=low

  [ Christian Perrier ]
  * Fix FTBFS on GNU/kFreeBSD. Closes: #496880

 -- Steve Langasek <vorlon@debian.org>  Sat, 30 Aug 2008 00:46:07 -0700

samba (2:3.2.3-1) unstable; urgency=high

  * High-urgency upload for security fix
  * New upstream release
    - Fix "/usr/lib/cups/backend/smb does not try port 139 anymore by default"
      Closes: #491881
    - Fix the default permissions on ldb databases.  Addresses
      CVE-2008-3789; closes: #496073.
    - debian/rules, debian/smbfs.files: build with cifs.upcall,
      newly introduced to replace cifs.spnego
    - debian/rules: no more need to rename libsmbclient.so to
      libsmbclient.so.0, or libwbclient.so to libwbclient.so.0

  [ Noèl Köthe ]
  * fixing lintian warning "build-depends-on-1-revision"

 -- Steve Langasek <vorlon@debian.org>  Wed, 27 Aug 2008 10:19:59 -0700

samba (2:3.2.1-1) unstable; urgency=low

  [ Steve Langasek ]
  * Build-depend on keyutils only on the linux archs.  Closes: #493401.
  * New patch debian/patches/shrink-dead-code.patch: throw all .o files into
    a .a archive as a first pass before linking the final executables, so
    that the executables don't end up with quite so much unused code bloating
    the system.  Not applied to net or ntlm_auth, which have particularly
    hairy linking needs.  Partially addresses: bug #474543; no code was
    harmed in the making of this patch.
  * Build-depend on libcups2-dev | libcupsys2-dev, to facilitate backports.

  [ Christian Perrier ]
  * New upstream release
    - Fix trusted domain handling in Winbindd. Closes: #493752
    - Fix for print jobs that continued to show as active after printing
      had completed.  Closes: #494899.

 -- Steve Langasek <vorlon@debian.org>  Thu, 14 Aug 2008 16:13:24 -0700

samba (2:3.2.0-4) unstable; urgency=low

  * Brown paper bag bug: add a change to debian/patches/fhs-filespaths.patch
    that went missing somehow, causing samba to look for secrets.tdb in
    /etc/samba instead of /var/lib/samba where it's been for years.  No
    migration handling added, because this was only present in unstable for
    about a day.  Thanks to Rick Nelson for pointing this out.

 -- Steve Langasek <vorlon@debian.org>  Mon, 21 Jul 2008 17:39:48 -0700

samba (2:3.2.0-3) unstable; urgency=low

  * Upload to unstable.
  * debian/patches/proper-static-lib-linking.patch: fix SMB_LIBRARY macro
    and Makefile.in to properly avoid linking .a libraries into other .a
    libraries, since this bloats the libraries without providing any useful
    functionality.
  * Version the build-dependency on libtalloc-dev, to ensure we're building
    against a package with the right symbols.
  * Add debian/libsmbclient.symbols and debian/libwbclient0.symbols, to get
    more fine-grained versioned library dependencies
  * Bump the shlibs version for libsmbclient to 2:3.2.0, as new symbols
    have been added.
  * Re-add docs/registry to samba-doc, restored upstream
  * Move schannel_store.tdb out of /etc/samba to /var/lib/samba, where it
    belongs according to the FHS.  Closes: #454770.

 -- Steve Langasek <vorlon@debian.org>  Sun, 20 Jul 2008 15:38:10 -0700

samba (2:3.2.0-2) experimental; urgency=low

  * Fix up the copyright file to correctly document that we're now under
    GPLv3, not GPLv2.

 -- Steve Langasek <vorlon@debian.org>  Tue, 08 Jul 2008 12:21:47 -0700

samba (2:3.2.0-1) experimental; urgency=low

  [ Christian Perrier ]
  * New samba-tools package to provide all "torture" tools:
    smbtorture msgtest masktest locktest locktest2 nsstest vfstest
    pdbtest talloctort replacetort tdbtorture smbconftort
  * Upgrade Standard to 3.8.0 (checked)
  * Merged from unstable:
    * Drop "invalid users = root" from the default smb.conf file
      as it differs from upstream's behaviour and upstream is fairly
      noisy about this choice of ours. Closes: #462046
    * Drop commented "guest account = nobody". This is already upstream's
      default
    * Remove versioned Build-Depends when satisfied in etch (actually all
      versioning in Build-Depends)
    * Remove Conflicts with non-existing packages
    * Drop dpkg-dev and binutils from Build-Depends, since the versioned
      build-dep is no longer needed and these are both Build-Essential
    * Mini-policy for settings in smb.conf:
      - don't explicitly set settings to their default value
      - commented settings with the default value are commented with "#"
      - commented settings with a non-default value are commented with ";"
    * Apply this policy to "socket options". Closes: #476104
    * No longer gratuitously use /usr/lib/libsmbclient.so.0.1 but a more logical
      libsmbclient.so.0 as upstream doesn't assign versions
    * Add idmap_*(8) man pages (idea taken from SerNet packages)
    * Create the entire set of directories needed by clients for
      Point-and-Click printing (including old clients!) in
      /var/lib/samba/printers (idea taken from SerNet packages)
    * Update copyright and README.debian information for current and past
      maintainers. Remove redundant mention of Tridge (the copyright is enough)
    * Add doc-base files for samba-doc-pdf. Closes: #451685
    * add a soft dependency on slapd in init script to allow
      proper operation when dependency-based boot sequence is enabled.
      Thanks to Petter Reinholdtsen for reporting and providing a patch
      Closes: #478800
  * Rename libcupsys2-dev to libcups2-dev in build dependencies
  * Localize SWAT in German. Closes: #487681

  [ Debconf translations ]
  * Merged from unstable:
    * Kurdish. Closes: #480151
    * Romanian updated. Closes: #488709.

  [ Steve Langasek ]
  * New upstream release
  * Merged from unstable:
    * debian/patches/no-unnecessary-cups.patch: don't try to connect to a
      cups server when we know that no printers are configured.
      Closes: #479512.

  [ Jelmer Vernooij ]
  * Merged from unstable:
  * Fix bashism in smbtar. (Closes: #486056)

  [ Peter Eisentraut ]
  * Merged from unstable:
    * Removed myself from Uploaders

 -- Christian Perrier <bubulle@debian.org>  Sun, 06 Jul 2008 09:59:07 +0200

samba (2:3.2.0~rc2-1) experimental; urgency=low

  [ Christian Perrier ]
  * New upstream release

  [ Steve Langasek ]
  * Enable building of cifs.spnego for the smbfs package, adding a
    build-dependency on keyutils-dev, to allow kerberos-based authentication
    of cifs mounts.  Closes: #480663, LP: #236830.

 -- Christian Perrier <bubulle@debian.org>  Thu, 12 Jun 2008 17:17:38 +0200

samba (2:3.2.0~rc1-2) experimental; urgency=low

  * Reupload to experimental. Sigh.

 -- Christian Perrier <bubulle@debian.org>  Sat, 31 May 2008 11:08:14 +0200

samba (1:3.2.0~rc1-1) unstable; urgency=low

  * New upstream version
  * debian/samba-doc.doc-base.samba-using: index file is no named toc.html

 -- Christian Perrier <bubulle@debian.org>  Fri, 30 May 2008 20:22:57 +0200

samba (1:3.2.0~pre3-1) experimental; urgency=low

  * New upstream version
  * debian/patches/fix-manpage-htmlchars.patch: dropped as fixed upstream
  * docs/registry removed from samba-doc as missing from upstream tarball
    (upstream bug #5421)
  * debian/samba-doc.doc-base.samba-using: The index (and only) file
    is now book.html

 -- Christian Perrier <bubulle@debian.org>  Sat, 26 Apr 2008 08:20:21 +0200

samba (1:3.2.0~pre2-2) experimental; urgency=low

  [ Christian Perrier ]
  * Upload to experimental with an epoch as the earlier version
    accidentally went to unstable.

  [ Peter Eisentraut ]
  * Removed myself from Uploaders

 -- Christian Perrier <bubulle@debian.org>  Sun, 06 Apr 2008 20:38:35 +0200

samba (3.2.0~pre2-1) unstable; urgency=low

  * New upstream (pre-)release. It closes the following bugs:
    - typos in net.8. Closes: #460487, #460491
    - mention insmb.conf(5) that logging still occurs when
      "syslog only" is enabled and "syslog=0". Closes: #311300
    - bad link in HTML docs. Closes: #358479
    - enhance a useless and confusing debug message in pdb_ldap
      Closes: #448546
    - mention the correct default debug level in smbclient(1)
      Closes: #292371
    - no longer mention that "ip" parameter can use the host name
      in mount.cifs(8). Closes: #296057
    - wrong spelling of "its own" in source comments fixed
      Closes: #448686
    - fix "ldapsam_getgroup: Did not find group" debug message
      Closes: #448546
    - fix smbclient(1): useless use of cat. Closes: #429349

  [ Steve Langasek ]
  * debian/patches/fix-manpage-htmlchars.patch: patch all the manpages from
    3.2.0pre2, which ended up with html entity encodings embedded in them
    by mistake.  This patch is expected to go away again for 3.2.0pre3.
  * fix up the FHS patches for the new upstream release:
    - debian/patches/fhs-newpaths.patch has been merged upstream, drop it.
    - debian/patches/fhs-filespaths.patch has been mostly applied; only one
      path usage remains inconsistent, and a new .tdb has been added with
      the wrong path so fix this up here too.
    - debian/patches/fhs-filespaths-debatable.patch: updated for some new
      uses of lock_path() which we map to cache_path().
    - debian/patches/fhs-assignpaths.patch: patch source/m4/check_path.m4
      instead of source/configure.in.
  * debian/patches/smbstatus-locking.patch: merged upstream
  * debian/patches/smbpasswd-syslog.patch: updated to account for new
    calls to logging functions
  * Handle the new libraries available in samba 3.2: ship libwbclient as a
    shared library, link against the system libtalloc (adding a
    build-dependency on libtalloc-dev - which is actually sort of kludgy
    because this only works as long as the system libtalloc has the same
    soname as the one within the samba tree, this should be fixed to
    properly build against the system libtalloc), and suppress generation
    of the tdb and netapi libraries which aren't useful to us right now.

 -- Christian Perrier <bubulle@debian.org>  Wed, 05 Mar 2008 22:45:28 +0100

samba (2:3.0.31-1) unstable; urgency=medium

  * New upstream release

 -- Christian Perrier <bubulle@debian.org>  Sat, 12 Jul 2008 16:57:09 +0200

samba (2:3.0.30-4) unstable; urgency=low

  [ Christian Perrier ]
  * Rename libcupsys2-dev to libcups2-dev in build dependencies
  * Localize SWAT in German. Closes: #487681
  
  [ Jelmer Vernooij ]
  * Fix bashism in smbtar. (Closes: #486056)

  [ Jamie Strandboge ]
  * debian/patches/upstream_bug5517.patch: adjust cli_negprot() to properly
    calculate buffer sizes. This bug was introduced in the fix for
    CVE-2008-1105. Closes: #488688

  [ Debconf translations ]
  * Romanian updated. Closes: #488709.

 -- Christian Perrier <bubulle@debian.org>  Sun, 06 Jul 2008 11:43:53 +0200

samba (2:3.0.30-3) unstable; urgency=low

  [ Christian Perrier ]
  * add a soft dependency on slapd in init script to allow
    proper operation when dependency-based boot sequence is enabled.
    Thanks to Petter Reinholdtsen for reporting and providing a patch
    Closes: #478800

  [ Steve Langasek ]
  * debian/patches/no-unnecessary-cups.patch: don't try to connect to a cups
    server when we know that no printers are configured.  Closes: #479512.

 -- Christian Perrier <bubulle@debian.org>  Tue, 10 Jun 2008 21:03:51 +0200

samba (2:3.0.30-2) unstable; urgency=high

  * Brown paper bag releae with epoch increased after yet another
    accidental upload of 3.2.0 to unstable. Sigh and apologies to
    autobuilders.

 -- Christian Perrier <bubulle@debian.org>  Sat, 31 May 2008 12:08:50 +0200

samba (1:3.0.30-1) unstable; urgency=high

  * New upstream release: fix a heap overflow when parsing SMB responses in
    client code. (CVE-2008-1105). Closes: #483410

 -- Christian Perrier <bubulle@debian.org>  Wed, 28 May 2008 22:38:44 +0200

samba (1:3.0.29-1) unstable; urgency=low

  * New upstream release

 -- Christian Perrier <bubulle@debian.org>  Thu, 22 May 2008 07:31:55 +0200

samba (1:3.0.28a-3) unstable; urgency=low

  * The "bug hunting at SambaXP" release
  * Drop "invalid users = root" from the default smb.conf file
    as it differs from upstream's behaviour and upstream is fairly
    noisy about this choice of ours. Closes: #462046
  * Drop commented "guest account = nobody". This is already upstream's
    default
  * Remove versioned Build-Depends when satisfied in etch (actually all
    versioning in Build-Depends)
  * Remove Conflicts with non-existing packages
  * Drop dpkg-dev and binutils from Build-Depends, since the versioned
    build-dep is no longer needed and these are both Build-Essential
  * Mini-policy for settings in smb.conf:
    - don't explicitly set settings to their default value
    - commented settings with the default value are commented with "#"
    - commented settings with a non-default value are commented with ";"
  * Apply this policy to "socket options". Closes: #476104
  * No longer gratuitously use /usr/lib/libsmbclient.so.0.1 but a more logical
    libsmbclient.so.0 as upstream doesn't assign versions
  * Add idmap_*(8) man pages (idea taken from SerNet packages)
  * Create the entire set of directories needed by clients for
    Point-and-Click printing (including old clients!) in
    /var/lib/samba/printers (idea taken from SerNet packages)
  * Update copyright and README.debian information for current and past
    maintainers. Remove redundant mention of Tridge (the copyright is enough)
  * Add doc-base files for samba-doc-pdf. Closes: #451685
  * Kurdish debconf translation. Closes: #480151

 -- Christian Perrier <bubulle@debian.org>  Wed, 16 Apr 2008 23:14:46 +0200

samba (1:3.0.28a-2) unstable; urgency=low

  [ Peter Eisentraut ]
  * Removed myself from Uploaders

  [ Steve Langasek ]
  * debian/patches/manpage-encoding.patch: fix up the manpage synopses to
    not use embedded iso8859-1 non-break spaces, there is a roff escape
    sequence that we should use instead.  Closes: #470844.

  [ Christian Perrier ]
  * Reupload with an epoch to supersede an accidental upload of 3.2.0
    in unstable

 -- Christian Perrier <bubulle@debian.org>  Sat, 05 Apr 2008 11:59:23 +0200

samba (3.0.28a-1) unstable; urgency=low

  [ Christian Perrier ]
  * New upstream release. This fixes the following Debian bugs:
    - Prevent nmbd from shutting down when no network
      interfaces can be located. Closes: #433449
  * Debian patches dropped as applied upstream:
    - make-distclean.patch
    - linux-cifs-user-perms.patch
    - cifs-umount-same-user.patch
    - get_global_sam_sid-non-root.patch
    - chgpasswd.patch
    - cups.patch
  * Fix doc-base section from Apps/Net to Network
  * Fix copyright in debian/copyright
  * Updated Standards-Version to 3.7.3 (no changes needed)
  * [Lintian] No longer use -1 revision for the libacl-dev build
    dependency

  [ Steve Langasek ]
  * Merge smb.conf changes from Ubuntu:
    - correct an inconsistency inthe winbind enum comment
    - correct default and example settings to use the canonical names for all
      options, rather than historical synonyms
    - clarify the comment for 'max log size'.
    Thanks to Chuck Short and Richard Laager.
  * Add an additional sed command to samba-common.postinst to cleverly
    pick up any shares that have been appended to the default smb.conf 
    and exclude them from the ucf diff.

 -- Christian Perrier <bubulle@debian.org>  Fri, 14 Mar 2008 21:28:16 +0100

samba (3.0.28-4) unstable; urgency=low
 
  [ Steve Langasek ]
  * Brown paper bag: fix samba-common.files to list all of the smb.conf
    templates, not just the current one.  Closes: #470138.
  * Drop debian/patches/gcc42-arm-workaround.patch, which should have been
    dropped in the previous upload

 -- Steve Langasek <vorlon@debian.org>  Sun, 09 Mar 2008 04:09:26 -0700

samba (3.0.28-3) unstable; urgency=low

  * Drop the arm optimization workaround, as the compiler is now reported
    to be fixed.
  * Add missing eventlogadm(8) manpage.
  * Refresh the list of Linux architectures from type-handling, to pick up
    libacl-dev on armel.  Closes: #465121.
  * Convert handling of smb.conf to use ucf, so that we can sanely manage
    syntax changes going forward.
  * In the process, fix the dhcp handling to allow proper reconfiguration
    via debconf.

  [ Debconf translations ]
  * Indonesian added. Closes: #469976

 -- Steve Langasek <vorlon@debian.org>  Sat, 08 Mar 2008 17:11:16 -0800

samba (3.0.28-2) unstable; urgency=low

  [ Steve Langasek ]
  * Drop some further code in samba-common.postinst that's specific to
    pre-3.0 upgrades.
  * Make the mount.smbfs wrapper a bash script instead of a POSIX sh script,
    so we can use bash array variables and cope with arguments containing
    embedded spaces (such as share names).  Thanks to Julian Gilbey
    <jdg@debian.org> for the patch.  Closes: #457105.
  * debian/patches/gcc42-arm-workaround.patch: work around an arm compiler
    problem by building rpc_parse/parse_prs.o with -O0 on this architecture.
    Thanks to Martin Michlmayr for helping to pin down the problem file.
    Closes: #445566.
  * mount.smbfs: map the smbfs "guest" option to "guest,sec=none", which is
    a closer approximation of the semantics with cifs.

 -- Christian Perrier <bubulle@debian.org>  Sat, 05 Jan 2008 09:46:06 +0100

samba (3.0.28-1) unstable; urgency=high

  * New upstream release. Security fix
  * Fix a remote code execution vulnerability when running as a domain
    logon server (PDC or BDC).  (CVE-2007-6015)

 -- Christian Perrier <bubulle@debian.org>  Tue, 11 Dec 2007 00:12:11 +0530

samba (3.0.27a-2) unstable; urgency=low

  * debian/patches/disable-weak-auth.patch: disable plaintext authentication
    on the client, and lanman authentication on both client and server, by
    default since these are only needed for Win9x or Samba with encrypted
    passwords disabled and are potential password attack vectors.  This
    change is backported from Samba 3.2.  LP: #163194.
  * Don't build the userspace tools for the deprecated smbfs kernel driver
    anymore; instead, use a shell wrapper around mount.cifs that translates
    option names between the smbfs and cifs drivers.
    Closes: #169624, #256637, #265468, #289179, #305210, #410075;
    LP: #29413
  * debian/panic-action: detect when we're on an Ubuntu system and direct bug
    reporters to Launchpad instead of to the Debian BTS.  Closes: #452940.
  * debian/samba.init: call log_progress_msg separately for each daemon on
    stop rather than passing a second arg to log_daemon_msg, for greater
    compatibility with both Debian and Ubuntu LSB initscript implementations.
    Closes: #453350.
  * Drop smbldap-tools to Suggests:, consistent with the textbook meaning of
    recommends/suggests which is now implemented correctly in apt.
    Closes: #453144.
  * Get rid of the build-dependency on type-handling:
    - add a new target, "update-archs", to be invoked by hand to refresh
      the list of known Linux architectures for the libacl1-dev
      build-dep; this avoids the clean target making changes to
      debian/control
    - rework the sed line so that it works in-place on debian/control,
      so we can get rid of debian/control.in as well and just update
      debian/control directly
    Closes: #340570.

 -- Steve Langasek <vorlon@debian.org>  Tue, 04 Dec 2007 18:35:29 -0800

samba (3.0.27a-1) unstable; urgency=low

  [ Steve Langasek ]
  * New upstream release
    - fix regression with smbfs clients, introduced by the security fix in
      3.0.27.  Closes: #451839.
    - debian/patches/cifs-umount-trailing-slashes.patch: merged upstream.
  * Drop the deprecated "printer admin" example from the default smb.conf.
    Closes: #451273.
  * Add a *new* debian/patches/cups.patch to *enable* cups as the default
    printing system, because since the original introduction of this patch
    in Debian there was a regression upstream that caused cups to never be
    selected as the default print system.
  * Set the default value for the workgroup question to "WORKGROUP" in
    samba-common.templates, not just in the template smb.conf, so that the
    debconf question comes out right every time; and always treat this
    as a high-priority debconf question instead of selecting the
    priority based on whether there's an existing value, since there's
    now *always* an existing value but the value doesn't tell us
    anything meaningful about the user's preference.  Closes: #451271.
  * Drop some code from samba.postinst that only applies to upgrades from
    pre-3.0 (i.e., pre-sarge) packages

  [ Christian Perrier ]
  * Update the "built by" part of README.debian
  * Remove the very outdated parts of README.debian

 -- Steve Langasek <vorlon@debian.org>  Fri, 23 Nov 2007 13:04:52 -0800

samba (3.0.27-1) unstable; urgency=low

  * New upstream version
    - fixes a remote code execution vulnerability when running nmbd as a
      WINS server. (CVE-2007-5398; closes: #451385)
    - fixes a buffer overflow in nmbd when running as a domain controller
      during processing of GETDC logon server requests. (CVE-2007-4572)

  [ Steve Langasek ]
  * fhs.patch: net usershares should also be stored under /var/lib, not under
    /var/run.  No transition handling in maintainer scripts, since this
    feature is not activated by default.
  * get_global_sam_sid-non-root.patch: avoid calling get_global_sam_sid()
    from smbpasswd -L or pam_smbpass when running as non-root, to avoid a
    foreseeable panic.  Closes: #346547, #450738.
  * usershare.patch: enable "user shares" by default in the server with a
    default limit of 100, to support user shares on both upgrades and new
    installs with no need to munge config files.  Thanks to Mathias Gug
    <mathiaz@ubuntu.com> for the patch.  Closes: #443230.
  * On Ubuntu, support autopopulating the sambashare group using the existing
    members of the admin group; no equivalent handling is done on Debian,
    because there doesn't seem to be an appropriate template group we can use
    that wouldn't be considered a privilege escalation for those users.
  * Update Samba to explicitly use the C locale when doing password changes,
    to account for Linux-PAM's recently adopted i18n support.
    Closes: #451272.
  * Enforce creation of the pid directory (/var/run/samba) in the samba
    init script, for compatibility with systems that use a tmpfs for
    /var/run.  Closes: #451270.
  * debian/patches/cups.patch, debian/NEWS: drop the patch to force bsd
    as the default printing system, as CUPS is now the dominant/default
    printing system for Linux.

  [ Debconf translations ]
  * Hebrew added. Closes: #444054

  [ Christian Perrier ]
  * Split fhs.patch into 3 separate patches to make upstream integration
    easier:
    - fhs-newpaths.patch: introduce new paths
    - fhs-filespaths.patch: assign files to new paths
    - fhs-assignpaths.patch: assign paths to FHS-compatible locations
  * Compile with DNS update support. Thanks to Matthias Gug for
    reporting and contributions from Launchpad's #156686
    Closes: #449422

 -- Steve Langasek <vorlon@debian.org>  Thu, 15 Nov 2007 11:46:17 -0800

samba (3.2.0~pre1-1) experimental; urgency=low

  * New upstream (pre-)release

  [ Steve Langasek ]
  * fhs.patch: net usershares should also be stored under /var/lib, not under
    /var/run.  No transition handling in maintainer scripts, since this
    feature is not activated by default.
  * Update smbstatus-locking.patch to use db_open() instead of
    tdb_open(), per upstream recommendation.
  * Use talloc_strdup() and talloc_asprintf() instead of static strings in
    data_path(), state_path(), and cache_path(), as suggested by Volker
    Lendecke.

  [ Debconf translations ]
  * Hebrew added. Closes: #444054

  [ Christian Perrier ]
  * Split fhs.patch into 4 separate patches to make upstream integration
    easier:
    - fhs-newpaths.patch: introduce new paths
    - fhs-filespaths.patch: assign files to new paths
    - fhs-filespaths-debatable.patch: assign files to new paths (part that
      seems more difficult to be integrated upstream)
    - fhs-assignpaths.patch: assign paths to FHS-compatible locations

 -- Christian Perrier <bubulle@debian.org>  Sun, 21 Oct 2007 09:14:42 +0200

samba (3.0.26a-1) unstable; urgency=low

  * New upstream release.
  * Remove the samba-common/unsupported-passdb debconf template and
    the associated code in samba-common.postinst, that deals with pre-etch
    versions transition
  * Remove the samba/tdbsam template and the remaining line referencing
    it (for no need) in samba.postinst. That code was removed in 3.0.23c-2
    and was dealing with pre-3.0 transitions.

 -- Christian Perrier <bubulle@debian.org>  Sun, 16 Sep 2007 10:16:29 +0200

samba (3.0.26-1) unstable; urgency=high

  * New upstream release: security update for CVE-2007-4138: 
    incorrect primary group assignment for domain users using the rfc2307 or
    sfu winbind nss info plugin.

 -- Christian Perrier <bubulle@debian.org>  Tue, 11 Sep 2007 19:16:32 +0200

samba (3.0.25c-1) unstable; urgency=low

  [ Noèl Köthe ]
  * new upstream released from 2007-08-20
    - added smbfs deprecation information to help and manpage
      Closes: #360384
    - fixed winbind leaking file descriptors
      Closes: #410663
    - fixed smbpasswd fails with errorcode SUCCESS as normal user
      Closes: #155345

  [ Christian Perrier ]
  * Drop the (upstream unmaintained) python bindings (python-samba package)
  * swat: turn the dependency on samba-doc to a Recommends:
    Thanks to Peter Eisentraut for dealing with that issue and bringing it
    back. Closes: #391742

 -- Christian Perrier <bubulle@debian.org>  Sun, 26 Aug 2007 14:57:16 +0200

samba (3.0.25b-2) unstable; urgency=low

  [ Steve Langasek ]
  * Don't start nmbd if 'disable netbios' is set in the config.
    Closes: #429429.
  * missing_userspace_bugzilla999.patch: always use opt_gid and opt_uid,
    set to those of the invoking user, when called as non-root.
    Closes: #431661.
  * Fix up fhs.patch for some new FHS regressions:
    - make sure all references to winbindd_idmap.tdb look in /var/lib/samba
    - make sure all references to winbindd_cache.tdb look in /var/cache/samba
    - share_info.tdb belongs in /var/lib/samba; this is a regression
      introduced in 3.0.23-1, so fix up this path on samba upgrade
    - move the ADS "gpo" cache directory to /var/cache/samba
    - move idmap_cache.tdb to /var/cache/samba, and fix up the path on
      winbind upgrade
  * linux-cifs-user-perms.patch: also support setting a default uid and gid
    value when mount.cifs is called as non-root
  * cifs-umount-trailing-slashes.patch: canonicalize mount point names when
    umount.cifs is called, to avoid unnecessarily leaving entries behind in
    /etc/mtab if invoked with a trailing slash in the mount point name
  * cifs-umount-same-user.patch: the CIFS_IOC_CHECKMOUNT ioctl check
    in umount.cifs assumed that errors would return a value > 0, when in fact
    the return value on failure is -1.  Correct this assumption, which was
    allowing any user to unmount shares mounted by other users.
  * smbpasswd-syslog.patch: Fix pam_smbpass to no longer call openlog()
    and closelog(), since this will interfere with syslogging behavior
    of the calling application.  Closes: #434372.
  * swat should depend only on inet-superserver, not update-inetd, per
    Marco d'Itri.

  [ Christian Perrier ]
  * debian/panic-action: bail out if there's no "mail" command
    Patch from the Ubuntu samba packagers.
  * debian/smb.conf: use the comment from Ubuntu package for the "valid users"
    setting of [homes] as a basis for ours. Ubuntu's wording is better.

  [ Peter Eisentraut ]
  * Don't ignore errors from make distclean, as per lintian check

  [ Debconf translations ]
  * Gujarati updated. Closes: #436215

 -- Steve Langasek <vorlon@debian.org>  Fri, 17 Aug 2007 18:38:58 -0700

samba (3.0.25b-1) unstable; urgency=low

  * New upstream version
  * Bugs fixed upstream:
    - correct default mentioned for "store dos attribute" in smb.conf(5)
      Closes: #367379
    - fix typo in pdbedit.c. Closes: #421758
    - fixed crashes in idmap_rid. Closes: #428411
    - misleading documentation in smb.conf(5). Closes: #218477
    - don't crash when no eventlog names are defined in smb.conf
      Closes: #424683
    - typography errors in manpages. Closes: #427865, #418811
    - fix compilation and linking of pam_smbpass.so. Closes: #430755
  * Drop patches that have been applied upstream:
    - nmbd-signalling.patch

 -- Christian Perrier <bubulle@debian.org>  Wed, 27 Jun 2007 15:12:13 +0200

samba (3.0.25a-2) unstable; urgency=low

  [ Debconf translations ]
  * Danish updated. Closes: #426773

  [ Christian Perrier ]
  * Clean out some remaining cruft that is not deleted
    by "make clean". Taken from Ubuntu patches.
  * Add missing userspace patches to properly pass uid and gid with 2.6
    kernels. See #408033 and upstream's #999 for rationale
  * Drop smbmount-unix-caps.patch as workaraound for #310982 as the issue
    is fixed in 2.4 and 2.6 kernels (2.6 kernels need
    missing_userspace_bugzilla999.patch, though)
    Closes: #408033
  * Add the samba-common and winbind packages to samba-dbg to get
    debugging symbols for winbindd, net, etc.
  * Replace all occurrences of ${Source:Version} by ${$binary:Version} in
    dependencies. All these were Arch:any depending on Arch:any (the only
    Arch:any depending on Arch:all already used ${source:Version}

  [ Steve Langasek ]
  * Update samba.config to not override user preference on passdb.tdb
    creation after initial configuration.  Closes: #350926.
  * Drop the last vestiges of the unified samba.patch; this reverts the
    change for bug #112195 which it's been determined has no actual security
    benefits, and drops the fix for bug #106976 which is superseded
    upstream.

  [ Debconf translations ]
  * Vietnamese updated.  Closes: #426979.

 -- Christian Perrier <bubulle@debian.org>  Wed, 13 Jun 2007 15:47:06 +0200

samba (3.0.25a-1) unstable; urgency=low

  [ Christian Perrier ]
  * New upstream version
  * Bugs fixed upstream:
    - password expiration loog on samba domain controllers. Closes: #425083
    - no more login on samba servers that are members of samba domains
      Closes: #425680, #426002
    - users no longer have access according to their secondary groups
      on shares with "force group". Closes: #424629
  * Debian packaging fixes:
    - Enforce building with "--with-ads" and therefore fail
      when the build can't be done with kerberos support.
      Closes: #424637
    - debian/control: wrap long lines in packages' descriptions
    - uncomment out use of type-handling in the clean target, because
      type-handling has been fixed to support the new /usr/share/dpkg/ostable
    - avoid installing extra COPYING files in /usr/share/doc/* (one was
      installed along with the pcap2nbench example)
  * Merge Ubuntu changes:
    - use of PIDDIR instead of hardcoding it in samba.init and winbind.init
  * Patches to upstream source:
    - patches/fhs.patch: recreate winbindd_cache.tdb in the cache directory
      instead of the lock directory. Thanks to C. K. Jester-Young for the
      patch. Closes: #425640

  [ Steve Langasek ]
  * swat and samba depend on update-inetd instead of on netbase; swat also
    depends on "openbsd-inetd | inet-superserver", for samba this is only a
    Suggests.

 -- Christian Perrier <bubulle@debian.org>  Sun, 27 May 2007 09:30:02 +0200

samba (3.0.25-1) unstable; urgency=high

  * New upstream version including security fixes
  * Bugs fixed upstream:
    - nmbd no longer segfaults on bad interface line
      Closes: #265577, #386922, #359155, #366800
    - documentation issues about displaycharset. Closes: #350790
    - documentation makes it clear that case options such as
      "default case" can only be set on a per-share basis.
      Closes: #231229
    - all occurrences of "encypt" fixed in smb.conf(5)
      Closes: #408507
    - two typos on "account" fixed in source/passdb/pdb_ldap.c and
      source/utils/pdbedit.c. Closes: #402392
    - no longer panic when using the (deprecated) "only user" option
      in user level security. Closes: #388282
    - CVE-2007-2444 (User privilege elevation because of a local SID/Name
      translation bug)
    - CVE-2007-2446 (Multiple heap overflows allow remote code execution)
    - CVE-2007-2447 (Unescaped user input parameters are passed as
                     arguments to /bin/sh allowing for remote command
                     execution)

  [ Debconf translations ]
  * Marathi added. Closes: #416802
  * Esperanto added. Closes: #417795.
  * Basque updated. Closes: #418196.
  * Wolof updated. Closes: #421636

  [ Christian Perrier ]
  * /etc/dhcp3/dhclient-enter-hooks.d/samba tests for /etc/init.d/samba
    before running invoke-rc.d. Closes: #414841

  [ Steve Langasek ]
  * Comment out use of type-handling in the clean target, because
    type-handling is currently broken in unstable and clean shouldn't be
    editing debian/control anyway.

 -- Christian Perrier <bubulle@debian.org>  Mon, 14 May 2007 10:30:15 +0200

samba (3.0.24-6) unstable; urgency=high

  * Arrrgh, cut'n'paste error in the regexp in the last upload, so the bug
    is still present :/  Fix a missing ] in the regexp for passdb backend
    checking, really-closes: #415725.

 -- Steve Langasek <vorlon@debian.org>  Sat, 24 Mar 2007 03:32:46 -0700

samba (3.0.24-5) unstable; urgency=high

  * The "see what you get for trusting the quality of my packages,
    release team?  Release team, please unblock this package" release.
  * High-urgency brown-paper-upload for etch-targetted fix for
    regression introduced in the last version

  [ Steve Langasek ]
  * Fixed the regexp used for matching broken passdb backend settings,
    since we were getting false positives on *all* values. :/  The
    correct match should be: one or more non-space, non-comma
    characters, followed by a space or a comma, followed by zero or more
    spaces, followed by one or more non-space characters.  Closes: #415725.

  [ Debconf translations ]
  * Nepali
  * Korean; closes: #414883.
  * Russian
  * Arabic
  * Portuguese
  * Greek. Closes: #415122
  * Norwegian Nynorsk added.
  * Marathi added. Closes: #416802

 -- Steve Langasek <vorlon@debian.org>  Wed, 21 Mar 2007 13:49:46 -0700

samba (3.0.24-4) unstable; urgency=medium

  [ Steve Langasek ]
  * Documentation fix for a problem affecting upgrades from sarge: if
    passdb backend is still a comma- or space-separated list after any
    attempts at automatic fix-ups, throw a debconf error notifying the
    user that they'll need to fix this manually.  Closes: #408981.

  [ Debconf translations ]
  * French
  * Spanish
  * Galician; closes: #414605.
  * Swedish; closes: #414610.
  * Brazilian Portuguese; closes: #414603.
  * German; closes: #414630.
  * Norwegian Bokmål; closes: #414619.
  * Bulgarian; closes: #414624.
  * Romanian; closes: #414629.
  * Tagalog; closes: #414637.
  * Khmer; closes: #381833.
  * Thai; closes: #414664.
  * Slovak; closes: #414665.
  * Slovenian
  * Simplified Chinese; closes: #414671.
  * Japanese; closes: #414673.
  * Hungarian; closes: #414677.
  * Dzongkha; closes: #414680.
  * Estonian; closes: #414679.
  * Catalan
  * Malayalam; closes: #414728
  * Traditional Chinese; closes: #414730
  * Turkish
  * Italian; closes: #414708
  * Finnish; closes: #414736
  * Dutch; closes: #414741
  * Albanian; closes: #414778.
  * Czech; closes: #414793.

 -- Steve Langasek <vorlon@debian.org>  Tue, 13 Mar 2007 16:29:21 -0700

samba (3.0.24-3) unstable; urgency=low

  [ Christian Perrier ]
  * Merge some Ubuntu changes:
    - do not expose the Samba version anymore
    - default workgroup set to WORKGROUP (default workgroup of
      Windows workstations)
  * Fix FTBFS on GNU/kFreeBSD. Thanks to Petr Salinger for the patch
    Closes: #394830
  * Add commented "winbind enum*" settings in smb.conf
    This will point users to these important settings which changed
    their default behaviour between sarge and etch. Closes: #368251

  [ Steve Langasek ]
  * samba-common.dhcp: support creating /etc/samba/dhcp.conf the first
    time the script is called if the dhcp client was already running at
    the time of install, and manually reload samba to get the updated
    config files read.  Thanks to Bas Zoetekouw for the patch.
    Closes: #407408.
  * While we're at it, use atomic replace for /etc/samba/dhcp.conf just
    in case someone else reloads samba while the script is running.  Low
    impact, low-risk change.

 -- Steve Langasek <vorlon@debian.org>  Sun, 11 Mar 2007 23:34:10 -0700

samba (3.0.24-2) unstable; urgency=low

  * Re-upload with a proper .orig.tar.gz.

 -- Steve Langasek <vorlon@debian.org>  Mon,  5 Feb 2007 19:55:34 -0800

samba (3.0.24-1) unstable; urgency=high

  * New upstream release, security update
  * Fixes for the following security advisories:
    - Directly affecting Debian:
      - CVE-2007-0452 (Potential Denial of Service bug in smbd)
    - Not affecting Debian:
      - CVE-2007-0453 (Buffer overrun in NSS host lookup Winbind
        NSS library on Solaris)
      - CVE-2007-0454 (Format string bug in afsacl.so VFS plugin)
  * Correct paths for the documentation pointers in the default smb.conf
    file. Thanks to Ted Percival for his care reporting this. Closes: #408898

 -- Christian Perrier <bubulle@debian.org>  Mon,  5 Feb 2007 05:27:07 +0100

samba (3.0.23d-4) unstable; urgency=low

  * Debconf translation updates:
    - Slovenian added.

 -- Christian Perrier <bubulle@debian.org>  Wed,  3 Jan 2007 08:43:50 +0100

samba (3.0.23d-3) unstable; urgency=low

  * Debconf translation updates:
    - Malayalam added. Closes: #403107
    - Tamil added. Closes: #403353

 -- Christian Perrier <bubulle@debian.org>  Mon,  1 Jan 2007 10:17:18 +0100

samba (3.0.23d-2) unstable; urgency=low

  * Build-Conflicts: libfam-dev to avoid problems accessing shares
    when using GAMIN. Closes: #400617
  * Lintian fixes:
    - Run debconf-updatepo in the clean target to ensure up-to-date PO
      and POT files
    - debian/patches/no_unbreakable_spaces_in_man.patch:
      Replace all non-breakable spaces by regular spaces in man pages.
      They are encoded in ISO-8859-1 which is not recommended in man pages.
      This should be submitted upstream.
    - reformat too long lines in package description

 -- Christian Perrier <bubulle@debian.org>  Sun,  3 Dec 2006 09:39:29 +0100

samba (3.0.23d-1) unstable; urgency=low

  * new upstream release (2006-11-15)

  [ Noèl Köthe ]
  * updated documentation.patch for 3.0.23d
  * updated non-linux-ports.patch for 3.0.23d
  * updated adapt_machine_creation_script.patch for 3.0.23d
  * updated autoconf.patch for 3.0.23d

  [ Debconf translations ]
  * Added Bosnian. Closes: #396634
  * Added Bulgarian. Closes: #397773

 -- Noèl Köthe <noel@debian.org>  Thu, 16 Nov 2006 13:55:26 +0100

samba (3.0.23c-4) unstable; urgency=low

  [ Debconf translations ]
  * Added Greek.
  * Added Gujarati. Closes: #394430
  * Added Korean. Closes: #394509
  * Added Nepali.
  * Updated Czech (typo fixed).
  * Added Wolof. Closes: #396079

 -- Christian Perrier <bubulle@debian.org>  Sun,  5 Nov 2006 09:42:40 +0100

samba (3.0.23c-3) unstable; urgency=low

  [ Debconf translations ]
  * Updated Catalan; thanks to Guillem Jover for his help
  * Updated Russian.
  * Updated Spanish. Add a missing word and correct the copyright header
  * Updated Vietnamese. Closes: #394164
  * Added Albanian. Closes: #393777
  * Added Chinese (Traditional).
  * Added Thai.

 -- Christian Perrier <bubulle@debian.org>  Sat, 21 Oct 2006 10:44:11 +0200

samba (3.0.23c-2) unstable; urgency=low

  [ Debconf translations ]
  * Updated Swedish. Closes: #386510.
  * Updated Japanese. Closes: #386534.
  * Updated Italian. Closes: #386691.
  * Updated Romanian. Closes: #388254.
  * Updated German. Closes: #389072.
  * Updated Brazilian Portuguese. Closes: #389097.
  * Updated Basque. Closes: #389722.
  * Updated Turkish. Closes: #390887
  * Updated Danish. Closes: #390878
  * Updated German. Closes: #390813
  * Updated Simplified Chinese. Closes: #390959
  * Updated Arabic.
  * Updated Spanish. Closes: #391735
  * Updated Dutch. Closes: #392082
  * Added Slovak. Closes: #386847.
  * Added Finnish. Closes: #390150.
  * Added Estonian. Closes: #391102.
  * Added Norwegian Bokmål. Closes: #391692
  * Added Hungarian. Closes: #391746

  [ Steve Langasek ]
  * Change the Maintainer field at last to the mailing list... gives
    our spam rules some testing, in response to popular demand :)
  * Check for update-inetd on purge before trying to invoke it;
    closes: #388606.

  [ Peter Eisentraut ]
  * Make swat binNMU-safe by using ${source:Version} for dependency on
    samba-doc
  * Make samba-common owner of /var/{cache,log,run}/samba, let samba and
    winbind only delete files they know they're exclusive owners of.
    Closes: #370718.
  * Use python-central to manage installation of python-samba.
    Closes: #386499.  (patch by Patrick Winnertz)
  * Use upstream makefile to install Python module.
  * Build-Depend on python-dev instead of python-all-dev.
  * Removed old upgrade support.
  * Remove possibly leftover comma from "passdb backend" setting in
    smb.conf on upgrade. Closes: ##383307.
  * Added libpam-smbpass logcheck file by martin f krafft.
    Closes: #391487, #391916.

  [ Christian Perrier ]
  * Add LSB info to the init script

 -- Christian Perrier <bubulle@debian.org>  Thu, 12 Oct 2006 18:31:46 +0200 

samba (3.0.23c-1) unstable; urgency=low

  [ Christian Perrier ]
  * New upstream version
  * Split out samba/run_mode with "__Choices".
 
  [ Noèl Köthe ]
  * corrected samba override disparity:
    samba-dbg_3.0.23b-2_i386.deb: package says priority is optional, override says extra.

  [ Debconf translations ]
  * Updated Galician. Closes: #383001.
  * Updated Danish. Closes: #383025.
  * Added Tagalog. Closes: #383039, #383252.
  * Updated Khmer.
  * Updated Arabic.
  * Updated Dzongkha. Closes: #383125.
  * Updated Vietnamese. Closes: #383126.
  * Updated Czech. Closes: #384760.

  [ Peter Eisentraut ]
  * Preseed configure result for method to detect interfaces in
    debian/config.cache; the test might otherwise fail if there are no
    interfaces configured at build time. Closes: #382429.
  * Refined panic-action script text. Closes: #382500.

 -- Noèl Köthe <noel@debian.org>  Mon, 04 Sep 2006 12:10:28 +0200

samba (3.0.23b-2) unstable; urgency=low

  [ Debconf translations ]
  * Updated Romanian. Closes: #382358
  * Updated Dzongkha. Closes: #382448, #382948
  * Updated Basque. Closes: #382456
  * Added Simplified Chinese. Closes: #382489

  [ Peter Eisentraut ]
  * Remove no longer functioning "guest" value from "passdb backend"
    setting in smb.conf on upgrade. Closes: #382296

  [ Steve Langasek ]
  * Drop code and debconf questions specific to upgrades from samba <= 2.2.
  * Reword some debconf translations as discussed on the list.
  * Rerun debconf-updatepo.
  * Switch debian/ca.po to UTF-8.
  * Restore some reverted strings for Galician, Czech, Brazilian Portuguese,
    Spanish, French, Italian, Catalan, Portuguese, Russian, and Japanese.
  * Update translations for Brazilian Portuguese, Spanish, French, Italian,
    Catalan, and Portuguese.

 -- Peter Eisentraut <petere@debian.org>  Mon, 14 Aug 2006 19:04:31 +0200

samba (3.0.23b-1) unstable; urgency=low

  * New upstream release

  [ Debconf translations ]
  * Updated Galician. Closes: #381988

 -- Noèl Köthe <noel@debian.org>  Tue, 08 Aug 2006 22:28:00 +0200

samba (3.0.23a-1) unstable; urgency=medium

  * New upstream release

  * Fixes the following Debian bugs:
    - winbind: panic()s when started outside of a domain context.
      Closes: #337070
    - Make smbclient -L use RPC to list shares, fall back to RAP.
      Closes: #168732
    - Potential hang in nmbd. Upstream bug #3779. Closes: #367472
    - Typos in "ldap group suffix" in smb.conf(5) (upstream #3780).
      Closes: #367507
    - Erroneous permissions checks after 3.0.10 -> 3.0.14a
      (upstream #2591). Closes: #307626
    - Anonymous memory exhaustion DoS (CVE-2006-3403). Closes: #378070
    - ImportError exception raised when trying to import samba.smb
      (upstream #3567). Closes: #350050
    - Changed references from pam_pwdb to pam_unix (upstream #3225).
      Closes: #206672
    - SWAT segfault (upstream #3702). Closes: #363523

  [ Adam Conrad ]
  * Fix typo in smb.conf that causes all samba apps to whine.
    Closes: #369782
  * Add myself to Uploaders, on the off chance that I might upload.

  [ Debconf translations ]
  * Add Galician translation of debconf templates. Closes: #361204, #369403
  * Add Basque translation of debconf templates. Closes: #375104
  * Add Romanian translation of debconf templates. Closes: #379246
  * Add Khmer translation of debconf templates. Closes: #381833
  * Add Dzongkha translation of debconf templates.
  * Updated Russian. Closes: #369375
  * Updated Czech. Closes: #369408
  * Updated Japanese. Closes: #369457
  * Updated Italian. Closes: #369587
  * Updated Swedish. Closes: #369730
  * Updated Dutch. Closes: #376515
  * Updated Vietnamese. Closes: #381557
  * Updated French.
  * Updated Brazilian.
  * Updated Portuguese. Closes: #372632
  * Updated Arabic.

  [ Christian Perrier ]
  * Add dependency on procps for samba, as ps is used in init scripts.
    Thanks to Bastian Blank for reporting. Closes: #365618
  * Rewrite debconf templates to be compliant with 6.5.2 of the Developer's
    Reference
  * Add support for /etc/default/winbind. Closes: #262313, #374411
    Thanks to Guido Guenther for the old patch and to Jérôme Warnier
    for reminding us about it.
  * Compile with --with-cifsmount which is now needed to properly compile
    mount.cifs and umount.cifs. See samba bug #3799

  [ Peter Eisentraut ]
  * Use debian/compat instead of DH_COMPAT
  * Updated Standards-Version to 3.7.2 (no changes needed)
  * Replaced libsmbclient shlibs file by dh_makeshlibs call, so the
    required ldconfig calls appear in the maintainer scripts
  * Adjusted debian/rules to get 3.0.23rc1 to build
  * Updated to debhelper level 5
  * Rearranged dh_strip calls so that build succeeds with
    DEB_BUILD_OPTIONS=nostrip. Closes: #288995
  * Create /var/spool/samba and use it as default printer spool.
    Closes: #275241
  * Made winbind init script more careful about returning proper exit code
  * Added winbindd_priv group as owner of winbindd_privileged directory.
    Closes: #307257
  * Python transition preparations: renamed package to python-samba,
    removed hardcoded references to Python version 2.3. Closes: #380939
  * Removed unwanted swat debconf warning
  * Put localized swat messages into /usr/share/samba, where swat looks for
    them. Closes: #376991

 -- Peter Eisentraut <petere@debian.org>  Mon,  7 Aug 2006 23:00:49 +0200

samba (3.0.22-1) unstable; urgency=medium

  [ Steve Langasek ]
  * New upstream release
    - CAN-2006-1059: fixes an information leak in logfiles of systems using
      winbind with log level >= 5.
  * Fix a typo in the default smb.conf (closes: #354495).

  [ Noèl Köthe ]
  * replacing SMB with SMB/CIFS in the descriptions like
    named on the samba.org webpage. Closes: #356335

 -- Steve Langasek <vorlon@debian.org>  Sun, 12 Mar 2006 22:40:28 +0100

samba (3.0.21c-1) unstable; urgency=low

  * New upstream release
  * add a few logon-related parameters as good and safe
    examples for *DC-type settings. Closes: #349051
  * add an example "add user script". Closes: #349050
  * drop outdated information from the smbfs package description
    Closes: #352828

 -- Christian Perrier <bubulle@debian.org>  Sat, 25 Feb 2006 11:58:45 +0100

samba (3.0.21b-1) unstable; urgency=low

  * The "Tridge" release: celebrates the 2005 Free Software Award winner

  * New upstream release

  * Upstream bugs fixed by the new upstream release:
    - Support changing expired passwords in
      pam_winbindd. Closes: #258302
    - vfs_full_audit fixes for multiple connections. Closes: #348419
    - crashes of smbd in security=server mode
      Closes: #346045, #346069, #350598, #351448

  [ Peter Eisentraut ]
  * Put correct paths for Debian installations into the man pages, and
    remove outdated swat setup instructions therein. Closes: #321005
  * Fix lintian overrides and install them into the right packages.
  * Remove swat inetd registration in remove, not purge. Closes: #313214
  * Add findsmb script. Closes: #231806
  * Fix sonames of libnss_win{bind,s}.so. Closes: #333290
  * Remove autoconf build dependency.
  * Remove remnants of old patch system.
  * Install smbumount setgid root. Closes: #253437
  * Add watch file.
  * Activate kernel oplocks. Closes: #218511
  * Disable PIE compilation. Closes: #346416

  [ Christian Perrier ]
  * activate building of idmap_rid. Closes: #284681.
    Thanks to Ubuntu patches
  * activate building of idmap_ad. Closes: #341814
  * modify the long description of the libsmbclient-dev package to
    avoid repeating the long description. Thanks, linda.

  [ Steve Langasek ]
  * Also enable setresuid()/setresgid() on alpha and sparc now that support
    for Linux 2.2 is dropped.

 -- Christian Perrier <bubulle@debian.org>  Mon,  6 Feb 2006 07:02:20 +0100

samba (3.0.21a-4) unstable; urgency=low

  [ Peter Eisentraut ]
  * Add umount.cifs. Closes: #340967
  * Really make mount.cifs and umount.cifs suid root. Closes: #340966

  [ Christian Perrier ]
  * Add "bind interfaces only" and "interfaces" options (commented)
    to the default smb.conf file. Closes: #349043

  [ Steve Langasek ]
  * Add missing changes to source/include/config.h.in into the
    autoconf.patch, so that samba looks for files in /var/lib/samba like it's
    supposed to instead of in /var/run/samba!  Closes: #349372, #349464.

 -- Steve Langasek <vorlon@debian.org>  Mon, 23 Jan 2006 00:59:20 -0800

samba (3.0.21a-3) unstable; urgency=low

  * Add Build-Depends on quilt (>= 0.40 as we use quilt.make)

 -- Christian Perrier <bubulle@debian.org>  Sat, 21 Jan 2006 23:02:32 +0100

samba (3.0.21a-2) unstable; urgency=low

  [ Christian Perrier ]
  * Switch to quilt for patches management. Refresh all patches so
    that they apply cleanly. Closes: #345557
  * debian/patches/adapt_machine_creation_script.patch:
    - adapt example machine creation script to Debian. Closes: #346234
  * winbind.dirs:
    - added /var/run/samba. Closes: #347585

  [ Peter Eisentraut ]
  * swat.links:
    - file added. Closes: #346001

  [ Noèl Köthe ]
  * fixed typo in panic-script. Closes: #348410

  [ Steve Langasek ]
  * debian/patches/autoconf.patch:
    - move changes to autogenerated files into their own patch now that we've
      lost the script that was calling autogen.sh for us; this also helps
      make debian/rules clean just a little bit cleaner.
  * debian/patches/fhs.patch:
    - fix new references to registry.tdb (closes: #348874).
    - also move account_policy.tdb, perfcount, and eventlog into /var/lib/samba
      where they belong

 -- Christian Perrier <bubulle@debian.org>  Fri, 20 Jan 2006 14:20:35 +0100

samba (3.0.21a-1) unstable; urgency=low

  [ Christian Perrier ]
  * *Really* make samba-doc suggest samba-doc-pdf. This change finally
    did not make it in the previous release.

  [ Noèl Köthe ]
  * new upstream release 3.0.21a
    - removed smbsh.1 from debian/rules
    - added new smbclient programm smbget (with conflict/replace
      to existing Debian smbget package)
    - added libsmbclient.7 to libsmbclient package
    - added umount.cifs.8 to smbfs package
    - added pam_winbind.7 to winbind package
    - added new /usr/bin/eventlogadm to samba package which is
      documented here http://www.samba.org/~jerry/Samba-EventLog-HOWTO.txt
    - fixed "cd command fails in smbclient". Closes: #307535
    - fixed "file descriptor leak". Closes: #339564
    - fixed "smbclient(1) doesn't list same options as
      smbclient usage statement". Closes: #154184
    - fixed "typo in smbmount.8". Closes: #260673
    - fixed "smbmount manual page doesn't have a link to
      smbumount". Closes: #297535
    - fixed "smb.conf man page references non-existent
      BROWSING.txt file". Closes: #316458
    - fixed "smb.conf - improve topic: hosts deny (S)". Closes: #273480
    - fixed "fails to manage groups containing spaces". Closes: #299592
    - corrected nonpic-libsmbclient.patch to apply
    - corrected fhs.patch to apply
  * added myself to Uploaders
  * Rewording of the panic action script. Closes: #335051
  * added missing swat translation to swat package

 -- Noèl Köthe <noel@debian.org>  Sun, 01 Jan 2006 12:45:33 +0100

samba (3.0.20b-4) unstable; urgency=low

  [ Christian Perrier ]
  * Remove the smbldap-tools-* directory from the examples of samba-doc
    as these tools exist as an independent package. Closes: #341934
  * Swedish debconf translation update. Closes: #342022
  * Preserve the local admin settings for run_mode in /etc/default/samba
    when upgrading. Closes: #234038, #267988, #269735
  * Winbind also must depend on lsb-base. Closes: #343379
  * Enable swat in inetd when installing it and remove it when
    uninstalling. Closes: #87905, #230936, #268429

  [ Peter Eisentraut ]
  * Added separate samba-doc-pdf package, suggested by samba-doc.
    Closes: #281971
  * Removed duplicate documentation in swat package, symlinked to
    samba-doc; swat now depends on samba-doc. Closes: #233447

 -- Christian Perrier <bubulle@debian.org>  Tue, 20 Dec 2005 17:08:20 +0100

samba (3.0.20b-3) unstable; urgency=low

  [ Steve Langasek ]
  * Drop the FHS transition code from the samba postinst, since it's
    not needed for upgrades from sarge (and most of it not for upgrades
    from woody).

  [ Noèl Köthe ]
  * libpam-smbpass dependency on samba-common
    Closes: #297923
  * Updated swedish debconf translation. Closes: #335784
  * Added Recommends: smbldap-tools. Closes: #227675

  [ Peter Eisentraut ]
  * Added doc-base support. Closes: #55580
  * Fixed dh_installexamples call so the debian/*.examples files are
    actually used.
  * Patched libpam-smbpass README to refer to examples directory.
    Closes: #215771

  [ Christian Perrier ]
  * Add a working passwd chat line to the default smb.conf file
    Closes: #269746
  * Add the profiles binary and man page to the shipped files. Closes: #225494
  * Add a dependency on samba-common for winbind and force versions to match
    Closes: #273007, #264855
  * Add /var/log/samba to winbind directories. Closes: #340833
  * Lintian cleaning:
    - Add a few lintian overrides to avoid lintian complaining
      for things done on purpose or just because it makes wrong assumptions
    - Corrected FSF address in debian/copyright
    - Make swat depend on netbase as it uses update-inetd in its postinst
      script
    - Correct shebang lines in config scripts
    - Remove an extra copy of the GPL in smbldap-tool examples in samba-doc
    - Minor correction in libsmbclient-dev description to avoid strictly
      repeating the short description in the long description
    - Call confmodule in swat.postinst as this is the only way to guarantee
      that the config script is run in all cases

 -- Christian Perrier <bubulle@debian.org>  Sat,  3 Dec 2005 07:30:40 +0100

samba (3.0.20b-2) unstable; urgency=low

  * Don't build with -gstabs any more; -g no longer gives a problematic
    size hit, and -gstabs is no longer supported on ia64.

 -- Steve Langasek <vorlon@debian.org>  Wed, 19 Oct 2005 19:02:44 -0700

samba (3.0.20b-1) unstable; urgency=low

  * Christian Perrier:
    - Debconf translations:
      - Added Vietnamese. Closes: #317876
      - Updated German. Closes: #322907
  * Steve Langasek:
    - Use ${misc:Depends} in debian/control instead of depending on
      debconf directly, allowing use of cdebconf as an alternative.
      Closes: #332088.
  * Noèl Köthe
    - corrected libsmbclient priority to optional. Closes: #310045
    - corrected the path of ServerType.html in smb.conf. Closes: #296500
    - updated Standards-Version to 3.6.2 (no changes needed)
    - added homepage to description
    - switched init scripts (samba and winbind) to lsb-functions
      (took patches from ubuntu)
    - added Swedish. Closes: #331437
    - removed outdated "guest" value in "passdb backend" in default smb.conf
      Closes: #289519
    - moved smbpasswd(5) to samba-common where the binary and smbpasswd(8)
      is; Replaces: all previous versions of samba.  Closes: #253603
    - new upstream release 3.0.20b (from 2005-10-13). Closes: #324515
      - support for Windows Vista. Closes: #323489
      - Mac OS Tiger Problem fixed. Closes: #309836
      - BUG 2688: re-implement support for the -P (--port) option.
        Closes: #307746
      - "man smb.conf" warnings fixed. Closes: #266320
      - testprns removed by upstream so removed in samba.files
      - corrected docs/*.pdf names (samba-doc.docs)
      - corrected diagnosis.html path (samba.docs)
      - removing patches which are included upstream:
        dos7-xcopy-always-copies-files.patch
           (* BUG 2622: Remove DPTR_MASK as it makes no sense.)
        hide-special-file-fix.patch
           (* Hide dot files and directory logic fixes.)
        rap-printing-bigendian.patch
           (* BUG 1998: Correct byte ordering bug when storing
              16-bit RAP print job ids.)
        smbclient-vfat-loop.patch
        smbclient-vfat-loop2.patch
           (* BUG 2698: Fix infinite listing loop in smbclient
              caused by an invalid character set conversion.)
      - fixed the following patches which didn't applied cleanly
        fhs.patch
        non-linux-ports.patch

 -- Steve Langasek <vorlon@debian.org>  Tue, 18 Oct 2005 19:02:21 -0700

samba (3.0.14a-6) unstable; urgency=low

  * Use DEB_HOST_ARCH_OS instead of DEB_HOST_GNU_SYSTEM to detect
    Linux in debian/rules, for compatibility with dpkg-dev >= 1.13.9;
    add a versioned build-depend accordingly.  Closes: #315955
  * Switch to libreadline5.

 -- Steve Langasek <vorlon@debian.org>  Fri,  1 Jul 2005 00:13:12 -0700

samba (3.0.14a-5) unstable; urgency=low

  * Fix libsmbclient.a to be built as non-PIC instead of PIC.
    Closes: #279243.

 -- Steve Langasek <vorlon@debian.org>  Wed,  8 Jun 2005 05:46:52 -0700

samba (3.0.14a-4) unstable; urgency=high

  * Last-minute upload for sarge, because I don't listen to anything
    that RM guy says
  * Patch smbmount to strip CAP_UNIX out of the capabilities passed to
    the kernel when uid, gid, dmask, or fmask options have been
    specified; this keeps the mount permissions from changing out from
    under the user when upgrading to a server (or to a kernel) that 
    supports unix extensions.  Closes: #310982.
  * Second patch to smbclient search continuation logic, from upstream:
    preserve the original UCS2 filename to guard against lossy
    conversions, and break out if we find ourselves looping.
    Closes: #311157.
  * Upstream fix to make print job cancellations work on big-endian
    systems when talking to RAP-style clients (i.e., smbclient).
    Closes: #311213.
  * Add build-dependency on libpopt-dev, so that we consistently use the
    system popt lib instead of the bundled one.

 -- Steve Langasek <vorlon@debian.org>  Thu,  2 Jun 2005 07:02:46 -0700

samba (3.0.14a-3) unstable; urgency=high

  * Urgency set to high for a bug that makes smbclient/libsmbclient
    /almost/ mostly unusable
  * Fix smbclient's search continuation logic so that it works correctly
    against 2K servers offering VFAT-hosted shares; many thanks to
    Jeremy Allison for the timely upstream fix.  Closes: #309798.
  * Update pt_BR debconf translation.  Thanks to Andre Luis Lopes
    <andrelop@debian.org>. (closes: #308510)
  * Add Russian debconf translation, thanks to Yuriy Talakan
    <yt@amur.elektra.ru>. (closes: #310063)

 -- Steve Langasek <vorlon@debian.org>  Thu, 26 May 2005 23:37:57 -0700

samba (3.0.14a-2) unstable; urgency=low

  * Point the sense of the file_is_special() check right way around;
    thanks to Matthijs Mohlmann for catching this.  Closes: #305747.
  * debian/patches/dos7-xcopy-always-copies-files.patch:
    Fix the MS-DOS 7 XCOPY copying files over and over bug
    Closes: #309003
  * Steve Langasek <vorlon@debian.org>:
    - Add Christian Perrier to Uploaders:.  Thanks, Christian :)

 -- Steve Langasek <vorlon@debian.org>  Sun,  8 May 2005 04:43:21 -0700

samba (3.0.14a-1) unstable; urgency=low

  * New upstream version
    - A more complete upstream fix for missing files in file listings,
      should really give us working (closes: #302771); drop
      xp-missing-files.patch, which has been superseded.
  * Use the right path when removing mount.cifs binary in the clean
    target.  Closes: #303318.

 -- Steve Langasek <vorlon@debian.org>  Mon, 18 Apr 2005 03:22:29 -0700

samba (3.0.11-1) unstable; urgency=high

  * New upstream version
    - Fixes duplicated entry in swat(8) manpage (closes: #292957).
    - Fix queue handling so that processes serving print clients don't
      spin off into infinity and clobber the system (closes: #274969).
    - Make sure we use C-locale toupper/tolower functions for case
      conversion, since Turkish pairing rules are incompatible
      (closes: #286174).
  * Fix logrotate script to exit true instead of false when nmbd.pid is
    missing (closes: #287263).
  * Added Portuguese debconf translation. Thanks to Miguel Figueiredo
    <elmig@debianpt.org>. (closes: #286375)
  * Added Italian debconf translation. Thanks to Luca Monducci
    <luca.mo@tiscali.it>. (closes: #284125)
  * Add support for building on the Debian BSD and Hurd ports; thanks to
    Robert Millan for the patch. (closes: #266693)
  * debian/patches/xp-missing-files.patch: import patch from upstream to
    fix missing entries in directory listings when talking to WinXP
    servers (closes: #297771).

 -- Steve Langasek <vorlon@debian.org>  Wed, 23 Mar 2005 00:13:16 -0800

samba (3.0.10-1) unstable; urgency=high

  * New upstream release.
    - CAN-2004-1154: integer overflow can lead to remote code execution
      by authenticated users; closes: #286023.
  * High-urgency upload for sarge-targetted RC bugfix.  
  * Sync the fhs.patch to samba 3.0.10.
  * Install mount.cifs suid root, to make user mounts possible
    (closes: #283819).
  * debian/patches/cups.patch: Change the default printing system, so we
    can compile in CUPS support without making it the default -- CUPS is
    not a reasonable default on Debian, at least for sarge.

 -- Steve Langasek <vorlon@debian.org>  Fri, 17 Dec 2004 11:56:01 -0800

samba (3.0.9-1) unstable; urgency=low

  * New upstream release
    - Fixes Win9x printing; closes: #283530, #282571, #283818.
    - Fixes a problem with setting dosmodes on filesystems without ACL
      support; closes: #283661.
    - Drop ldapsam_compat.patch, redundant now that a fix is integrated
      upstream

 -- Steve Langasek <vorlon@debian.org>  Thu,  2 Dec 2004 01:11:39 -0800

samba (3.0.8-2) unstable; urgency=low

  * Fix the module paths for python2.3-samba so that "import foo from samba"
    works, and include the __init__.py glue; closes: #222867).
  * Enable quota support; closes: #246839.
  * Fix missing symbols in libsmbclient (and libnss_wins), and add
    -Wl,-z,defs to the libsmbclient link options to prevent future
    instances of undefined symbols (closes: #281181).
  * Fix for the legacy ldapsam_compat backend; thanks to Fabien
    Chevalier for the patch (closes: #274155).

 -- Steve Langasek <vorlon@debian.org>  Mon, 15 Nov 2004 06:54:13 -0800

samba (3.0.8-1) unstable; urgency=high

  * New upstream package. Urgency set to "high" because of a potential
    Denial of Service vulnerability in previous 3.0.x releases
    (CAN-2004-0930). (Eloy)
  * Introduce new -dbg package, so we can make better sense out of the
    cleverly-supplied backtrace emails. (Vorlon)
  * Applied patch from Luke Mewburn <luke@mewburn.net> to fix missing
    lock_path() to state_path() change in the FHS patches. (Eloy)

 -- Eloy A. Paris <peloy@debian.org>  Mon,  8 Nov 2004 13:39:34 -0500

samba (3.0.7-2) unstable; urgency=high

  * High-urgency upload for sarge-targetted RC fixes.
  * Use autogen.sh in unpatch-source as well as in patch-source, to get
    rid of the autom4te.cache cruft.
  * debian/patches/make-distclean.patch: add some missing files to the
    distclean target in source/Makefile.in (mostly-fixes: #276203).
  * Change compile-time default of 'use sendfile' to 'no', since the
    current Samba implementation is broken (closes: #261917, #275741,
    #270175).
  * Add mount.cifs into the smbfs package; thanks to Igor Belyi for
    showing us just how simple this patch should be. ;)  Since cifs is
    the preferred kernel driver in 2.6, bugs related to smbfs and 2.6
    are considered closed unless someone can show that they exist with
    the cifs driver as well (closes: #249890, #269443, #227791, #236869,
    #260707, #261808, #270175).
  * Fix FHS migration code so that it only affects upgrades from old
    package versions, and doesn't cause us to mess with non-standard
    directories that may have been re-added by the admin
   (closes: #251858).

 -- Steve Langasek <vorlon@debian.org>  Tue, 26 Oct 2004 01:35:23 -0700

samba (3.0.7-1) unstable; urgency=high

  * New upstream release. This release fixes two possible denial of
    service conditions; one in nmbd and one in smbd. The CVE numbers
    for these vulnerabilities are:

    CAN-2004-0807 for the smbd DoS
    CAN-2004-0808 for the nmbd DoS

    Urgency is set to "high" because of these vulnerabilities; so this
    new release propagates to testing ASAP.

    Thanks to the Samba Team and the Debian Security Team for the
    heads up.
  * Remove post-3.0.6 patches that are now in 3.0.7.

 -- Eloy A. Paris <peloy@debian.org>  Mon, 13 Sep 2004 00:53:38 -0400

samba (3.0.6-4) unstable; urgency=low

  * Update LDAP schema (closes: #269797).
  * Applied a couple of upstream fixes that will be present in Samba 3.0.7.

 -- Eloy A. Paris <peloy@debian.org>  Tue,  7 Sep 2004 15:28:42 -0400

samba (3.0.6-3) unstable; urgency=low

  * Put libsmbclient where it belongs, in /usr/lib. (closes: #267704)

 -- Eloy A. Paris <peloy@debian.org>  Wed, 25 Aug 2004 01:58:37 -0400

samba (3.0.6-2) unstable; urgency=low

  * Added Danish debconf translation. Thanks to Claus Hindsgaul
    <claus_h@image.dk>. (closes: #232884)

 -- Eloy A. Paris <peloy@debian.org>  Mon, 23 Aug 2004 17:24:19 -0400

samba (3.0.6-1) unstable; urgency=low

  * New upstream version.
  * Incorporate Turkish debconf translation; thanks to Recai Oktas
    <roktas@omu.edu.tr>. (closes: #252031)
  * Update pt_BR debconf translation. Thanks to Andre Luis Lopes
    <andrelop@debian.org>. (closes: #208113)

 -- Eloy A. Paris <peloy@debian.org>  Mon, 23 Aug 2004 12:34:44 -0400

samba (3.0.5-2) unstable; urgency=high

  * Patches from Fabien Chevalier <fabien.chevalier@supelec.fr>
    to fix:
    + libnss_wins crashes other programs (closes: #252591)
    + Can't list share files/dirs, but can acces deeper files/dirs
      (closes: #264572)
    + Samba 3.0.5 Printserver doesn't work with WinXP SP2 (closes: #265871)
  * Urgency "high" to make it into testing as soon as possible since
    at least #265871 is pretty bad now that WinXP SP2 has been released.
    Thanks for the help Fabien! Both Vorlon and I have been very busy
    lately.

 -- Eloy A. Paris <peloy@debian.org>  Wed, 18 Aug 2004 13:25:41 -0400

samba (3.0.5-1) unstable; urgency=high

  * New upstream version. Urgency "high" because of potential buffer
    overflows. The security fixes are the only difference between
    3.0.4 and 3.0.5.

 -- Eloy A. Paris <peloy@debian.org>  Thu, 22 Jul 2004 08:07:36 -0400

samba (3.0.4-5) unstable; urgency=low

  * Doh! Build-depends on libcupsys2-dev (>=1.1.20final+cvs20040330-4),
    not an unversioned libcupsys2-dev. (closes: #250523)

 -- Eloy A. Paris <peloy@debian.org>  Tue, 25 May 2004 07:43:54 -0400

samba (3.0.4-4) unstable; urgency=low

  * Rebuilt with libcupsys2-gnutls10 for unstable.
    Closes: #250424, #250483, #250491, #250515, #250523, #250592, #250736
    Closes: #250742, #250733

 -- Eloy A. Paris <peloy@debian.org>  Mon, 24 May 2004 22:32:52 -0400

samba (3.0.4-3) unstable; urgency=low

  * Color me stupid; I uploaded an experimental version to unstable.

 -- Eloy A. Paris <peloy@debian.org>  Sat, 22 May 2004 00:40:58 -0400

samba (3.0.4-1) unstable; urgency=low

  Eloy:

  * New upstream version.
    Closes: #247640 (New upstream version available)
    Closes: #238905 (Printing crash fix)
    Closes: #247090 (panic in viewing printerqueue)

  Vorlon:

  * Incorporate Catalan debconf translations; thanks to
    Aleix Badia i Bosch <abadia@ica.es> and the Debian L10n Catalan Team.
    (closes: #236640)
  * Incorporate Czech debconf translations; thanks to
    Miroslav Kure <kurem@upcase.inf.upol.cz> (closes: #236274).
  * Update libsmbclient shlibs, due to an incompatibility with older
    versions that prevents gnome-vfs from working correctly
    (closes: #245869).

 -- Eloy A. Paris <peloy@debian.org>  Fri, 21 May 2004 11:42:19 -0400

samba (3.0.2a-1) unstable; urgency=low

  * New upstream version.

 -- Eloy A. Paris <peloy@debian.org>  Tue, 24 Feb 2004 10:30:47 -0500

samba (3.0.2-2) unstable; urgency=high

  * Apply patch from Urban Widmark <urban@teststation.com> to prevent
    users from mounting remote filesystems containing suid files
    (closes: 232327).  This represents an exploitable security hole on
    systems running Linux 2.6 kernels.

 -- Steve Langasek <vorlon@debian.org>  Thu, 12 Feb 2004 21:38:40 -0600

samba (3.0.2-1) unstable; urgency=high

  * New upstream release.
    - LaMont Jones: correct false failure LFS test that resulted
      in _GNU_SOURCE not being defined (thus resulting in strndup()
      not being defined) (closes: #226694)
    - Segfault fixes. (closes: #230012) (maybe more, but we need bug
      reporters to confirm.)

    Urgency "high" due to a password initialization bug that could grant
    an attacker unauthorized access to a user account created by the
    mksmbpasswd.sh shell script. See WHATSNEWS.txt for details and
    workarounds for those not wishing to upgrade (which is a bad idea
    anyway since this new release fixes lots of other bugs.)

 -- Eloy A. Paris <peloy@debian.org>  Sun,  8 Feb 2004 10:06:29 -0500

samba (3.0.1-2) unstable; urgency=low

  * Include ntlm_auth's man page.
  * Don't create directories outside of the source directory during
    package build time. (closes: #227221, #227238, #225862)
  * Don't include the "Using Samba" book in the swat package, just a
    symlink that points to the book included in the samba-doc package.

 -- Eloy A. Paris <peloy@debian.org>  Tue, 13 Jan 2004 13:48:13 -0500

samba (3.0.1-1) unstable; urgency=low

  * New upstream version (closes: #225565)
  * Add support in the dhcp hook for netbios scope, and handle better
    the case of multiple DHCP-using interfaces (closes: #224109).
  * Use "tail -n 1 ..." instead of "tail -1 ..." so POSIX-compliant
    tail works. Thanks to Paul Eggert <eggert@twinsun.com>.
  * Include /usr/bin/ntlm_auth in the winbind package.
  * Run configure with "--with-piddir=/var/run/samba" since the
    default got changed to /var/run in this new upstream version.

 -- Eloy A. Paris <peloy@debian.org>  Tue, 30 Dec 2003 16:21:31 -0500

samba (3.0.0final-1) unstable; urgency=low

  * It's here, it's here, it's here, Samba 3.0.0 is here!
  * Incorporate Japanese debconf translations; thanks to Kenshi Muto
    <kmuto@debian.org>. (closes: #209291)

 -- Eloy A. Paris <peloy@debian.org>  Thu, 25 Sep 2003 13:39:28 -0400

samba (3.0.0beta2+3.0.0rc4-1) unstable; urgency=low

  * New upstream version.

 -- Eloy A. Paris <peloy@debian.org>  Sat, 13 Sep 2003 08:47:56 -0400

samba (3.0.0beta2+3.0.0rc3-1) unstable; urgency=low

  * New upstream release. Last Release Candidate according to the
    Samba Team. Samba 3.0.0 is around the corner, in a week or so.
    - Fixes use of non-PIC code in nss shared libraries (closes: #208773)
    - 'unix password sync' option now runs the unix password program as
      root again (closes: #209739).
  * One-line patch to make packages buildable with distcc (closes: #210227)

 -- Eloy A. Paris <peloy@debian.org>  Tue,  9 Sep 2003 07:57:16 -0400

samba (3.0.0beta2+3.0.0rc2-1) unstable; urgency=low

  * New upstream release.
  * Link against libgnutls7 instead of libgnutls5. (closes: #208151)

 -- Eloy A. Paris <peloy@debian.org>  Tue,  2 Sep 2003 21:37:13 -0400

samba (3.0.0beta2+3.0.0rc1-1) unstable; urgency=low

  * New upstream version (skipped samba 3.0.0beta3 due to time
    constraints.) This ugly version number will go away when the final
    Samba 3.0.0 is released.
  * Drag new unpackaged tools into the packages: smbcquotas (smbclient),
    vfs modules (samba), smbtree(1) manpage (smbclient), tdbbackup(8)
    manpage (samba). (closes: #151158)
  * Switch to DH_COMPAT level 4:
    - no explicit conffile listings needed
    - the postinst for libsmbclient is now completely autogenerated
    - use the default init script handling (with support for
      invoke-rc.d) in debhelper, instead of the currently buggy upgrade
      path (closes: #185439)
    - add support for ${misc:Depends} in control for those packages with
      init scripts
  * Add versioned dependency on libpam-runtime and change
    /etc/pam.d/samba to use the new common PAM config blocks.
  * New python2.3-samba package (old python2.2-samba is no more.)
    (closes: #206171)

 -- Eloy A. Paris <peloy@debian.org>  Mon, 25 Aug 2003 17:05:14 -0400

samba (3.0.0beta2-1) unstable; urgency=low

  * New upstream release
    - The smb.conf(5) manpage documents config options again
      (closes: #197963).
    - Handling of winbind/idmap has been restructured; domain members
      should be able to map domain accounts to local accounts again
      (closes: #196815).
    - Use the locale charset for 'display charset' by default
      (closes: #194406).
    - Fix for segfault in smbclient when using the -b option
      (closes: #196833).
    - Handle an empty 'passdb backend' list gracefully (closes: #193946).
  * Don't set 'display charset' anymore on upgrade, since this is now
    grabbed from the locale by default -- a much better option.
  * Removed time.c.patch which is now in the upstream sources.
  * Update FHS patch for two new tdb files (netsamlogon_cache.tdb,
    privilege.tdb).
  * Remove python-linker.patch, since the Kerberos package has been
    fixed to no longer use rpath
  * Remove configure.patch: the hppa glibc bug this was added for is
    long since fixed, and upstream isn't interested in supporting this
    kludge.
  * Update references to missing documentation in sample smb.conf file
    (closes: #187632).
  * Fix handling of krb5 link line, building on a patch from Stefan
    Metzmacher <metze@metzemix.de>.
  * Add patch so smbclient's tar support works with popt
    (closes: #194921).

 -- Steve Langasek <vorlon@debian.org>  Wed,  2 Jul 2003 20:59:09 -0500

samba (3.0.0beta1-2) unstable; urgency=low

  * Update build-deps to libacl1-dev (>= 2.2.11-1), libacl1 (>= 2.2.11-1)
    to make sure we get the right shlib dependencies (closes: #193149).
  * Update the dhcp config hooks so they're suitable for sourcing (i.e.,
    don't call "exit") (closes: #196477).
  * Bring package into line with current policy by adding support for
    the DEB_BUILD_OPTIONS flag, and enabling debugging symbols (-gstabs)
    by default
  * Make sure libpam-smbpass is a self-contained DSO.
  * Fix a typo in samba-common.dhcp that caused us to spuriously rewrite
    the server list.
  * Fix python install script to ignore -Wl linker flags, as seen in the
    output from the latest krb5-config.
  * Add LDAP and Unicode information about upgrading from 2.2 to
    README.debian.
  * Remove dangerous and confusing browse options from the default 
    smb.conf (closes: #198804).
  * Reorder smb.conf options for clearer grouping, and clarify the
    comments.
  * Add a default [print$] share to the sample smb.conf, and create the
    necessary tree under /var/lib/samba/printers. (closes: #168173)
  * s/winbind/idmap/ in smb.conf, since the option names have changed.
  * Fix the patch for postexec handling, so that we chdir("/") at the
    right time.

 -- Steve Langasek <vorlon@debian.org>  Thu, 12 Jun 2003 15:02:00 -0500

samba (3.0.0beta1-1) unstable; urgency=low

  * New upstream version.
    - fix for empty browselist bug (closes: #194553)
    - fix for tab completion segfault in smbclient (closes: #194776)
    - Samba now works as a domain member again without segfaulting
      (closes: #194134, #194394, #194775)
    - WinXP machines can join a Samba-controlled domain again
      (closes: #195362)
  * Build-depend on python-dev >= 2.2 instead of on just python-dev
    (without version).
  * Added Vorlon'n patch to source/lib/time.c to fix #194075.
    (closes: #194075)

 -- Eloy A. Paris <peloy@debian.org>  Sun,  8 Jun 2003 22:26:43 -0400

samba (2.999+3.0.alpha24-3) unstable; urgency=low

  * Make sure Samba DSOs are compiled with -fPIC. (closes: #194324)
  * Rebuild against pristine Kerberos libs, to squelch warnings about
    versioned symbols. (closes: #194431, #194396)

 -- Steve Langasek <vorlon@debian.org>  Thu, 22 May 2003 15:32:00 -0500

samba (2.999+3.0.alpha24-2) unstable; urgency=low

  * Fixed description of the smbfs package. (closes: #194183)
  * Negate the sense of the unixsam check when upgrading. (closes: #194234)

 -- Steve Langasek <vorlon@debian.org>  Wed, 21 May 2003 12:21:53 -0400

samba (2.999+3.0.alpha24-1) unstable; urgency=low

  * New upstream version. (closes: #189354)

 -- Eloy A. Paris <peloy@debian.org>  Tue, 20 May 2003 13:55:57 -0400

samba (2.999+3.0.alpha23-5) unstable; urgency=low

  * Move the python package from section "net" to section "python".
  * Make sure we use PIC code for python on all platforms.
  * French translation of an additional debconf template, courtesy of
    Christian Perrier <bubulle@debian.org>. (closes: #188832)
  * Updated Brazilian Portuguese translation from André Luís Lopes
    <andrelop@ig.com.br>.
  * s/unixsam/guest/ everywhere, since the unixsam backend is now
    deprecated. (closes: #190095)
  * Create our temp config file as /etc/samba/smb.conf.dpkg-tmp; not
    only does using /tmp violate SELinux policies, it introduces the
    possibility of data loss during the final copy if /tmp is a separate
    filesystem. (closes: #189823)
  * Pull in fix for SWAT, so that logins work again
    (closes: #188255, #192077).
  * Move passdb.tdb into /var/lib/samba, since it's not user-editable.
  * Make sure with don't ship any .cvsignore files.
  * Don't ship examples for python2.2-samba and samba-doc in an
    "examples" directory inside another "examples" directory.

 -- Eloy A. Paris <peloy@debian.org>  Tue,  6 May 2003 12:05:46 -0400

samba (2.999+3.0.alpha23-4) unstable; urgency=low

  * Instead of s/LPT1:/LPT:/, we need to do s/LPT:/LPT1:/ -- now all
    non-RPC printing clients are working again.
  * Change shlibs to 0 instead of 0.1.  The library already in the
    archive is using this soname, and there are no packages depending
    on libsmbclient, so skip changing the package name for now.
    (closes: #188661)

 -- Steve Langasek <vorlon@debian.org>  Fri, 11 Apr 2003 14:42:00 -0500

samba (2.999+3.0.alpha23-3) unstable; urgency=low

  * Put the Samba Python modules in /usr/lib/python2.2/site-packages/,
    not in /usr/lib/python2.2/lib-dynload/.

 -- Eloy A. Paris <peloy@debian.org>  Wed,  9 Apr 2003 19:49:25 -0400

samba (2.999+3.0.alpha23-2) unstable; urgency=low

  * New package python2.2-samba that includes the Python modules
    included in the Samba sources. Feedback on these modules and the new
    package is welcome, as we (Debian Samba maintainers) don't use them.
    (closes: #170731, #173322)
  * Move libsmbclient-dev from section "devel" to "libdevel".
  * Fix panic action script to give a sensible error message instead of
    an empty backtrace when we don't have permission to attach to the
    process. (closes: #188164)
  * Fix libpam-smbpass so that it really does something. (closes: #178245)
  * Apply patch to fix printing-related segfaults. (closes: #188076)

 -- Eloy A. Paris <peloy@debian.org>  Sun,  6 Apr 2003 21:40:33 -0400

samba (2.999+3.0.alpha23-1) unstable; urgency=high

  * new upstream release, includes security fix for DSA-262
  * tweak the debconf templates to avoid references to specific
    front-ends (closes: #183718)

 -- Steve Langasek <vorlon@debian.org>  Sun,  9 Mar 2003 14:58:00 -0600

samba (2.999+3.0.alpha21-5) unstable; urgency=low

  * touch up the package descriptions a little bit (caps, punctuation)
  * remove addtosmbpass, which snuck back in when we weren't looking
  * reverse the position of the wins server tag, after looking more
    closely at the code (closes: #183061)
  * fix a glitch in the Spanish .po that rendered it invalid, plus a typo
  * updated Brazilian Portuguese templates (closes: #183295)
  * fix a typo in upstream manpage (s/shave/share/) (closes: #180546)
  * run sed before we run sed, to deal with crazybad special chars
    in the workgroup name (!) (closes: #176717)

 -- Steve Langasek <vorlon@debian.org>  Sat,  1 Mar 2003 15:14:00 -0600

samba (2.999+3.0.alpha21-4) unstable; urgency=low

  * add scripts to samba-common to grab the netbios-name-servers options
    if we're running a DHCP client (closes: #38413)
  * major rearrangement of build scripts: install target now operates on
    debian/tmp, not debian/samba, so we can see when new files are
    added and decide where to put them; several files that should have
    been in samba-common but were in samba (for the above reason) --
    smbcacls, -- have been moved, with a replaces: added.
  * Fix rc script so that whitespace is consistent between inetd and
    daemon modes (closes: #174677).
  * smbclient -M must always connect to port 139, because port 445
    doesn't support messaging and we can't do the port 135 stuff yet
    (closes: #175292, #167859).
  * Import the diff from upstream CVS, which has fixed a few bugs
    (closes: #178219, #177583, #181467, #181487, #181603, #175864).
    Remove a few patches of ours which are now superseded.
  * Add po-debconf support to the tree, for better i18n.
  * Install the libsmbclient.so symlink in the libsmbclient-dev package,
    per policy (closes: #181466).

 -- Steve Langasek <vorlon@debian.org>  Fri, 27 Dec 2002 00:37:00 -0600

samba (2.999+3.0.alpha21-3) unstable; urgency=low

  * Drop --with-ldapsam from the configure options, since this no longer
    means what we thought it did.  Revert patch for changing the 'passdb
    backend' defaults.
  * Add patch from CVS HEAD to fix pdbedit segfault; postinst script
    should work better now. (Closes: #173936)

 -- Steve Langasek <vorlon@debian.org>  Sun, 22 Dec 2002 13:29:00 -0600

samba (2.999+3.0.alpha21-2) unstable; urgency=low

  * add CONFIGDIR to the set of directories exported in the install
    target, so we don't try to write to /etc/ on the autobuilders.
  * Reset the default 'passdb backend' value to something sensible, so
    that we don't unnecessarily break upgrading systems (closes: #173731).

 -- Steve Langasek <vorlon@debian.org>  Fri, 20 Dec 2002 09:13:00 -0600

samba (2.999+3.0.alpha21-1) unstable; urgency=low

  * new upstream release, many patches now incorporated upstream

 -- Steve Langasek <vorlon@debian.org>  Mon, 16 Dec 2002 23:39:00 -0600

samba (2.999+3.0.alpha20-4) unstable; urgency=low

  * Remove obsolete comments about non-existant LDAP support in the
    Debian Samba packages. (Closes: #165035)
  * Apply patch for segfault in pam_smbpass when using the unixsam
    backend.
  * Drop support for nmbd in inetd, since it's not supported by
    upstream and is reported to cause problems (closes: #23243, #137726,
    165037).
  * Clarify example printing configs in smb.conf (closes: #168174).
  * Make sure nmbd still responds to SIGTERM if it has no interfaces to
    listen on (closes: #168079).
  * Fix to get samba working again on 64-bit archs, after a
    pointer<->int size mismatch bug.  Already fixed in upstream CVS.
  * Merge fix from CVS for broken libsmbclient.h references to internal
    structures (closes: #162956).
  * Add a default 'panic action' for Samba that will give us genuinely
    useful debugging information after a crash.
  * Fixed correct patch to example configurations in the libpam-smbpass
    packages (closes: #169350).
  * acl-dev is not in sid anymore; Build-Depend on libacl1-dev instead
    (closes: #169682).
  * Only ask the user for permission to edit if there's a chance of us
    damaging something.

 -- Steve Langasek <vorlon@debian.org>  Mon, 18 Nov 2002 19:53:00 -0500

samba (2.999+3.0.alpha20-3) unstable; urgency=low

  * Make sure smbstatus behavior is sane when Samba *has* been started,
    as well as when it has not (closes: #164179).  Thank to Robbert Kouprie
    <robbert@radium.jvb.tudelft.nl> for this patch.
  * Not using 'killall' in any of the maintainer scripts (the last one
    remaining was winbind.logrotate.) We now just use 'kill' to send
    a SIGHUP to a specific PID (which is stored in a file in
    /var/run/samba.)
  * Do not depend on procps because we're not using killall anymore.

 -- Eloy A. Paris <peloy@debian.org>  Tue, 15 Oct 2002 22:15:57 -0400

samba (2.999+3.0.alpha20-2) unstable; urgency=low

  * fix an off-by-one error in smbd/lanman.c, which should shut off the
    flood of log messages (closes: #157432)
  * add a --config-cache option to the configure invocation, since
    autoconf 2.5 doesn't load config.cache by default (closes: #163504)

 -- Steve Langasek <vorlon@debian.org>  Sat,  5 Oct 2002 01:40:00 -0500

samba (2.999+3.0.alpha20-1) unstable; urgency=low

  * new upstream release
    - non-primary groups appear to work again (closes: #161271)
  * the official beginning of the upstream 3.0 branch
  * exit without error from smbstatus when no connections have
    been seen yet (closes: #161489)

 -- Steve Langasek <vorlon@debian.org>  Wed,  2 Oct 2002 19:02:00 -0500

samba (2.999+3.0cvs20020906-1) unstable; urgency=low

  * CVS update
    - domain authentication works again (closes: #158698)
  * Factor out common code in samba-common.config
  * Handle character set settings in smb.conf on upgrade
    (closes: #153913, #158770)
  * Don't use killall in logrotate script; there are better ways
    (closes: #160076)
  * Ignore value of 'hostname lookups' for hosts allow/hosts deny
    (closes: #154376)

 -- Steve Langasek <vorlon@debian.org>  Sat,  7 Sep 2002 11:46:00 -0500

samba (2.999+3.0cvs20020829-1) unstable; urgency=low

  * CVS update.
  * Move the smb.conf manpage to the samba-common package (closes: #159572)

 -- Steve Langasek <vorlon@debian.org>  Thu, 29 Aug 2002 17:53:25 -0500

samba (2.999+3.0cvs20020827-1) unstable; urgency=low

  * CVS update. (Closes: #158508)
  * Part 1 of 3 of the library separation patch that Vorlon wrote has
    gone upstream - removed the patch from our patches/ directory.
  * Debconf note to warn users that their smb.conf will be re-written
    and changed if they use Swat to maintain it. (Closes: #158479)
  * Fixed typo in samba.prerm.

 -- Eloy A. Paris <peloy@debian.org>  Tue, 27 Aug 2002 15:23:23 -0400

samba (2.999+3.0cvs20020825-2) unstable; urgency=low

  * scale back the tdbsam migration support, because of undesirable
    side-effects; now always defaults to 'no'.
  * strip out hyperactive library dependencies that are only needed by
    smbd (closes: #155156).
  * nuke any broken registry.tdb files left by previous CVS snapshots.
  * support rolling back the smbpasswd->tdbsam conversion on downgrade,
    since many people are likely to need to downgrade for a while.
  * remove postrm handling of legacy directories, and add handling of
    current ones.

 -- Steve Langasek <vorlon@debian.org>  Sun, 28 Jul 2002 09:44:24 -0500

samba (2.999+3.0cvs20020825-1) unstable; urgency=low

  * CVS update. These packages are based on Samba 3.0alpha19 + any
    code commited after 3.0alpha19 was released.

 -- Eloy A. Paris <peloy@debian.org>  Sun, 25 Aug 2002 14:56:46 -0400

samba (2.999+3.0cvs20020723-1) unstable; urgency=medium

  * remove spurious line from samba.config
  * migrate from smbpasswd to tdbsam
  * re-add the pdbedit util and manpage
  * compile in ldapsam support (closes: #146935)
  * add PRIVATEDIR to the list of vars we override for the install
    target, so Samba doesn't try to create /etc/samba (closes: #153746).
  * fix makefile handling of LOGBASEDIR, so that logs always end up in
    the right place (closes: 153727).
  * Fixed bug in the FHS migration path that causes nmbd to read its
    state from one location, but write it out to another. (closes: #154210)
  * Make sure nmbd is always looking for wins.tdb in the same place.

 -- Steve Langasek <vorlon@debian.org>  Fri, 19 Jul 2002 21:38:54 -0500

samba (2.99.cvs.20020713-1) unstable; urgency=low

  * first attempt for 3.0pre.
  * only post a debconf note about moving logfiles if we're upgrading
    from a version that had the logfiles in the old location
    (closes: #152924).

 -- Steve Langasek <vorlon@debian.org>  Sat, 13 Jul 2002 12:54:25 -0500

samba (2.2.5-2) unstable; urgency=low

  * No longer ship make_printerdef, which is deprecated. (closes: #63059)
  * Clean up some empty directories from the samba package.
  * Add call to dh_installinit for winbind rc.x symlinks (closes: #151860).
  * Clean up per-package documentation lists, to reduce clutter
    (closes: #147638).
  * Make sure we don't ship pdbedit's man page since we are still using
    smbpasswd passwords. (closes: #152208)
  * move libnss_wins.so to libnss_wins.so.2, where glibc expects to find
    it (closes: #148586).
  * reorder postinst, so that installing samba-common from scratch loads
    the debconf answers properly (closes: #151985).
  * add lintian overrides for winbind, to eliminate some noise.
  * rename pam_smbpass changelog to comply with policy.

 -- Steve Langasek <vorlon@debian.org>  Sun, 23 Jun 2002 22:45:04 -0500

samba (2.2.5-1) unstable; urgency=low

  * New upstream release.

 -- Eloy A. Paris <peloy@debian.org>  Sun,  9 Jun 2002 15:49:21 -0400
 
samba (2.2.4+2.2.5pre1-1) experimental; urgency=low

  * Getting ready for Samba 2.2.5.
  * Remove patches/parse_spoolss.patch, now included upstream.
  * Fixed thinko WRT POSIX ACL support, which we "half-enabled" in
    2.2.4-1. We don't use POSIX ACL support ourselves, so we'd
    appreciate reports from those using this feature so we can
    be sure this works.
  * Fix the filename-matching algorithm used for smbtar's 'exclude'
    functionality. (closes: #131571)
  * Look for secrets.tdb in /var/lib/samba, and handle in the postinst.
    This is not really a config file, because users don't edit it.
    (closes: #147429)
  * Doxygen fix for libsmbclient.h, thanks to Tommi Komulainen
    <Tommi.Komulainen@iki.fi> for the patch. (closes: #144847)

 -- Eloy A. Paris <peloy@debian.org>  Tue, 28 May 2002 11:33:51 -0400

samba (2.2.4-1) unstable; urgency=low

  * New upstream release (closes: #144713)
  * Building with POSIX ACL support (closes: #137819)
  * Include samples, exclude INSTALL from libpam-smbpass (closes: #145055)
  * Compile with --with-automount, for NIS homedir support (closes: #123396)
  * Add a proper 'flags' field to the mount entry we write to /etc/mtab;
    fixes a display bug with mount (closes: #140397)
  * Added logic to /etc/init.d/samba so a help message is printed out
    when Samba is running from inetd _and_ we are not booting, i.e. the
    user called the init script manually. Thanks to Francesco
    Potorti <pot@gnu.org> for the suggestion on how to implement this.
    (Closes: #139807, #140204)
  * samba.postinst: added logic so we don't call /etc/init.d/samba if
    we are running from inetd (this prevents the stupid help message
    to be printed during package upgrades if we are running from inetd.)
  * samba.prerm: idem.
  * /etc/init.d/samba: delete stale PID files after nmbd and smbd are
    stopped. This prevents start-stop-daemon from printing an ugly
    error message when called from '/etc/init.d/samba stop'. I prefer
    this than running start-stop-daemon with --oknodo because
    start-stop-daemon might print other important error messages that with
    --oknodo it would otherwise not print. (Closes: #102187, #109301)
  * Patch from jerry@samba.org to fix parsing of spoolss structures.

 -- Eloy A. Paris <peloy@debian.org>  Thu, 23 May 2002 23:16:52 -0400

samba (2.2.3a-7) unstable; urgency=medium

  * More README.debian updates.
  * Neutralize the smb.conf 'lock dir' directive, which doesn't mean
    what the FHS says it should, and causes us no end of grief.
    (Closes: #122299)
  * LPRng-handling patch so that jobs printed to recent versions of
    LPRng show up properly as 'done' instead of 'paused' in the Windows
    print queue.  Thanks to Jaroslav Serdula <serdula_jaroslav@vse.sk>
    for this patch. (Closes: #139458)
  * Applied patch from Urban Widmark <urban@teststation.com>
    (smbfs upstream maintainer) to add a '-n' option to smbmount
    that does the same as mount's '-n'. (Closes: #139590)
  * Minor tweak to unpatch-source so we unpatch sources in the
    reverse order we patched them.
  * Don't depend on grep in samba.prerm to determine if Samba was
    running before the upgrade starts.
  * Tweak the wording of debconf templates.
  * Incorporate debconf translations for French, Spanish and Portuguese;
    thanks to Carlos Valdivia Yagüe <valyag@hotpop.com> (es),
    Andre Luis Lopes <andrelop@ig.com.br> (pt_BR), and Philippe
    Batailler and Denis Barbier <barbier@debian.org> (fr).
    (closes: #142657, #142659, #141551, #141699, #141682)
  * Fixed symlinks in the swat package so the point to /usr/share/doc/
    instead of /usr/doc/. Added note to the description of the
    swat packages that says that samba-doc must be installed for
    the on-line documentation to work. Thanks to Torne Wuff
    <torne@wolfpuppy.org.uk>. (Closes: #95437)
  * 'dh_installinit -n' gives us no initscript handling -- we need to
    handle all starting and stopping of daemons ourselves, which wasn't
    happening in the {pre,post}rm scripts.
  * Vary the priority of the debconf question "Do you want to generate
    /etc/samba/smbpassd?" depending on whether the file already exists.
    File exists -> priority 'medium', file does not exist -> priority
    'low'. Changed priorities of all other questions from 'high' to 'medium'.

 -- Steve Langasek <vorlon@debian.org>  Sat, 20 Apr 2002 17:48:27 -0400

samba (2.2.3a-6) unstable; urgency=low

  * Call db_stop as soon as we're done with debconf in the postinst, to
    avoid hanging bugs (closes: #137813)
  * Ony call 'update-inetd --add' on first installation, just as we only
    call 'update-inetd --remove' on package purge.
  * Bring our shipped smb.conf closer in line with the upstream
    defaults: don't twiddle the send/recv buffer sizes, since the Linux
    kernel already provides a much better default setting
     (closes: #80966, #80934, #137415, #133477)
  * Added libnss_wins.so to the winbind package (closes: #137201)
  * Updates to README.debian.

 -- Eloy A. Paris <peloy@debian.org>  Tue, 12 Mar 2002 10:57:40 -0500

samba (2.2.3a-5) unstable; urgency=low

  * Having multiple workgroup lines in your smb.conf, though wacky, is 
    perfectly valid.  Account for this in samba-common.config.
    (closes: #137157)

 -- Steve Langasek <vorlon@debian.org>  Sun, 10 Mar 2002 21:52:51 -0600

samba (2.2.3a-4) unstable; urgency=low

  * Fixed typo in samba.postinst. Cosmetic fixes there as well.
  * Fix to improper usage of /usr/bin/tr in samba-common config script
    (closes: #137744)

 -- Steve Langasek <vorlon@debian.org>  Sat,  9 Mar 2002 14:14:02 -0500

samba (2.2.3a-3) unstable; urgency=medium

  * Make sure /etc/init.d/samba is executable before calling it
    in the postinst. Quickly checked all other maintainer scripts
    to make sure we are not calling an init script if it is not
    executable. (closes: #137321)
  * Fix up maintainer scripts to detect if samba was not running before 
    an upgrade. (closes: #33520, #130534)
  * Make sure /etc/samba/ is included in the samba-common package.
    Closes: #137157

 -- Steve Langasek <vorlon@debian.org>  Fri,  8 Mar 2002 11:13:21 -0500

samba (2.2.3a-2) unstable; urgency=low

  * merge in debconf support:
    - Moved all smb.conf-related questions to samba-common (smb.conf
      is part of the samba-common package, not the samba package.)
    - smb.conf is not a samba-common conffile anymore since it is
      being managed by debconf. It is ABSOLUTELY necessary to make
      sure /etc/samba/smb.conf _NEVER_ gets overwritten by changes
      made via debconf. In other words, any changes made by the user
      should be honored by the debconf interface.
    - samba.postinst now moves old log files from /var/log/ to
      /var/log/samba/. There's a Debconf note that informs the user
      the log files are stored now in a new location.
    - debian/control:
      + Make samba depend on debconf.
    - New file debian/samba.templates.
    - New file debian/samba.config.
    - Re-worked debian/samba.postinst.
      + Got rid of all /etc/samba/debian_config sillyness.
    - remove /usr/sbin/sambaconfig; "dpkg-reconfigure samba" replaces 
      it.
    - Removed debian/samba.prerm.
    - Cleaned up /etc/init.d/samba.
      + Added infrastructure for debconf.
      + Got rid of all /etc/samba/debian_config sillyness.
      + Got rid of /etc/samba/smbpasswd conversion stuff for
        compatibility with versions of Samba < 2.0.0final-2.
    (closes: #127959, #34408, #113594)
  * make samba.postinst ignore the absence of /var/log/{s,n}mb*;
    makes for a clean upgrade path.
  * Building with MSDFS support (closes: #116793)

 -- Steve Langasek <vorlon@debian.org>  Tue,  5 Mar 2002 14:14:33 -0600

samba (2.2.3a-1) unstable; urgency=low

  * New upstream version (closes: #135001)
  * Potato builds were failing because debian/rules was not creating
    debian/winbind/etc/logrotate.d/. A user having problems creating
    Potato packages brought this to my attention. dh_installlogrotate
    takes care of creating the directory for us, that's why we didn't
    notice.
  * Removed code that converts /etc/samba/smbpasswd from an ancient
    format to the new format of Samba 2.0.0 and later.
    Closes: #134375 - samba: postinst failed due to missing
            /usr/bin/convert_smbpasswd.
  * Re-organized FHS migration code in samba.postinst. Make sure we
    don't fail when we move files that don't exist.
    Closes: #133813 - samba: Install failed.
  * Adding docs. to the libpam-smbpass package.
  * Remove man pages for findsmb because we are not providing this
    script.
    Closes: #134181 - findsmb referenced, but not included.
  * Removed replace.patch because it is now present upstream.
  * Added patch from Jerry Carter to fix a problem when saving
    document preferences for printing from NT clients.
  * The real winbindd daemon is a forked process so we can't use
    --make-pidfile when calling start-stop-daemon. Fixed 
    /etc/init.d/winbind to work around the issue. Thanks to 
    Lin Li <linl@xandros.com> for the patience and for reporting 
    the problems. Hopefully I got it right this time.

 -- Eloy A. Paris <peloy@debian.org>  Wed, 20 Feb 2002 18:39:03 -0500

samba (2.2.3-6) unstable; urgency=low

  * Make sure there are actual files in /var/state/samba before trying 
    to move them (Closes: #133534, #133510).
  * Fix up the 2.2.3 makefile so that pam_smbpass builds correctly 
    again.

 -- Steve Langasek <vorlon@debian.org>  Tue, 12 Feb 2002 09:19:29 -0600

samba (2.2.3-5) unstable; urgency=low

  * Whoops, missed a spot on the samba.postinst -- will fail badly if
    /var/state/samba/ no longer exists.  Better get this fix into the
    next upload. ;) (Closes: #133088)
  * Regenerate configure only if it is older than configure.in.
  * Fix smbd handling of network neighborhood lists, which was missed
    in the FHS conversion (Closes: #133091)

 -- Eloy A. Paris <peloy@debian.org>  Sat,  9 Feb 2002 16:37:57 -0500

samba (2.2.3-4) unstable; urgency=low

  * FHS cleanup; files in /var are now properly sorted according to
    their nature. (Closes: #102101)
  * Remove patches to source/configure, since we now call autoconf to
    regenerate this file cleanly.
  * lintian fixes:
      - Create winbind.conffiles and add /etc/logrotate.d/winbind and
        /etc/init.d/winbind to it.
      - Use a relative symlink for /usr/lib/cups/backend/smb.
      - Removal of a .cvsignore file in the samba-doc package.
  * winbind.init fixes:
      - Corrected name of the pid file (Steve)
      - Make start-stop-daemon create a pid file for winbindd since it
        does not create one on his own.
  * #DEBHELPER# is not needed in samba.postinst because we are adding
    manually everything that debhelper adds automatically. In fact,
    since we are calling update-rc.d without standard paramaters I
    think we can't use #DEBHELPER#.
  * Fix fatal syntax error in samba.prerm.

 -- Steve Langasek <vorlon@debian.org>  Thu,  7 Feb 2002 13:12:08 -0500

samba (2.2.3-3) unstable; urgency=low

  * work on lintian-cleanness in the package (wrong permissions,
    maintainer scripts in need of debhelpering)
  * /lib/security/pam_smbpass.so is now being included in the
    libpam-smbpass package only, and not in both the libpam-smbpass and
    samba packages (which was the case prior to 2.2.3-3.)
  * Instead of making our patch scripts executable in the rules file
    we run them through /bin/sh.
  * New 'winbind' package that has all the winbind stuff that was in the 
    samba package in 2.2.3-2 and before.
  * Added replace.patch: patch from Jeremy Allison to fix problems when
    replacing or overwriting files in a Samba share. Patch was sent to
    the samba mailing list.

 -- Eloy A. Paris <peloy@debian.org>  Tue,  5 Feb 2002 21:12:48 -0500

samba (2.2.3-2) unstable; urgency=low

  * add support to debian/scripts/{patch-source,unpatch-source} for
    automatic updating and cleaning of <version.h>. This was a request
    from the Samba Team: they wanted us to clearly mark our packages
    so it is always known a user is running Samba with (possibly)
    Debian-specific patches.
  * Change init.d killscript link to K19samba, so we stop before autofs 
    (closes: 117327)
  * Make our patch scripts executable in the rules file -- dpkg won't do 
    this for us (closes: #132415).

 -- Steve Langasek <vorlon@debian.org>  Mon,  4 Feb 2002 09:51:00 -0600

samba (2.2.3-1) unstable; urgency=low

  * New upstream release (closes: #131228).
  * Restructured build system that provides DBS-like separation of 
    patches
  * Fix typo in smbfs description (closes: #116209).
  * Use killall -q in logrotate.d script, to avoid spurious cron 
    emails (closes: #130100).

 -- Steve Langasek <vorlon@debian.org>  Sat,  2 Feb 2002 19:56:18 -0500

samba (2.2.2-12) unstable; urgency=high

  * (Steve) Patch for source/client/client.c.
    Closes: #86438 smbclient: Transfering several GB causes the average
            speed to be messed up.
  * Uploading with urgency=high to expedite the move from unstable
    to testing because of the security problem fixed in -11.

 -- Eloy A. Paris <peloy@debian.org>  Fri, 25 Jan 2002 22:31:12 -0500

samba (2.2.2-11) unstable; urgency=low

  * Building with --with-libsmbclient. We have created two new
    packages: libsmbclient and libsmbclient-dev. Hopefully this
    will help some people that want to add the capability of
    speaking SMB to their applications.
    Closes: #117132 - libsmbclient support library?
  * (Steve) Make swat do the right thing when reading (parsing)
    the saved preferences in smb.conf.
    Closes: #55617 swat mutilates the linpopup message command.
  * Updated README.Debian. Updated descriptions in debian/control.
  * Remembered to bump up version number in source/include/version.h
    (need to automate this or else I'll keep forgetting.)
  * (Steve) one liner for source/web/diagnose.c.
    Closes: #106976 - smbd/nmbd not running message with swat/linuxconf.
  * Added '|| true' to the post-rotate script so logrotate doesn't
    fail if either nmbd or smbd is not running.
    Closes: #127897 - /etc/logrotate.d/samba fails if there is no smbd process.
  * Fixed incorrect file locations in swat's man page and added a
    Debian-specific note to /usr/share/doc/swat/README.
    Closes: #71586 swat: needs documentation fixes for debian.
  * smbmount in the smbfs package does not have the setuid bit set.
    Apparently, smbmount uses libsmb without checking the environment.
    Thanks to Christian Jaeger <christian.jaeger@sl.ethz.ch> for
    finding the local root exploit.
  * Applied old patch from Jerry) Carter" <jerry@samba.org> to correct
    the following two problems in Samba 2.2.2:
    - %U and %G could not be used in services names
      in smb.conf.
    - %G would fail to be expanded in an "include = ..."
      line.

 -- Eloy A. Paris <peloy@debian.org>  Sat, 19 Jan 2002 21:35:26 -0500

samba (2.2.2-10) unstable; urgency=low

  * (Steve) Add missing manual pages.
    Closes: Bug#128928: missing manpages in smbfs.

 -- Eloy A. Paris <peloy@debian.org>  Sun, 13 Jan 2002 14:39:55 -0500

samba (2.2.2-9) unstable; urgency=low

  * (Steve) Fix broken URL's in HTML docs.
    Closes: Bug#17741: bad links in html docs (at last!!!)

 -- Eloy A. Paris <peloy@debian.org>  Fri, 11 Jan 2002 13:37:07 -0500

samba (2.2.2-8) unstable; urgency=low

  * Added "Replaces: samba (<= 2.2.2-5)" to the smbclient section in
    debian/control so rpcclient.1, which was in samba-2.2.2-5, does not
    cause problems now that it is part of smbclient (>= 2.2.2-6).  Closes:
    Closes: Bug#128684: error upgrading smbclient in sid.

 -- Eloy A. Paris <peloy@debian.org>  Fri, 11 Jan 2002 11:42:40 -0500

samba (2.2.2-7) unstable; urgency=low

  * (Steve) Patch to make behavior honor what the docs. say about "hosts allow"
    taking precedence over "hosts deny".
    Closes: Bug#49249: swat: error with host deny ?!

 -- Eloy A. Paris <peloy@debian.org>  Thu, 10 Jan 2002 12:36:58 -0500

samba (2.2.2-6) unstable; urgency=low

  * (Steve) Adds manpage for rpcclient to the proper file,
    removes smbtorture from the distro because this tool isn't intended for
    widespread consumption.
    Closes: #63057 - no manual page for smbtorture.
  * (Steve) Removed -gnu from the configure arguments (--build, --host) in
    debian/rules so config.sub is able to properly create the host and target
    tuples.

 -- Eloy A. Paris <peloy@debian.org>  Wed,  9 Jan 2002 14:39:51 -0500

samba (2.2.2-5) unstable; urgency=low

  * Fixes from vorlon:
  * Use /usr/bin/pager instead of more.
    Closes: #125603: smbclient violates pager policy.
  * Make /etc/logrotate.d/samba a conffile, send smbd and nmbd
    a SIGHUP to have the log files reopened, fixes to
    /etc/logrotate.d/samba.
    Closes: #127897: log file rotation.
    Closes: #118277: /etc/logrotate.d/samba not listed in conffiles.
  * s/covert/convert/.
    Closes: #121653 probable typo in install message.

 -- Eloy A. Paris <peloy@debian.org>  Sun,  6 Jan 2002 03:14:58 -0500

samba (2.2.2-4) unstable; urgency=low

  * Applied patch from Steve to work around problem in glibc that affects the
    HPPA architecure. The patch detects the error condition at configure time
    and compiles without LFS support if necessary.
    Closes: Bug#126763: samba completely broken on hppa.
  * Including unicode_map.1251.
    Closes: Bug#126719: samba-common: unicode_map.1251 missing.
  * Updated smbd daemon version to match Debian package version.
    Closes: Bug#127199: Package version and smbd daemon version don't match.

 -- Eloy A. Paris <peloy@debian.org>  Mon, 31 Dec 2001 14:32:47 -0500

samba (2.2.2-3) unstable; urgency=low

  * Added some spaces in package description in debian/control.
    Closes: #120730 - missing spaces in package description for nice
            alignment.
  * Spelling fixes.
    Closes: #125328, #125329, #125330, #125367, #125365, #125403.
  * Steve Langasek <vorlon@debian.org> is the co-maintainer of the Debian
    Samba packages!!! Added him to the uploaders field in debian/control.

 -- Eloy A. Paris <peloy@debian.org>  Tue, 18 Dec 2001 00:54:25 -0500

samba (2.2.2-2) unstable; urgency=low

  * Backed out changes to source/filename.c per Andrew Tridgell's request.
    This changes were introduced in 2.2.1a-7 as an attempt to fix #47493.
    Tridge found out that they break smbd.
  * Changed version number in source/includes/version.h so it is clear that
    this is a version of Samba packaged for Debian. This is another request from
    Tridge and will help the Samba Team to get bogus bug reports.
  * Added Samba-HOWTO-Collection.pdf and other README files to the
    /usr/share/doc/<package>/ directories.
  * Installing libnss_winbind.so and pam_winbind.so.
    Closes: #116790: nss and pam modules for winbind missing.
  * Removed user-emacs-settings from changelog.

 -- Eloy A. Paris <peloy@debian.org>  Mon, 29 Oct 2001 19:16:26 -0500

samba (2.2.2-1) unstable; urgency=low

  * New upstream version.
  * Temporary fix for #113763 (Steve Langasek)
  * Quick hack to avoid smbmount reveal password length. Please note
    that even with this hack there is a small window when password is
    completely visible with 'ps aux'. There are other methods that should
    be used to automate mounting of SMB shares.
    Closes: #112195: smbmount-2.2.x reveals password length.
  * Applied patch from Steve Langasek <vorlon@debian.org> to prevent
    forcing use of setresuid() in Sparc.
    Closes: #112779: samba build forces use of setresuid, which causes
                     smbd to fail on Sparc.

 -- Eloy A. Paris <peloy@debian.org>  Mon, 15 Oct 2001 10:26:10 -0400

samba (2.2.1a-9) unstable; urgency=low

  * Replaced $(LD) with $(CC) all the way through source/Makefile.
    Closes: #111036: ld shouldn't be used to link shlibs.
  * s/\/bin\/mail/\/usr\/bin\/mail/ in smb.conf's man page (HTML and
    sgml as well.)
    Closes: #110963: smb.conf: mail should be /usr/bin/mail.
  * Documented better smbclient's -W behavior. Patch from Steve
    Langasek.
    Closes: #53672: smbclient: -W flag is interpreted as domain, not
            workgroup.

 -- Eloy A. Paris <peloy@debian.org>  Tue,  4 Sep 2001 23:10:41 -0400

samba (2.2.1a-8) unstable; urgency=low

  * Set some reasonable default perms for the samba logdir (again,
    thanks to vorlon :-)
    Closes: #72529: insecure permissions on log files.

 -- Eloy A. Paris <peloy@debian.org>  Sun, 26 Aug 2001 15:40:47 -0400

samba (2.2.1a-7) unstable; urgency=low

  * Another attempt at fixing #47493. Patch from Steve Langasek
    <vorlon@netexpress.net>. Let's keep our fingers crossed Steve!

 -- Eloy A. Paris <peloy@debian.org>  Sun, 26 Aug 2001 13:37:06 -0400

samba (2.2.1a-6) unstable; urgency=low

  * Backed out fix to #47493 introduced in 2.2.1a-4 as it is causing
    smbd to die with signal 11 under some unidentified situations.
    Closes: #109774: Latest debian version breaks printer driver download.
    Closes: #109946: not all files appear in samba-exported directories.
  * Another patch from Steve Langasek. This one adds quotes around 
    printer names for print systems it's reasonable for Debian to
    support. Together with the patch in #29957 (see changelog for
    2.2.1a-4), this should take care of the problems with multi-word 
    printer names in Samba.

 -- Eloy A. Paris <peloy@debian.org>  Fri, 24 Aug 2001 21:12:27 -0400

samba (2.2.1a-5) unstable; urgency=low

  * Important changes that affect how Samba is built on Debian
    machines are implemented in this release. All of this changes
    were suggested by the energetic Steve Langasek <vorlon@debian.org>,
    and his arguments were so sound and reasonable that I decided
    to implement them. Here's Steve's original changelog:

       * Fix up the build system to avoid needing to run configure 
         as root to answer questions we already know the answers to.
       * In the process, make surprising progress towards being able to
         cross-compile the samba packages.

 -- Eloy A. Paris <peloy@debian.org>  Fri, 24 Aug 2001 01:08:06 -0400

samba (2.2.1a-4) unstable; urgency=low

  * Fixed typo in smbmount's mount page.
    Closes: #109317: smbfs: mistype in smbmount manpage.
  * Included symlink to smbspool to better support CUPS printing.
    Closes: #109509: include symlink for cups samba support.
  * Applied patch from Steve Langasek <vorlon@netexpress.net> to
    fix bug #29957.
    Closes: #29957: samba strips trailing " from strings in smb.conf.
  * First attempt at fixing #47493. Another patch from Steve "I want
    a bug-free Samba" Langasek.
    Closes: #47493: Samba doesn't handle ':' in dir names right.

 -- Eloy A. Paris <peloy@debian.org>  Tue, 21 Aug 2001 23:26:38 -0400

samba (2.2.1a-3) unstable; urgency=low

  * Steve Langasek <vorlon@netexpress.net> has been hard at work in
    the last few days looking at the long list of open bugs filed
    against the Samba packages. I don't know how to thank him. It's been
    a pleasure working with Steve, and all the fixes, patches, etc. in
    this release come from him. The bug list is greatly reduced thanks
    to Steve's efforts.
  * Steve's additions/modifications/patches/etc. are:
    - New package that (libpam-smbpass) provides pam_smbpass. Before, this
      was provided in another package but now the sources are part of
      the Samba sources so we can start providing it from here.
      Closes: #107043 - pam_smbpass now present in Samba source,
        should be built from there
    - Patch to source/smbd/service.c that allows admins to call
      /bin/umount from the root postexec of a Samba share.
      Closes: #40561 - samba pre/postexec commands do not work.
    - Clear TMPDIR before starting smbd in /etc/init.d/samba.
      Closes: #51295 - Problems with Samba and TMPDIR.
    - Correction to documentation of "guest only".
      Closes #38282 - "guest only" share still requires a password.
  * Applied patch from Santiago Vila <sanvila@unex.es> to convert
    /usr/sbin/mksmbpasswd from a shell script into a real awk script.
    Sorry it took so long, Santiago; I hadn't realized you even
    provided a patch :-)
    Closes: #77891 - mksmbpasswd could be a real awk script.
  * Updated description of the smbfs and smbclient packages. Also have
    each package recommend the other.
    Closes: #108650: Should suggest or recommend smbfs.

 -- Eloy A. Paris <peloy@debian.org>  Mon, 13 Aug 2001 22:21:55 -0400

samba (2.2.1a-2) unstable; urgency=low

  * Build-depends: depend on debhelper (>=2.0.103).
    Closes: #105795: Build-Depends are wrong.
  * Run samba's preinst and postinst scripts without -e so failed commands
    do not abort installation.
    Closes: #106384: postinstall crashes abnormally. (And really closes
      #104471.)

 -- Eloy A. Paris <peloy@debian.org>  Thu, 26 Jul 2001 00:30:37 -0400

samba (2.2.1a-1) unstable; urgency=low

  * New upstream version.
  * Make sure samba's postinst script exits with a zero status.
    Closes: #104471: Samba postinst problem.

 -- Eloy A. Paris <peloy@debian.org>  Thu, 12 Jul 2001 21:55:21 -0400

samba (2.2.1-1) unstable; urgency=low

  * New upstream version.
    Closes: #103339: config.guess and config.sub update required.
    Closes: #98518: Samba 2.2 can't act as PDC for NT4/W2K due to 
                    incompatibility with PAM.
    Closes: #97447: nmbd crashes due to bugs in DAVE 2.5.2.
    Closes: #95777: Samba 2.2 is unable to join or authenticate against 
                    Samba 2.2 PDC domain.
    Closes: #68842: samba should use PAM for password changing (I
                    haven't personally tried this one, but it's been
                    advertised this works.)
    Closes: #102506: PAM account checking fails.
    Closes: #102518: Complains about unknown paramter "obey pam
                     restrictions"
    Closes: #94774: Build failure on PARISC machines.
  * Moved away from /etc/cron.weekly/samba for log file rotation.
    Now using logrotate.
    Closes: #95548: typo in /etc/cron.weekly/samba.
    Closes: #74951: nmbd does not rename its log file.
  * Removed Debian-specific addtosmbpass.8 man page since this script
    is not longer provided upstream. Users should use the smbpasswd
    program instead.
  * Updated sample /etc/samba/smb.conf to reflect the recent changes
    affecting handling of PAM authentication. Also updated
    /etc/pam.d/samba.

 -- Eloy A. Paris <peloy@debian.org>  Wed, 11 Jul 2001 00:44:14 -0400

samba (2.2.0.final.a-1) unstable; urgency=high

  * New upstream version (contains security fix from DSA-065-1.)
    Closes: #97241: samba 2.2.0 fails to process hostnames in
      "hosts allow" config line.
  * Removed Debian-specific addtosmbpass.8 man page since this script
    is not longer provided upstream. Users should use the smbpasswd
    program instead.
    Closes: #98365: addtosmbpass is missing from 2.2.0.final-2.
  * Updated sample /etc/samba/smb.conf to reflect the recent changes
    affecting handling of PAM authentication. Also updated
    /etc/pam.d/samba.

 -- Eloy A. Paris <peloy@debian.org>  Sun, 24 Jun 2001 11:11:59 -0400

samba (2.2.0.final-2) unstable; urgency=low

  * Added libcupsys2-dev to Build-Depends.
  * Samba depends now (again) on netbase so update-inetd is always
    available for the Samba maintainer scripts.
    Closes: #86063: Fails to uninstall if inetd is not installed.
  * Updated source/config.{sub,guess} so ARM built doesn't fail.
    Closes: #94480: config.sub out of date; can't build on arm.
    Closes: #85801: config.sub/guess out of date.
  * Not using brace expansion, i.e. {foo,bar} in any of the maintainers
    scripts nor in debian/rules.
    Closes: #88007: samba postrm has is not POSIX sh compliant.

 -- Eloy A. Paris <peloy@debian.org>  Sat, 21 Apr 2001 17:27:18 -0400

samba (2.2.0.final-1) unstable; urgency=low

  * New upstream release. Lots of new things. See WHATSNEW.txt.
  * Goofy version number because of my stupidity when assigning version
    numbers to the CVS packages I have been uploading to experimental.
    Will be fixed when 2.2.1 is released. I've no doubts a 2.2.1 release
    will follow soon.

 -- Eloy A. Paris <peloy@debian.org>  Tue, 17 Apr 2001 22:58:14 -0400

samba (2.2.0.cvs20010416-1) experimental; urgency=low

  * CVS update.

 -- Eloy A. Paris <peloy@debian.org>  Mon, 16 Apr 2001 21:25:15 -0400

samba (2.2.0.cvs20010410-1) experimental; urgency=low

  * CVS update.
  * Added libreadline4-dev to Build-Depends.

 -- Eloy A. Paris <peloy@debian.org>  Tue, 10 Apr 2001 16:53:45 -0400

samba (2.2.0.cvs20010407-1) experimental; urgency=low

  * CVS update. Includes what is in 2.2.0alpha3.

 -- Eloy A. Paris <peloy@debian.org>  Sat,  7 Apr 2001 16:00:33 -0400

samba (2.2.0.cvs20010316-1) experimental; urgency=low

  * Started working on Samba 2.2.0. Using the SAMBA_2_2_0 branch
    from Samba CVS.
  * Not compiling rpctorture as it has compile errors. Change in
    debian/rules.
  * Removed Linux kernel 2.0.x and smbfs compatibility baggage. Now
    the smbfs does not support 2.0.x kernels; a kernel > 2.2.x is
    needed to use smbfs. Updated debian/control, debian/rules and
    README.Debian to reflect this change.
  * Added to swat a versioned dependency on samba (so a user is forced to
    install a new version of swat each time a new version of samba is
    installed.)

 -- Eloy A. Paris <peloy@debian.org>  Sun, 18 Mar 2001 14:21:14 -0500

samba (2.0.7-5) unstable; urgency=medium

  * Transition from suidmanager to dpkg-statoverride.

 -- Eloy A. Paris <peloy@debian.org>  Thu, 18 Jan 2001 23:51:56 -0500

samba (2.0.7-4) unstable; urgency=medium

  * Applied Urban Widmark <urban@teststation.com> fixes to smbmount. Urban
    is the maintainer of the smbfs in the kernel and of the userland
    utilities.
  * Links to HTML documents are correct now.
    Closes: #69439: swat: Broken help file symlinks
    Closes: #72615: samba-doc directory changed: removed htmldocs from path
    Closes: #75847: swat: Wrong symlink
    Closes: #66857: Wrong links to html documents.
    Closes: #77912: misplaced documentation symlinks for swat
  * Building Samba with CUPS support. For this I reverted the change to
    source/configure.in that I did in 2.0.7-3 and re-ran autoconf.
    Closes: #59038: samba: not compiled with cups support.
  * Fix against previous known/unknown user time difference patch to swat
    (make username / password lookups take the same time.) Remove CGI
    logging code in Swat.
    Closes: #76341 - Security holes in swat
  * Updated Build-depends.
  * Updated debian/copyright to refer to the correct location of the GPL.
  * debian/rules: changed DESTDIR to `pwd`/debian/samba (was
    `pwd`/debian/tmp.)
  * debian/rules: added '--sourcedir=debian/samba' to dh_movefiles (for some
    strange reason dh_installdirs is not creating debian/tmp/ so I needed
    to tweak everything to install stuff in debian/samba rather than in
    debian/tmp.)
  * debian/control: changed section of samba-docs to 'doc' (was 'docs')
  * Using relative symlinks in /usr/share/samba/swat/ (changed debian/rules
    and source/scripts/installswat.sh.)
  * Fixed (by tweaking debian/rules)
    /usr/bin/{smbmnt,smbumount-2.*,smbmount-2.*} to be suid.
  * Added "Provides: samba-client" to smbclient's section in control.
    Closes: #71143: smbclient: Smbclient should provide samba-client.
  * Fix for desired_access being zero in map_share_mode() (patch to
    source/smbd/nttrans.c.) Thanks to Gary Wilson
    <wilsong@sergievsky.cpmc.columbia.edu> for bringing this patch to my
    attention.
  * Hacked source/lib/util_sec.c so smbd works fine in both 2.0.x and
    2.2.x kernels even when the build is done in a system running
    a 2.2.x kernel.
    Closes: #78858: samba-common: samba2.0.7 needs kernel 2.2.x but
                    doesnt depend on it.
    Closes: #72758: README.Debian should comment on 2.0.x kernels.
    Closes: #56935: Samba 2.0.6 and Kernel 2.0.x.
    Closes: #58126: Samba 2.0.6 and Kernel 2.0.x -- more info.
    Closes: #60580: samba: failed to set gid.
    Closes: #64280: Samba panics, can't set gid.
    Closes: #66816: Must deal with brokenness under 2.0.x.
    Closes: #67682: potatoe samba 2.0.7-3 out of order, 2.0.5a-1 OK.
    Closes: #69735: PANIC: failed to set gid
    Closes: #66122: "smbclient -L localhost -U%" returns with "tree
                    connect failed: code 0".
    Closes: #57637: Samba says tree connect error.
    Closes: #58015: potato samba wins support is broken.
  * Fixed comments in sample smb.conf to point to the correct location.
    Closes: #69578: comments in smb.conf points to wrong path.
  * Move codepages from /etc/samba/codepages/ to
    /usr/share/samba/codepages/.
    Closes: #63813: samba; codepages should go in /usr/lib.
  * Moved /var/samba/ to /var/state/samba/.
    Closes: #49011: samba package not FHS compliant.
  * Hacked source/configure.in (and re-ran autoconf) so yp_get_default_domain()
    is found.
    Closes: #44558: netgroup support missing in samba 2.0.5a-1.
  * /etc/init.d/samba was calling start-stop-daemon with both --pidfile and
    --exec. Got rid of --exec so --pidfile works.

 -- Eloy A. Paris <peloy@debian.org>  Thu, 11 Jan 2001 00:15:57 -0500

samba (2.0.7-3) frozen unstable; urgency=high

  * Release manager: this closes a RC bug.
  * Commented out the section in source/configure.in that auto-detects
    CUPS support and then ran autoconf to generate a new configure
    script. This was done to prevent machines that have libcupsys-dev
    installed from detecting CUPS support and adding an unwanted
    dependency on libcupsys. This way the whole printing system
    won't break on upgrades. CUPS support should be added after
    Potato is released.
    Closes: #65185: samba-common: Upgrading removes printing system.
    Closes: #64496: smbfs: smbfs on powerpc has a dependency on cupsys.
  * Updated README.debian.
    Closes: #64594: Old README.Debian in /usr/share/doc/samba.

 -- Eloy A. Paris <peloy@debian.org>  Tue, 20 Jun 2000 19:16:04 -0400

samba (2.0.7-2) frozen unstable; urgency=high

  * Release manager: this closes RC bug #63839 that prevents Samba
    to be built from source.
  * Fixed a stupid typo in debian/rules that was preventing Samba
    to be built from source.
    Closes: #63839: samba_2.0.7-1(frozen): build error (SAMBABOOK dir)
  * I forgot to mention that O'Reilly's book "Using Samba" was donated
    to the Open Source community. The book was included in Samba 2.0.7
    in HTML format and is part of the Debian Samba package since 
    Samba 2.0.7-1.
  * In Samba 2.0.7-1, the "Using Samba" book and a number of HTML help
    files were supposed to be provided in both the swat and the samba-doc
    packages. This duplication was a waste of space. Starting with
    Samba 2.0.7-2, swat recommends samba-doc and the book and the HTML
    files are included only in samba-doc, and are accessed via symlinks
    from within swat.
    Closes: #58810: superfluous files in swat?
  * Added a 'echo "."' to /etc/init.d/samba in the reload) section.
    Closes: #63394: "echo ." missing in reload section of init.d script
  * Fixed typo in docs/htmldocs/using_samba/ch06_05.html.
    Closes: #64344: typo "encrypted passwords"
  * Cleaned up samba's postrm script so important common files aren't
    deleted when samba is purged. Created a samba-common.postrm script.
    Closes: #62675: purging samba removes /etc/samba/smb.conf.
    Closes: #63386: samba --purge removes /etc/samba dir even though
            smbclient/smbfs/samba-common packages are still installed

 -- Eloy A. Paris <peloy@debian.org>  Wed,  3 May 2000 02:42:07 -0400

samba (2.0.7-1) frozen unstable; urgency=low

  * New upstream version. Dear Release Manager: please allow this 
    package to go to frozen as it contains fixes to a _lot_ of problems.
    You can take a look at all the problems fixed by this release in
    the official upstream announcement at
    http://us1.samba.org/samba/whatsnew/samba-2.0.7.html.
  * Added --with-utmp to add utmp support to smbd (this is new in Samba
    2.0.7)
  * Closes: #62148 - samba not rotating filled logs.
  * Closes: #56711: Samba doesn't manage well long share name (please note
      that it's possible to connect to shares with names longer than
      14 characters but the share will be listed with a name truncated to
      13 characters.)
  * Closes: #51752 - NT DOMAIN - NET USE * /HOME not mapping (error 67).
    Closes: #50907 - logon path not working.
    This is not a bug, it's just Samba doing the same thing an NT server
    does. See WHATSNEW.txt and smb.conf's man page for details.
  * Closes: #48497 - error executing smbsh in debian-potato. (smbwrapper
    is not supported anymore.)
  * Closes: #58994 swat: typo in swat description.
  * Closes: #45931 - Samba dies with SIGILL on startup. (Hardware 
    problems, person that reported the bug never came back.)
    Closes: #54398 - smbadduser fails, looks for ypcat.
  * Fixed swat's man page to include Debian specific installation
    instructions. There's not necessary to edit /etc/services or 
    /etc/inetd.conf.
    (Closes: #58616 - incomplete install config && incorrect installation
      instructions.)
  * s/SBINDIR/\"/usr/sbin\"/g in source/web/startstop.c to prevent swat
    to look for smbd and nmbd in the wrong place when requested to start or
    stop smbd or nmbd.
    (Closes: #55028 - swat can't start samba servers.)
  * Closes: #37274: smbclient does not honour pot. (Tested and seems to be
    working now.)
  * Not confirmed, but should fix #56699, #62185, #56247, #52218, #43492,
    #50479, #39818, #54383, #59411.
    (please re-open any of this if the problem still exists - I was unable
    to confirm any of this because I could never reproduce them.)
    Closes: #56699 - Samba's nmbd causes random kernel oops several
      times in a row.
    Closes: #62185 - nmbd's forking until no more file descriptors are 
      available.
    Closes: #56247 - session setup failed: ERRSRV - ERRbadpw.
    Closes: #52218 - Either wins proxy does not work, or I don't understand
      it.
    Closes: #43492 - intermittent problem changing password.
    Closes: #50479 - Can't access windows 2000 shares with samba.
    Closes: #39818 - samba-common: Upgrading Samba from the Slink version.
    Closes: #54383 - samba-common: Missing /etc/smb.conf.
    Closes: #59411 - smbclient: cannot browse Win2k shares.

 -- Eloy A. Paris <peloy@debian.org>  Thu, 27 Apr 2000 16:07:45 -0400

samba (2.0.6-5) frozen unstable; urgency=low

  * Oppsss! samba-common doesn't depend on libcupsys1 so the binaries
    in this package are broken unless libcupsys1 is installed.
    samba-common has a "grave" bug because of this. Instead of adding 
    libcupsys1 to the Depends: list of each package in debian/control
    I investigated why dh_shlibs was not picking the dependency
    automatically. It turns out that it's probably a bug in libcupsys1
    because the format of its shlibs file is not correct. I fixed that
    file (/var/lib/dpkg/info/libcupsys1.shlibs) and now dependencies are
    picked correctly. I'll talk to the libcupsys1 maintainer.

    I think the addition of CUPS support to Samba is a big change that
    should not go into Frozen. So, I decided to back up the addition
    of CUPS support I did in 2.0.6-4 to minimize problems. I'll add
    CUPS support again when I start working on Samba for Woody.
    (Closes: #59337 - samba-common has a missing dependency)

 -- Eloy A. Paris <peloy@debian.org>  Wed,  1 Mar 2000 08:40:02 -0500

samba (2.0.6-4) frozen unstable; urgency=low

  * It seems that sometimes nmbd or smbd are not killed when upgrading.
    I think it is because in samba's prerm script I was calling
    start-stop-daemon with the --pidfile switch and in old versions of
    Samba the nmbd and smbd daemons did not store their PIDs in a file in
    /var/samba/. I changed debian/samba.prerm so the existence of the
    PID files is checked before calling "start-stop-daemon --pidfile ..."
    If the PID files do not exist then start-stop-daemon is called
    without the --pidfile parameter.
    (Closes: #58058 - upgrade from slink went badly)
  * Fixed typo in description of swat package in debian/control.
  * Installed libcupsys1-dev so the configure script picks up CUPS
    and Samba is compiled with CUPS support. Also added libcupsys1 to
    the Depends: list of package samba in debian/control.
    (Closes: #59038 - samba not compiled with cups support)
  * Added a small paragraph to debian/README.debian warning about possible
    problems with the WINS code in Samba 2.0.6.

 -- Eloy A. Paris <peloy@debian.org>  Mon, 28 Feb 2000 14:00:42 -0500

samba (2.0.6-3) frozen unstable; urgency=low

  * Applied patch posted by Jeremy Allison to the samba mailing list
    that should take care of the internal errors reported in bug #52698
    (release-critical). Wichert: please test as I never could reproduce
    it here.
    (Closes: #52698 - samba gets interbal errors)
  * Moved samba-docs to the 'docs' section.
    (Closes: #51077 - samba-doc: wrong section)
  * Added reload capability to /etc/init.d/samba (only for smbd because
    nmbd does not support reloading after receiving a signal).
    (Closes: #50954 - patch to add reload support to /etc/init.d/samba)
  * Corrected "passwd chat" parameter in sample /etc/samba/smb.conf so
    Unix password syncronization works with the passwd program currently
    in Potato. Thanks to Augustin Luton <aluton@hybrigenics.fr> for
    the correct chat script.
  * Stole source/lib/util_sec.c from the CVS tree of what will become
    Samba 2.0.7 or whatever so we can use the same binaries under
    both 2.0.x and 2.2.x kernels.
    (Closes: #51331 - PANIC: failed to set gid)
  * smbadduser is now provided as an example and it's customized for Debian.
    I am not providing this script in /usr/sbin/ because then I would need
    a dependency on csh, something that I don't want to do.
    (Closes: #51697, #54052)
  * Fixed the short description of the smbfs package in debian/control.
    (Closes: 53534 - one-line description out of date).

 -- Eloy A. Paris <peloy@debian.org>  Tue, 23 Nov 1999 16:32:12 -0500

samba (2.0.6-2) unstable; urgency=low

  * samba-common now depends on libpam-modules (not on libpam-pwdb, which
    I have been told is obsolete). I modified /etc/pam.d/samba accordingly
    to reflect the change.
    (Closes: Bug#50722: pam pwdb dependence?).
  * The old /etc/pam.d/samba file which had references to pam_pwdb caused
    smbd to die with a signal 11. The new /etc/pam.d/samba file fixes
    this problem.
    (Closes: #50876, #50838, #50698)
  * Compiled with syslog support (use at your own risk: syslog support
    is still experimental in Samba). I added the parameters "syslog = 0"
    and "syslog only = no" to the sample smb.conf to avoid pestering
    users that do not want Samba to log through syslog.
    (Closes: Bug#50703 - syslog only option doesn't work)
  * Removed the stupid code in the smbmount wrapper script that tries
    to load the smbfs module if smbfs is not listed in /proc/filesystems.
    (Closes: Bug#50759 - Non-root can't run smbmount if SMBFS is compiled
    as a module in the kernel)
  * Added /bin/mount.smb as a symlink pointing to /usr/bin/smbmount so
    'mount -t smb ...' works just as 'mount -t smbfs ...'.
    (Closes: Bug#50763 - 'mount -t smb' doesn't work)

 -- Eloy A. Paris <peloy@debian.org>  Sat, 20 Nov 1999 18:53:35 -0500

samba (2.0.6-1) unstable; urgency=low

  * Samba 2.0.6 has been released. This is the first try of the Debian
    Samba packages. I know for sure that smbd won't work properly on
    2.0.x kernels because the patch that Wichert sent me does not apply
    to the new source/lib/util_sec.c in Samba 2.0.6. That file was
    completely re-written by Tridge.
  * Updated README.Debian.
  * A new client utility called smbspool appeared in Samba 2.0.6. I added
    this utility to the smbclient package, although I haven't tried it yet.
  * Added the symlink /sbin/mount.smbfs that points to /usr/bin/smbmount.
    This is to be able to type "mouont -t smbfs ...". This symlink goes
    in the smbfs package, of course.
  * This new release should close the following bugs (some of these
    are fixed for sure in this new upstream release, some others I could
    not reproduce but I believe they are fixed if they were real bugs.
    As always, please feel free to re-open the bugs if the problem is not
    solved).
      Closes: Bug#33240: icmp mask needs a bug workaround.
      Closes: Bug#37692: samba: Has problems detecting interfaces.
      Closes: Bug#38988: samba: Truly bizzare behavour from nmbd.
      Closes: Bug#46432: samba-2.0.5a-2: nmbd does not appear to broadcast
                          properly.
      Closes: Bug#44131: smbfs: no longer possible to set file and
                          directory-modes.
      Closes: Bug#46992: smbmount-2.2.x manpage wrong.
      Closes: Bug#42335: smbfs: missing options from the new 2.2.x commandline.
      Closes: Bug#46605: smbmnt segfaults.
      Closes: Bug#48186: smbmount.
      Closes: Bug#38040: smbfs: Please add /sbin/mount.smb [included].
      Closes: Bug#47332: smbmount: could -f and -P be added back?
  * Samba has been compiled with PAM support (closes: Bug#39512 - samba PAM
    module). To succesfully add PAM support, I created /etc/pam.d/samba and
    added this file as a conffile for the samba-common package. I also made
    samba-common depend on libpam-pwdb.
  * Added simple man pages for the wrapper scripts smbmount and smbmount.
    (Closes: Bug#44705 - Missing smbmount man page)
  * Installed libreadlineg2-dev in my system so smbclient now has a
    "history" command and libreadline support :-)
  * This time I did add a check to the smbmount wrapper script to see if
    the kernel has support for smbfs, as suggested by Jeroen Schaap
    <J.Schaap@physiology.medfac.leidenuniv.nl>. I mentioned in the changelog
    for samba-2.0.5a-3 that I did this but I forgot at the end.

 -- Eloy A. Paris <peloy@debian.org>  Thu, 11 Nov 1999 12:08:15 -0500

samba (2.0.5a-5) unstable; urgency=low

  * I am sorry to report that the smbwrapper package is gone for the
    moment. The reason for this is twofold: first of all, smbwrapper
    is completely broken in Samba-2.0.5a (it compiles but it doesn't
    run) and in the upcoming Samba-2.0.6 it doesn't even compile. Second,
    when I asked Andrew Tridgell (father of Samba) about the state of
    smbwrapper he told me that Ulrich Drepper (head of the glibc project)
    broke on purpose the glibc stuff in which smbwrapper is based.
    Consequently, Tridge recommended me to compile Samba without
    support for smbwrapper. When, I have no idea. Sorry folks. Here is
    the original message I received from Andrew:
    
    > 1) 2.0.5a's smbwrapper doesn't work under glibc2.1, and pre-2.0.6's
    > smbwrapper doesn't even compile under glibc2.1.
    
    yep, Ulrich deliberately broke it. It won't get fixed till glibc
    allows the sorts of games it plays to work again. I suggest you turn
    it off in your build scripts until that gets sorted out.
    
  * Swat's file are now in /usr/share/samba/ instead of
    /usr/lib/samba/ (bug #49011).
  * Man pages now in /usr/share/man/ instead of /usr/man/ (bug #49011).

 -- Eloy A. Paris <peloy@debian.org>  Tue,  2 Nov 1999 12:59:13 -0500

samba (2.0.5a-4) unstable; urgency=low

  * Applied patch from our fearless leader (Wichert) to fix the darn bug
    that prevents Samba to work on 2.0.x kernels if it was compiled
    in a system running a 2.2.x kernel. This closes #40645 (build uses
    setresuid which doesn't work under 2.0.34 (does apparently under
    2.2.x) ).
  * Fixed the entry that swat's postinst script adds to /etc/inetd.conf
    so it is '#<off># swat\t\tstream\ttcp\tnowait.400 ...' instead of
    '#<off>#swat\t\tstream\ttcp\tnowait.400 ...'. The old way caused
    'update-inetd --enable swat' to leave the entry for swat disabled.
    Thanks to Dave Burchell <burchell@inetnebr.com> for finding out
    this problem. This closes #48762 (swat uses non-standard syntax to 
    comment out inetd.conf entry).
  * /usr/sbin/swat does not think anymore that the smbd daemon lives
    in /usr/local/samba/bin/. To fix this I am running now source/configure
    with "--prefix=/usr --exec-prefix=/usr". This closes #47716 (samba
    'swat' fails: incorrect hardwired path in the binary).

 -- Eloy A. Paris <peloy@debian.org>  Sun, 31 Oct 1999 03:42:38 -0500

samba (2.0.5a-3) unstable; urgency=low

  * I am pretty darn busy with my MBA, I apologize for the long time it's
    taking to squash bugs in the Samba packages.
  * Built with debhelper v2 for FHS compliancy. Changed a couple of
    things in debian/rules to accomodate for the new place for the docs.
    I also had to change debian/{samba.postinst,samba.prerm,swat.postinst}
    to make sure that the symlink from /usr/doc/xxx exists and points to
    /usr/share/doc/xxx (the reason for this is that I am not letting
    debhelper to create these scripts for me automatically).
  * Built with latest libc6.
  * smbfs: finally, the nasty bug that causes smbmount to die after
    a while is gone thanks to Ben Tilly <Ben_Tilly@trepp.com>.
    The problem was just a typo in source/client/smbmount.c.
    This closes grave bug #42764 (smbmount dies) and #43341 
    (smbfs-2.2.x won't function after a while).
  * Fixed the smbmount wrapper script to eliminate a bashism (closes
    #45202 - "wrapper scripts use $* instead of "$@") and to recognize 
    2.3.x and 2.4.x kernels (closes #47688 - "smbfs: does not recognize 
    kernel 2.3.x").
  * Added a check to the smbmount wrapper script to see if the
    kernel has support for smbfs, as suggested by Jeroen Schaap
    <J.Schaap@physiology.medfac.leidenuniv.nl>.
  * swat's man page is now part of the swat package, not of the samba
    package. This closes #44808 (Samba has a man page for swat, but 
    the binary is not included).
  * The interface program smbrun is not longer needed by smbd because
    of the availability of execl() under Linux. Because of this, the
    smbrun is not even being compiled. Since there is no need for smbrun
    now, the smbrun man page was taken out of the samba package. This
    closes #45266 (/usr/bin/smbrun missing).
  * smbpasswd is now part of the samba-common package, and not part of
    the samba package. This is to let administrators that do not want
    to install a full Samba server administer passwords in remote
    machines. This closes bug #42624 (smbpasswd should be included in 
    smbclient). This bug report also suggests that swat becomes part of 
    the samba package, that smbfs becomes part of the smbclient package,
    and that the binary smbpasswd becomes part of the smbclient package.
    I moved smbpasswd to the samba-common package but I am reluctant to 
    do the other things the bug report suggests.
  * In order to keep dpkg happy when moving smbpasswd from the samba
    package to samba-common, I had to add a "Replaces: samba (<= 2.0.5a-2)"
    in the control section of the samba-common package and a
    "Replaces: samba-common (<= 2.0.5a-2)" in the control section of the
    samba package (in debian.control).
  * Samba is now being compiled with the "--with-netatalk" option. This
    closes #47480 (Could samba be compiled with the --with-netatalk option).
  * All packages that depend on samba-common have a versioned dependency
    now. This was accomplished by adding "(= ${Source-Version})" to the
    relevant sections of debian/control. Thanks t Antti-Juhani Kaijanaho
    <gaia@iki.fi> for the hint. This closes #42985 (samba should probably
    have a versioned depends on samba-common).
  * Made sure the file docs/textdocs/DIAGNOSIS.txt gets installed in all
    the Samba packages. This closes bug #42049 (no DIAGNOSTICS.txt file).
  * Added the smbadduser helper script to the samba package. This closes
    #44480 (Samba doesn't come with the smbadduser program).
  * Applied patch from szasz@triton.sch.bme.hu that prevents smbmount
    to leave an entry in /etc/mtab for a share that could not be mounted
    because of invalid user of password. The patch also allows smbumount
    to unmount the share in the event that something goes wrong with the
    smbmount process. This closes bug #48613 (Mount/umount problems + 
    patch) as well as #44130 (failed mount is still mounted).
  * smbmount-2.2.x is now setuid root. This is needed for the patch
    applied above to be effective. If smbmount-2.2.x is not setuid root
    then an entry will be left in /etc/mtab even when the mount
    fails. I had to add "usr/bin/smbmount-2.2.x" to debian/smbfs.suid
    for this to work.

 -- Eloy A. Paris <peloy@debian.org>  Wed, 27 Oct 1999 10:36:13 -0400

samba (2.0.5a-2) unstable; urgency=low

  * This version is basically the same as 2.0.5a-1 but it was compiled
    on a Potato system with glibc2.1. See below the change log for 2.0.5a-1
    for more information.

 -- Eloy A. Paris <peloy@debian.org>  Tue, 27 Jul 1999 02:25:29 -0400

samba (2.0.5a-1) stable; urgency=high

  * I'm back from the Honey Moon. We are pretty busy because we are moving
    to Pittsburgh (from Caracas, Venezuela) in aprox. 24 hours and we still
    have plenty of things to pack and to do. Samba 2.0.5 was released
    while I was in the Honey Moon and it is just now (almost 3 AM) when
    I have time to package it.
  * Because of the security problems fixed in 2.0.5, this upload goes
    to both stable and unstable (the Security Team asked for this).
  * This release (2.0.5a-1) was compiled on a Slink system. 2.0.5a-2 will
    be compiled on a Potato system.
  * Added a "Replaces: samba (<= 1.9.18p10-7)" to the samba-common
    section in debian/control (as suggested by Steve Haslam
    <araqnid@debian.org>) to fix the problems that appear when upgrading 
    from the Samba package in Slink. Please test this as I am completely 
    unable to do so. This should fix bug #39818 (Upgrading Samba from the 
    Slink version).
  * Removed the hacks to the autoconf stuff that I added to 2.0.4b-2 in 
    order to have defined several socket options when compiling with
    Linux 2.2.x kernel headers - the fix is now upstream.
  * Finally!!! smbmount was re-written (thanks Tridge :-) to use a command
    line syntax similar to the one used by the old smbmount (for 2.0.x 
    kernels). This means that the wrapper script is no longer necessary
    so I removed it. In its place there is a simple wrapper script that
    calls smbmount-2.0.x or smbmount-2.2.x depending on the kernel that is
    running.
  * Because of the wedding, the Honey Moon, and our move to Pittsburgh,
    I can't work on fixing other bugs in this release.

 -- Eloy A. Paris <peloy@debian.org>  Tue, 27 Jul 1999 02:18:51 -0400

samba (2.0.4b-3) unstable; urgency=low

  * Stupid mistake: I forgot to add /usr/bin/smbumount to debian/smbfs.files
    and because of this /usr/bin/smbumount was part of the samba package
    instead of part of the smbfs package.

 -- Eloy A. Paris <peloy@debian.org>  Thu,  1 Jul 1999 01:51:24 -0400

samba (2.0.4b-2) unstable; urgency=low

  * Dark (and archive maintainers): please remove from Potato the smbfsx 
    binary package and also the old source package for smbfs. smbfs and 
    smbfsx have been merged starting with this version.
  * Merged the old smbfs package with Samba. Now there is only one package
    for the smbfs utilities and is called "smbfs". The package smbfsx
    does not exist any more and this new smbfs package must be used
    for both 2.0.x and > 2.1.x kernels.
  * A wrapper script was added to handle the syntax change in smbmount
    in the new smbfs utilities (required for kernels > 2.1.70). The
    home page for this script is http://www.wittsend.com/mhw/smbmount.html.
    Please _note_ that this will change (for good) in Samba 2.0.5 :-)
  * Added debian/smbumount.sh. It's another wrapper that calls smbumount-2.2.x
    or smbumount-2.0.x depending on the kernel currently running.
  * Not using -t for savelog in cron.weekly script.
  * Recompiled without libreadlineg-dev (Samba does not seem to be using
    it so unnecessary dependencies are produced).
  * glibc2.1 build.
  * Removed smbpasswd.8 man page from the debian/ directory because it is
    now being provided upstream.
  * Got rid of the ugly hack I put in source/lib/util_sock.c to have
    IPTOS_LOWDELAY and IPTOS_THROUGHPUT defined. Now I patched the
    autoconf stuff to #include <netinet/ip.h>. I've sent the patch to
    Jeremy Allison so we have this upstream.

 -- Eloy A. Paris <peloy@debian.org>  Mon, 28 Jun 1999 17:47:19 -0400

samba (2.0.4b-1) unstable; urgency=low

  * New upstream release. This release fixes the following Debian bugs:
    #33838 (Amanda/ Samba 2.0.2 and backing up large filesystems) and
    #33867 (Amanda 2.4.1 and Samba 2.0.2 and large filesystems). Jeremy
    Allison released Samba 2.0.4 and found out that there were a couple
    of minor bugs so he released 2.0.4a. Then he found out about more
    serious bugs and released 2.0.4b. I have built this package several
    times between yesterday and today because of this. Now I am releasing
    the Debian packages for Samba with what I believe will be the latest
    release the Samba Team will make at least in the next 4 days (Jeremy
    is taking a short vacation).
  * Still compiling against glibc2.0 (sorry about that :-)
  * Hacked source/smbwrapper/smbsh.c to fix the problem
    of smbsh not finding the shared library smbwrapper.so. It looks
    now in /usr/lib/samba/ for this file. This fixes #32971, #32989,
    #33278, #34911 and #36317.
  * Made smbfsx depend on samba-common because smbfsx uses /etc/samba/smb.conf
    and /etc/samba/codepages/. This fixes #33128 (smbmount complains about
    missing /etc/smb.conf).
  * Package swat does not depend on httpd anymore (there's no need to).
    This fixes #35795 (swat requires httpd).
  * Renamed smbmount-2.1.x and smbumount-2.1.x to smbmount-2.2.x and
    smbumount-2.2.x. Same applies to the man pages.
  * Changed minor type in smbmount's man page (changed "\"" by "\'"). This
    fixes #34070 (wrong quotes in manpage).
  * Used Fabrizio Polacco's <fpolacco@icenet.fi> procedure to create the
    Debian package for Samba. This closes #35781 (samba has no pristine 
    source).
  * Changes to /etc/cron.weely/samba: rotate /var/log/{nmb,smb}.old only
    if the size of either is different than 0. Also, added comments at the
    beginning of this script to explain how rotation of log files works in
    Samba. Thanks to ujr@physik.phy.tu-dresden.de (Ulf Jaenicke-Roessler)
    for the suggestions. This closes #37490 (cron.weekly script rotates not
    used [sn]mb.old files). As I side effect, this should also close
    #31462 (still trouble with /etc/cron.weekly/samba).
  * Check for old /etc/pam.d/samba file which is not provided by this version
    of the Debian Samba package but was provided in older versions. If this
    file exists we delete it. We check for this in the postinst. This closes
    #37356 (samba put stuff in pam.d that pam complains about) and #34312 
    (libpam0g: questions during upgrade).
  * Make sure the mode of /etc/samba/smbpasswd is set to 600. This is done
    in the postinst script. This closes #35730 (Security problem with 
    /etc/samba/smbpasswd when upgrading from samba 1.9.18p8-2 to 2.0.3-1).
  * I have just checked and it looks like #28748 (smbfsx doesn't "return ")
    has been fixed. This might have been fixed since a long time ago.
  * Long long standing bug #18488 (smbclient: internal tar is broken) is
    closed in this release of Samba. The bug might have been closed for a 
    long long time, but I did not check for this before.
  * Temporary fix to the annoying "Unknown socket option IPTOS_LOWDELAY"
    message. This fixes #33698 (socket option IPTOS_LOWDELAY no longer works),
    #34148 (warnings from smbd) and #35333 (samba warnings).

 -- Eloy A. Paris <peloy@debian.org>  Thu, 20 May 1999 00:35:57 -0400

samba (2.0.3-1) unstable; urgency=low

  * New upstream version.
  * Removed the convert_smbpasswd.pl program I created and put in
    /usr/doc/samba/ because there's a convert_smbpasswd script in the
    upstream sources that does the same thing. I modified the postinst
    script to use this script instead of the one I created.

 -- Eloy A. Paris <peloy@debian.org>  Sun, 28 Feb 1999 01:35:37 -0400

samba (2.0.2-2) unstable; urgency=low

  * Updated the README.Debian file.
  * Updated the description of the samba package in the control file.
  * The binaries smbmnt and smbumount-2.1.x in the smbfsx package are now
    installed setuid root as they should be. This was done by doing a
    a "chmod u+s" for each binary in debian/rules and by creating the 
    file debian/smbfsx.suid.
  * Minor patch to source/client/smbumount.c to allow normal users
    to umount what they have mounted (problem was a kernel vs. libc6
    size mismatch). I sent the patch upstream.
  * Created debian/smbwrapper.dirs so the directory /usr/lib/samba/ is
    created.
  * Modified debian/rules to move smbwrapper.so from debian/tmp/usr/bin/ to
    debian/smbwrapper/usr/lib/samba/.
  * Hacked source/smbwrapper/smbsh.c to fix the problem
    of smbsh not finding the shared library smbwrapper.so.

 -- Eloy A. Paris <peloy@debian.org>  Thu, 11 Feb 1999 18:11:34 -0400

samba (2.0.2-1) unstable; urgency=low

  * New upstream version.

 -- Eloy A. Paris <peloy@debian.org>  Thu, 11 Feb 1999 01:35:51 -0400

samba (2.0.1-1) unstable; urgency=low

  * New upstream version.

 -- Eloy A. Paris <peloy@debian.org>  Sat,  6 Feb 1999 06:51:18 -0400

samba (2.0.0final-4) unstable; urgency=low

  * The samba postinst made an unwarranted assumption that the file
    /etc/samba/smbpasswd exists. If the file did not exist (which is
    perfectly valid) the postinst will fail. This fixes #32953.

 -- Eloy A. Paris <peloy@debian.org>  Fri,  5 Feb 1999 23:32:46 -0400

samba (2.0.0final-3) unstable; urgency=low

  * Added to debian/control a "Depends: ${shlibs:Depends}" line for the
    samba-common package so dependencies for this package are set
    correctly (thanks to Dark for pointing this out).

 -- Eloy A. Paris <peloy@debian.org>  Thu,  4 Feb 1999 09:45:21 -0400

samba (2.0.0final-2) unstable; urgency=low

  * Finally!!! The first upload to unstable. Sorry for the delay folks
    but I have been quite busy lately :-) Another reason for the delay
    is that I wanted to ease the migration from Samba 1.9.18p10 and
    before to Samba 2.0.0. I changed the location of the config. files 
    from /etc/ to /etc/samba/ and this made things a little bit harder.
  * This package needs 2.2 kernel headers to compile (well, this is
    true for the smbfsx package, all others compile fine with 2.0 kernel
    headers).
  * Created a preinst script for the samba package to take care of the
    location migration of smb.conf (from /etc/ to /etc/samba/). The
    preinst script also takes care of moving /etc/smbpasswd to its new
    location (/etc/samba/).
  * Created postinst and postrm scripts to add/remove an entry for swat
    in /etc/inetd.conf.
  * I had forgotten to install the sambaconfig script so I changed
    debian/rules to install this script.
  * Added a postrm script for the samba package (I had forgotten to add 
    this script to the new Samba packages after the migration from 1.9.18 
    to 2.0.0).
  * Created a small Perl script that is called from the samba postinst
    to convert the smbpasswd from the old format used in version prior
    to 2.0.0 to the new one used in 2.0.0 and beyond.
  * The upgrade process should be automatically now. Please let me know
    of any problems you encounter.

 -- Eloy A. Paris <peloy@debian.org>  Sat, 23 Jan 1999 09:34:10 -0400

samba (2.0.0final-1) experimental; urgency=low

  * Finally!!! Samba 2.0.0 is here! I am not uploading to unstable
    because I still have to work out the migration from the old
    samba packages to the new ones. I also need to work more on the
    new swat package.

 -- Eloy A. Paris <peloy@debian.org>  Thu, 14 Jan 1999 22:40:02 -0400

samba (2.0.0beta5-1) experimental; urgency=low

  * New upstream version.

 -- Eloy A. Paris <peloy@debian.org>  Tue,  5 Jan 1999 00:37:57 -0400

samba (2.0.0beta4-1) experimental; urgency=low

  * New upstream version.

 -- Eloy A. Paris <peloy@debian.org>  Wed, 23 Dec 1998 18:37:45 -0400

samba (2.0.0beta3-1) experimental; urgency=low

  * New upstream version.
  * I have just realized that the documentation patches (for man pages)
    that I used for the 1.9.18 release are not longer necessary because
    there was a major re-write of all the Samba documentation that added
    the missing bits of information. So, I have just removed these minor
    patches.

 -- Eloy A. Paris <peloy@debian.org>  Tue,  8 Dec 1998 12:00:30 -0400

samba (2.0.0beta2-1) experimental; urgency=low

  * New upstream version.
  * This new version fixes the potential security problem that
    was posted to debian-private (using the "message command" parameter
    to execute arbitrary commands from messages sent from LinPopUp).
  * Changed /etc/init.d/samba to use one of the variables stored in
    /etc/samba/debian_config to know how Samba is being run (from inetd or
    as daemons) instead of grepping /etc/inetd.conf which may not exist
    if the user is running xinetd (this fixes bug #29687 - assumes using 
    vanilla inetd)

 -- Eloy A. Paris <peloy@debian.org>  Mon, 23 Nov 1998 23:32:03 -0400

samba (2.0.0beta1-1) experimental; urgency=low

  * First beta release of the samba-2.0.0 code. Before the beta I was
    working with sources downloaded directly from the CVS server. This
    package goes into experimental and I plan to release the new
    samba to unstable as soon as it gets out of beta.
  * Created several packages out of the Samba sources. They are:
    samba (nmbd and smbd daemons + related programs), smbclient (FTP
    like command line utility to retrieve files from SMB servers),
    swat (Samba Web Administration Tool), samba-common (common files
    used by samba, smbclient and swat), smbfsx (smbfs utilities for
    kernels >= 2.1.70), smbwrapper and samba-doc (Samba documentation).
  * Refreshed debian/samba-doc.docs so recently added docs. are
    installed in the samba-doc package. New additions include man
    pages in the /usr/doc/samba-doc/htmldocs/ directory.
  * Deleted Debian specific nmblookup(1) man page as it is now upstream.
  * Added smbtorture to smbclient package.
  * Moved rpcclient from the samba package to the smbclient package.
  * The Samba daemons (nmbd and smbd) now create a PID file so I changed
    all calls to start-stop-daemon to use the PID file.
  * Fixed debian/rules to install mksmbpasswd (fixes #27655).
  * Modified /etc/init.d/samba so nmbd is started without the -a (append
    to the log file instead of overwrite) switch. The new behavior of
    nmbd is to NOT overwrite log files, so the -a switch can be deleted
    safely.
  * Moved from debstd to debhelper.

 -- Eloy A. Paris <peloy@debian.org>  Thu,  1 Oct 1998 08:37:41 -0400

samba (1.9.18p10-5) frozen unstable; urgency=high

  * Oppsss!!! While fixing bug #26884 I introduced a bug even worse than
    the one I was trying to fix: in /etc/init.d/samba I got rid of the test
    that tells us whether the Samba daemons are running from inetd or as
    standalone daemons. I corrected the problem by editing again
    /etc/init.d/samba to uncomment the test.
  * Wishlist bug #28298 (typos in samba) was fixed.
  * Wishlist bug #28309 (typos in smb.conf) was fixed.

 -- Eloy A. Paris <peloy@debian.org>  Wed, 28 Oct 1998 09:11:47 -0400

samba (1.9.18p10-4) unstable; urgency=low

  * Minor patch to debian/rules to delete *substvars instead of only
    substvars when doing a "debian/rules clean" (thanks to Daniel Jacobowitz
    <dmj@andrew.cmu.edu> for this).
  * Small patch to source/shmem_sysv.c that eases compilation under
    glibc-2.1 (thanks to Daniel <dmj@andrew.cmu.edu> for this).

 -- Eloy A. Paris <peloy@debian.org>  Thu, 17 Sep 1998 15:33:49 -0400

samba (1.9.18p10-3) unstable; urgency=low

  * Patched smbclient again to fix minor formatting problem introduced
    by Magosanyi Arpad's smbclient patch.

 -- Eloy A. Paris <peloy@debian.org>  Thu,  3 Sep 1998 11:03:23 -0400

samba (1.9.18p10-2) unstable; urgency=low

  * Sync'ed include files for the smbfs utilities with the ones in
    kernel 2.1.119.
  * Added to the /usr/doc/samba/examples/ directory a new script called 
    wins2dns (courtesy of Jason Gunthorpe <jgg@deltatee.com>) that 
    generates BIND sonze files for hosts in the WINS database.
  * Patched smbclient to include enhancements by Magosanyi Arpad 
    <mag@bunuel.tii.matav.hu> that make scripting easier.

 -- Eloy A. Paris <peloy@debian.org>  Fri, 28 Aug 1998 13:34:54 -0400

samba (1.9.18p10-1) stable unstable; urgency=low

  * New upstream version (see /usr/doc/samba/WHATSNEW.txt for a
    description of what has changed). I built a 1.9.18p9-1 but I
    never released it because an obscure bug was found just a couple
    of days before the official release, so the Samba Team stopped
    the rollover of 1.9.18p9.
  * Updated documentation (new files were added to the docs/ directory
    that were not installed in /usr/doc/samba/).
  * Fixed long standing bug #7695 (smb.conf's man page doesn't document
    'printing=lprng') - I made a couple of changes to the man page to 
    include references to lprng.
  * Fixes bug #24930 (samba needs to suggest psmisc?). I don't think it
    is necessary to make samba suggest psmisc just because the postinst
    script mentions to call killall. So, I removed all references to
    "killall" in the scripts.
  * Fixes bug #25999 (Samba does not by default work with unix password
    sync): I added the "passwd program" and "passwd chat" parameters to
    the sample smb.conf to reflect the Debian environment.

 -- Eloy A. Paris <peloy@debian.org>  Fri, 21 Aug 1998 08:59:18 -0400

samba (1.9.18p9-1) unstable; urgency=low

  * New upstream version (see /usr/doc/samba/WHATSNEW.txt for a
    description of what has changed).
  * Removed Jeremy Allison's patch applied to 1.9.18p8-2 because it is
    now part of the new upstream version.
  * Corrected small typo in addtosmbpass' man page (fixes #25629).

 -- Eloy A. Paris <peloy@debian.org>  Tue, 11 Aug 1998 08:53:08 -0400

samba (1.9.18p8-2) frozen unstable; urgency=medium

  * Applied patch received from Jeremy Allison (Samba Team) that fixes
    "grave" bug #23903 (samba maps username before authenicating with 
    NT password server).
  * Added a "sleep 2" between "start-stop-daemon --stop" and
    "start-stop-daemon --start" in /etc/init.d/samba so when this script
    is called with the "restart" parameter the Samba daemons are restarted
    properly. This fixes bug #24211 (init.d script doesn't restart).
  * Sent start-stop-daemon output in /etc/init.d/samba to /dev/null to
    avoid annoying warning messages.
  * Added perfomance tune parameters to sample /etc/smb.conf (SO_SNDBUF=4096
    and SO_RCVBUF=4096 to "socket options" in /etc/smb.conf). I can't
    find who sent this suggestion to me. If you are listening, drop me a
    note and I'll put your name here :-)

 -- Eloy A. Paris <peloy@debian.org>  Mon, 29 Jun 1998 08:45:01 -0400

samba (1.9.18p8-1) frozen unstable; urgency=low

  * New upstream release that fixes _lots_ of "ugly" bugs. The list of
    fixed bugs is too long to include here (see /usr/doc/samba/WHATSNEW.txt).
  * Fixed postinst to quote arguments to if [ arg .. ] constructs
    (fixes #22881).
  * Applied Jeremy Allison's patch (posted to the samba-ntdom mailing
    list) that solves a problem with username maps (the Samba Team did
    not catch this problem before final 1.9.18p8).
  * Made /etc/init.d/samba to print out a warning when Samba is running
    from inetd and the user runs /etc/init.d/samba to start|stop|restart
    Samba (there's no point on doing this because inetd will start the
    daemons again when there is traffic on UDP port 137-139).

 -- Eloy A. Paris <peloy@debian.org>  Sat, 13 Jun 1998 00:18:25 -0400

samba (1.9.18p7-4) frozen unstable; urgency=medium

  * Fixes the serious problem of having the WINS name server
    database getting deleted at boot time. That happened because the
    WINS database was being stored under /var/lock/samba/ and all files
    under /var/lock/ are deleted at boot time. The place where the WINS
    database is stored was moved to /var/samba/.

 -- Eloy A. Paris <peloy@debian.org>  Mon, 18 May 1998 20:24:29 -0400

samba (1.9.18p7-3) stable; urgency=high

  * Libc5 version for Bo (stable) that fixes the recently reported
    security hole.

 -- Eloy A. Paris <peloy@debian.org>  Mon, 18 May 1998 20:19:33 -0400

samba (1.9.18p7-2) frozen unstable; urgency=low

  * Added patches from the non-mantainer upload that make us able
    to compile Samba on Alpha systems. This fixes bug #22379.

 -- Eloy A. Paris <peloy@debian.org>  Wed, 13 May 1998 20:38:51 -0400

samba (1.9.18p7-1) frozen unstable; urgency=low

  * New upstream release (just bug fixes, no new functionality).

 -- Eloy A. Paris <peloy@debian.org>  Wed, 13 May 1998 11:47:32 -0400

samba (1.9.18p6-2) frozen unstable; urgency=low

  * Uploaded to frozen (I forgot to upload last version to frozen
    so it got installed only in unstable).

 -- Eloy A. Paris <peloy@debian.org>  Tue, 12 May 1998 18:10:17 -0400

samba (1.9.18p6-1.1) unstable; urgency=low

  * non-maintainer upload for Alpha
  * patch needed for source/quota.c (_syscall4() confusion)

 -- Paul Slootman <paul@debian.org>  Tue, 12 May 1998 20:39:13 +0200

samba (1.9.18p6-1) unstable; urgency=low

  * New upstream release that fixes a possible buffer overflow.
    This security hole was reported on BugTraq by Drago. The
    previous Debian version (1.9.18p5-1) was not released because
    1.9.18p5 and 1.9.18p6 were released very closely.

 -- Eloy A. Paris <peloy@debian.org>  Mon, 11 May 1998 20:28:33 -0400

samba (1.9.18p5-1) unstable; urgency=low

  * New upstream release (no new funcionality, just bug fixes - see 
    /usr/doc/samba/WHATSNEW.txt.gz).
  * Backed off Debian patches that were added upstream.

 -- Eloy A. Paris <peloy@debian.org>  Mon, 11 May 1998 08:43:53 -0400

samba (1.9.18p4-2) frozen unstable; urgency=low

  * Patched smbclient(1) man page to not reference the unsopported
    -A parameter (fixes #6863).
  * Changes to start nmbd with the -a option (in /etc/init.d/samba
    and in the entry added to /etc/inetd.conf).
  * Fixed typo in sample smb.conf (fixes #21484).
  * Fixed yet another typo in sample smb.conf (fixes #21447).
  
 -- Eloy A. Paris <peloy@debian.org>  Fri, 17 Apr 1998 22:19:23 -0400

samba (1.9.18p4-1) frozen unstable; urgency=low

  * New upstream version that fixes several bugs.
  * New scheme for keeping track of Debian specific configuration.
    This new scheme fixes bug #18624 (Samba always asks the user about
    configuration options). New scheme stores Debian specific
    configuration information in /etc/samba/debian_config.
  * Changes to /usr/sbin/sambaconfig, prerm and postinst to support the 
    new configuration scheme.
  * Moved required kernel 2.1.x include files inside the source tree
    so I don't have to do very nasty things like creating crazy
    symlinks in /usr/include to make this package compile. This
    allows non-root users to build the package and fixes bug
    #20104.
  * Fixed address of the FSF in /usr/doc/samba/copyright (problem
    reported by lintian).
  * The /etc/init.d/samba script now supports the force-reload
    argument, as required by the policy (problem reported by lintian).
  * Added a "rm /etc/cron.weekly/samba" at the end of the postinst.
  * Now the samba package can be installed even if no nmbd or smbd processes 
    are running. This fixes the following bugs: #8917, #9334, #10268, 
    #10411, #11146 and #13387.
  * Provides the original README in /usr/doc/samba. This fixes bug #9693.
  * Added a --no-reload option to sambaconfig to not reload Samba
    after configuration.
  * Created man pages for sambaconfig(8), addtosmbpass(8),
    mksmbpasswd(8) and nmblookup(1).
  * Corrected small typo in sample /etc/smb.conf.
  * Added two new parameters to /etc/smb.conf: "preserver case" and
    "short preserve case".
  * "rm -Rf /var/lock/samba" in postrm when package is being purged.
  * Patched upstream source (nmbd.c) to not overwrite log files when
    nmbd is called with the -a parameter (fixes #17704: nmbd ignores
    -a option).
  * /etc/init.d/samba now starts the nmbd daemon with the -a parameter
    to not overwrite log files.

 -- Eloy A. Paris <peloy@debian.org>  Mon, 23 Mar 1998 21:22:03 -0400

samba (1.9.18p3-1) unstable; urgency=low

  * New upstream version.
  * Oppsss!!! I really screwed it up (actually, debstd did).
    1.9.18p2-2 still contained man pages (smbmount and smbumount) part
    of other packages. This version does have this corrected. If not,
    I no longer deserve to be a Debian developer! So, this version
    fixes bug #18438 and some of the bugs I claimed to fix in
    1.9.18p2-2. Oh, by the way, I fixed the problem by running debstd
    with -m in debian/rules (man pages are installed by "make install"
    so it's a bad idea to re-install man pages with debstd).

 -- Eloy A. Paris <peloy@debian.org>  Mon, 23 Feb 1998 17:32:42 -0400

samba (1.9.18p2-2) unstable; urgency=low

  * Fixes bugs #18017, #17999, #17961, #17932: old 1.9.18p2-1 provided
    a man page for smbmount, which conflicts with package smbfs. This
    was solved by creating a multi-binary package that produces
    package samba and new package smbfsx.
  * Fixes bug #18000 (typo in postinst).
  * Fixes bug #17958 (postinst asks obsolete question). Actually,
    the question is still asked, but only if Samba is run as daemons.
  * Created a multi-binary package from the Samba sources: package
    samba and new package smbfsx which provides SMB mount utilities
    for kernels > 2.1.70.

 -- Eloy A. Paris <peloy@debian.org>  Mon,  9 Feb 1998 19:47:05 -0400

samba (1.9.18p2-1) unstable; urgency=low

  * New upstream version.
  * Removed /etc/cron.weekly/samba because Samba does not handle well
    rotation of log files (if the log file is rotated Samba will
    continue to log to the rotated file, instead of the just created
    one). In any case, Samba will rotate log files after an specific
    file size.

 -- Eloy A. Paris <peloy@debian.org>  Tue, 27 Jan 1998 22:34:27 -0400

samba (1.9.18p1-2) unstable; urgency=low

  * Created a multi-binary package out of the Samba sources to provide
    packages samba and smbfsx (userland utilities to work with
    smbfs with kernels > 2.1.x.

 -- Eloy A. Paris <peloy@debian.org>  Sat, 17 Jan 1998 09:23:48 -0400

samba (1.9.18p1-1) unstable; urgency=low

  * New upstream version.
  * Created /etc/cron.daily/samba to save a copy of /etc/smbpasswd in
    /var/backups/smbpasswd.bak.

 -- Eloy A. Paris <peloy@debian.org>  Wed, 14 Jan 1998 13:40:56 -0400

samba (1.9.18alpha14-1) unstable; urgency=low

  * New upstream version.
  * Added a note to the postinst script telling the user that he/she
    needs to run smbpasswd manually after creating a new /etc/smbpasswd
    from /etc/passwd.

 -- Eloy A. Paris <peloy@debian.org>  Tue, 23 Dec 1997 23:44:37 -0400

samba (1.9.18alpha13-1) unstable; urgency=low

  * New upstream version.

 -- Eloy A. Paris <peloy@debian.org>  Tue, 16 Dec 1997 13:02:32 -0400

samba (1.9.18alpha12-1) unstable; urgency=low

  * New upstream version.
  * Conflicts with the sambades package because the new Samba 1.9.18
    series do not depend on the DES libraries to support encrypted
    passwords.
  * Added parameter "encrypt passwords = yes" to /etc/smb.conf.
  * Compiled with support for quotas in disk_free().
  * Home directories are now exported read only by default.
  * Re-worked debian/rules.
  * Re-worked sample smb.conf.

 -- Eloy A. Paris <peloy@debian.org>  Thu,  4 Dec 1997 22:50:34 -0400

samba (1.9.17p4-1) unstable; urgency=low

  * New upstream version.
  * Made /etc/smb.conf readable by everybody because some Samba utilities
    will fail otherwise when run by non-root users.
  * Dropped PAM support while the PAM libraries are ported to libc6.

 -- Eloy A. Paris <peloy@debian.org>  Tue, 21 Oct 1997 18:08:49 -0400

samba (1.9.17p3-1) unstable; urgency=low

  * New upstream version.
  * Made /etc/smb.conf readable only by root as suggested by smbd's man page.

 -- Eloy A. Paris <peloy@debian.org>  Wed, 15 Oct 1997 09:21:25 -0400

samba (1.9.17p2-2) unstable; urgency=low

  * Running Samba as daemons instead of from inetd.
  * Removing netbios entries in /etc/inetd.conf.

 -- Eloy A. Paris <peloy@debian.org>  Thu, 9 Oct 1997 23:37:25 -0400

samba (1.9.17p2-1) unstable; urgency=low

  * New upstream version that fixes a serious security hole.
  * Removed Debian patches added in 1.9.17-1 and 1.9.17p1-1 because
    these patches are now part of the upstream release.

 -- Eloy A. Paris <peloy@debian.org>  Sun, 28 Sep 1997 22:54:33 -0400

samba (1.9.17p1-1) unstable; urgency=low

  * New upstream version.
  * Defined symbol _LINUX_C_LIB_VERSION_MAJOR as 6 in includes.h to shut up
    compiler warnings.
  * Included rpcsvc/ypclnt.h in includes.h to shut up compiler warnings.
  * Included crypt.h to have function prototype for crypt().
  * Included netinet/tcp.h to have some socket options included.
  * Included netinet/ip.h to have some socket options included.
  * Linking with libcrypt (LIBM='... -lcrypt'). Without including this
    library smbd generates a seg. fault when authenticating users (?).

 -- Eloy A. Paris <debian.org>  Wed, 10 Sep 1997 22:09:18 -0400

samba (1.9.17-1) unstable; urgency=low

  * New upstream version (called the "Browse Fix Release")
  * Added the option --oknodo to the start-stop-daemon invocation in prerm
    script. This was because the prerm was failing because start-stop-daemon
    was returning an error code if no nmbd or smbd daemons were found
    to kill.
  * The function yp_get_default_domain(), referenced in three source
    files was part of libc5 but with libc6 (glibc2) it has been moved
    to libnss_nis. Since the linker was unable to find the function
    I had to add LIBSM='-lnss_nis' to debian/rules.
  * Added -DNO_ASMSIGNALH and -DGLIBC2 to FLAGSM in debian/rules
    because compiling was failing because of conflicts with glibc2.
  * Patched source/includes.h to include termios.h if GLIBC2 is defined.

 -- Eloy A. Paris <peloy@debian.org>  Wed, 27 Aug 1997 08:39:32 -0400

samba (1.9.17alpha5-1) unstable; urgency=low

  * New upstream version.

 -- Eloy A. Paris <peloy@debian.org>  Thu, 14 Aug 1997 18:05:02 -0400

samba (1.9.16p11-3) unstable; urgency=low

  * Fixed accidental omission of /etc/pam.d/samba.

 -- Klee Dienes <klee@debian.org>  Sat, 15 Mar 1997 22:31:26 -0500

samba (1.9.16p11-2) unstable; urgency=low

  * Recompiled against newer PAM libraries.
  * Added /etc/pam.d/samba.

 -- Klee Dienes <klee@debian.org>  Sat, 8 Mar 1997 01:16:28 -0500

samba (1.9.16p11-1) unstable; urgency=low

  * New upstream release.
  * Added PAM support.

 -- Klee Dienes <klee@debian.org>  Tue, 25 Feb 1997 18:00:12 -0500

samba (1.9.16p9-2) unstable; urgency=low

  * minor packaging changes

 -- Klee Dienes <klee@sauron.sedona.com>  Sun, 3 Nov 1996 11:45:37 -0700

samba (1.9.16p9-1) unstable; urgency=low

  * upgraded to new upstream version

 -- Klee Dienes <klee@sauron.sedona.com>  Sat, 26 Oct 1996 21:38:20 -0700

1.9.16alpha10-1:
 960714
 * Removed Package_Revision from control file.
 * Removed -m486 compiler option.
 * Added Architecture, Section and Priority fields to control file.
 * Upgraded to latest upstream version.
 * Uses update-inetd now.
 * Added shadow passwords support.
 * Fixed Bug#1946: nmbd won't browse

1.9.15p4-1:
 951128
 * Upgraded to latest upstream version.
   * Fixed many bugs.
   * Adds Master Browsing support.
 * Converted to ELF.
 * Fixed bug #1825 - nmbd is now killed when removing samba.

1.9.14-1:
 950926 Andrew Howell <andrew@it.com.au>
 * Upgraded to latest version.
 * Fixed Bug #1139 - samba won't print

1.9.14alpha5-1:
 * Fixes killing of inetd problem in debian.postint and debian.postrm 

1.9.14alpha5-0:
 950704 Andrew Howell <andrew@it.com.au>
 * Taken over samba package from Bruce Perens.
 * Upgraded to newest version of samba.

1.9.02-1:
 9-January-1994 Bruce Perens <Bruce@Pixar.com>
 * Added Debian GNU/Linux package maintenance system files, and
   configured for Debian systems.<|MERGE_RESOLUTION|>--- conflicted
+++ resolved
@@ -1,10 +1,3 @@
-<<<<<<< HEAD
-samba (2:3.6.17-1~bpo70+1) wheezy-backports; urgency=low
-
-  * Rebuild for wheezy-backports.
-
- -- Ivo De Decker <ivo.dedecker@ugent.be>  Sun, 11 Aug 2013 17:24:44 +0200
-=======
 samba (2:3.6.18-1) unstable; urgency=low
 
   * Team upload.
@@ -20,7 +13,12 @@
   * New upstream release
 
  -- Ivo De Decker <ivo.dedecker@ugent.be>  Tue, 20 Aug 2013 22:06:45 +0200
->>>>>>> 6490e3a5
+
+samba (2:3.6.17-1~bpo70+1) wheezy-backports; urgency=low
+
+  * Rebuild for wheezy-backports.
+
+ -- Ivo De Decker <ivo.dedecker@ugent.be>  Sun, 11 Aug 2013 17:24:44 +0200
 
 samba (2:3.6.17-1) unstable; urgency=high
 
