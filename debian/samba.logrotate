--- conflicted
+++ resolved
@@ -3,11 +3,7 @@
 	missingok
 	rotate 7
 	postrotate
-<<<<<<< HEAD
-		reload smbd 2>/dev/null
-=======
 		/etc/init.d/smbd reload > /dev/null
->>>>>>> 133bcf41
 	endscript
 	compress
 	notifempty
