[SUBSYSTEM::TDR_REGF]
PUBLIC_DEPENDENCIES = TDR 

TDR_REGF_OBJ_FILES = lib/registry/tdr_regf.o

# Special support for external builddirs
lib/registry/regf.c: lib/registry/tdr_regf.c
$(srcdir)/lib/registry/regf.c: lib/registry/tdr_regf.c
lib/registry/tdr_regf.h: lib/registry/tdr_regf.c
lib/registry/tdr_regf.c: $(srcdir)/lib/registry/regf.idl
	@CPP="$(CPP)" srcdir="$(srcdir)" $(PERL) $(srcdir)/pidl/pidl $(PIDL_ARGS) \
		--header --outputdir=lib/registry \
		--tdr-parser -- $(srcdir)/lib/registry/regf.idl

clean::
	@-rm -f lib/registry/regf.h lib/registry/tdr_regf*

################################################
# Start SUBSYSTEM registry
[LIBRARY::registry]
PUBLIC_DEPENDENCIES = \
		LIBSAMBA-UTIL CHARSET TDR_REGF LIBLDB \
		RPC_NDR_WINREG LDB_WRAP
# End MODULE registry_ldb
################################################

<<<<<<< HEAD
PC_FILES += lib/registry/registry.pc

registry_VERSION = 0.0.1
registry_SOVERSION = 0

registry_OBJ_FILES = $(addprefix lib/registry/, interface.o util.o samba.o \
					patchfile_dotreg.o patchfile_preg.o patchfile.o regf.o \
					hive.o local.o ldb.o dir.o rpc.o)

PUBLIC_HEADERS += $(addprefix lib/registry/, registry.h hive.h patchfile.h)
=======
PUBLIC_HEADERS += lib/registry/registry.h
>>>>>>> 1f474f4a

[SUBSYSTEM::registry_common]
PUBLIC_DEPENDENCIES = registry
PRIVATE_PROTO_HEADER = tools/common.h

registry_common_OBJ_FILES = lib/registry/tools/common.o

################################################
# Start BINARY regdiff
[BINARY::regdiff]
INSTALLDIR = BINDIR
PRIVATE_DEPENDENCIES = \
		LIBSAMBA-HOSTCONFIG registry LIBPOPT POPT_SAMBA POPT_CREDENTIALS
# End BINARY regdiff
################################################

regdiff_OBJ_FILES = lib/registry/tools/regdiff.o

MANPAGES += lib/registry/man/regdiff.1

################################################
# Start BINARY regpatch
[BINARY::regpatch]
INSTALLDIR = BINDIR
PRIVATE_DEPENDENCIES = \
		LIBSAMBA-HOSTCONFIG registry LIBPOPT POPT_SAMBA POPT_CREDENTIALS \
		registry_common
# End BINARY regpatch
################################################

regpatch_OBJ_FILES = lib/registry/tools/regpatch.o

MANPAGES += lib/registry/man/regpatch.1

################################################
# Start BINARY regshell
[BINARY::regshell]
INSTALLDIR = BINDIR
PRIVATE_DEPENDENCIES = \
		LIBSAMBA-HOSTCONFIG LIBPOPT registry POPT_SAMBA POPT_CREDENTIALS \
		SMBREADLINE registry_common
# End BINARY regshell
################################################

regshell_OBJ_FILES = lib/registry/tools/regshell.o

MANPAGES += lib/registry/man/regshell.1

################################################
# Start BINARY regtree
[BINARY::regtree]
INSTALLDIR = BINDIR
PRIVATE_DEPENDENCIES = \
		LIBSAMBA-HOSTCONFIG LIBPOPT registry POPT_SAMBA POPT_CREDENTIALS \
		registry_common
# End BINARY regtree
################################################

regtree_OBJ_FILES = lib/registry/tools/regtree.o

MANPAGES += lib/registry/man/regtree.1

[SUBSYSTEM::torture_registry]
PRIVATE_DEPENDENCIES = registry
PRIVATE_PROTO_HEADER = tests/proto.h

torture_registry_OBJ_FILES = $(addprefix lib/registry/tests/, generic.o hive.o diff.o registry.o)

[PYTHON::swig_registry]
PUBLIC_DEPENDENCIES = registry
SWIG_FILE = registry.i

swig_registry_OBJ_FILES = lib/registry/registry_wrap.o<|MERGE_RESOLUTION|>--- conflicted
+++ resolved
@@ -24,7 +24,6 @@
 # End MODULE registry_ldb
 ################################################
 
-<<<<<<< HEAD
 PC_FILES += lib/registry/registry.pc
 
 registry_VERSION = 0.0.1
@@ -34,10 +33,7 @@
 					patchfile_dotreg.o patchfile_preg.o patchfile.o regf.o \
 					hive.o local.o ldb.o dir.o rpc.o)
 
-PUBLIC_HEADERS += $(addprefix lib/registry/, registry.h hive.h patchfile.h)
-=======
 PUBLIC_HEADERS += lib/registry/registry.h
->>>>>>> 1f474f4a
 
 [SUBSYSTEM::registry_common]
 PUBLIC_DEPENDENCIES = registry
