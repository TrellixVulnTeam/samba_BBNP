--- conflicted
+++ resolved
@@ -21,20 +21,12 @@
             conf.fatal("--disable-gnutls given: Building the AD DC requires GnuTLS (eg libgnutls-dev, gnutls-devel) for ldaps:// support and for the BackupKey protocol")
         return
 
-<<<<<<< HEAD
-    if conf.check_cfg(package='gnutls',
-=======
     if conf.CHECK_CFG(package='gnutls',
->>>>>>> b85f6018
                       args='"gnutls >= 3.0.0" --cflags --libs',
                       msg='Checking for gnutls >= 3.0.0s', mandatory=False):
         conf.DEFINE('HAVE_GNUTLS3', 1)
     else:
-<<<<<<< HEAD
-        conf.check_cfg(package='gnutls',
-=======
         conf.CHECK_CFG(package='gnutls',
->>>>>>> b85f6018
                        args='"gnutls >= 1.4.0 gnutls != 2.2.4 gnutls != 2.8.0 gnutls != 2.8.1" --cflags --libs',
                        msg='Checking for gnutls >= 1.4.0 and broken versions', mandatory=False)
 
