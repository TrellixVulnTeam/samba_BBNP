[SUBSYSTEM::LIBSAMBA-UTIL]
PUBLIC_DEPENDENCIES = \
		LIBTALLOC LIBCRYPTO \
		SOCKET_WRAPPER LIBREPLACE_NETWORK \
		CHARSET EXECINFO

LIBSAMBA-UTIL_OBJ_FILES = $(addprefix lib/util/, \
	xfile.o \
		debug.o \
		fault.o \
		signal.o \
		system.o \
		time.o \
		genrand.o \
		dprintf.o \
		util_str.o \
		util_strlist.o \
		util_file.o \
		data_blob.o \
		util.o \
		fsusage.o \
		ms_fnmatch.o \
		mutex.o \
		idtree.o \
		become_daemon.o \
<<<<<<< HEAD
		params.o
=======
		params.o)
>>>>>>> 240d9590

PUBLIC_HEADERS += $(addprefix lib/util/, util.h \
				 attr.h \
				 byteorder.h \
				 data_blob.h \
				 debug.h \
				 mutex.h \
				 safe_string.h \
				 time.h \
				 util_ldb.h \
				 xfile.h)

[SUBSYSTEM::ASN1_UTIL]
PRIVATE_PROTO_HEADER = asn1_proto.h

ASN1_UTIL_OBJ_FILES = lib/util/asn1.o

[SUBSYSTEM::UNIX_PRIVS]
PRIVATE_PROTO_HEADER = unix_privs.h

UNIX_PRIVS_OBJ_FILES = lib/util/unix_privs.o

################################################
# Start SUBSYSTEM WRAP_XATTR
[SUBSYSTEM::WRAP_XATTR]
PUBLIC_DEPENDENCIES = XATTR
#
# End SUBSYSTEM WRAP_XATTR
################################################

WRAP_XATTR_OBJ_FILES = lib/util/wrap_xattr.o

[SUBSYSTEM::UTIL_TDB]
PRIVATE_PROTO_HEADER = util_tdb.h
PUBLIC_DEPENDENCIES = LIBTDB

UTIL_TDB_OBJ_FILES = lib/util/util_tdb.o

[SUBSYSTEM::UTIL_LDB]
PUBLIC_DEPENDENCIES = LIBLDB

UTIL_LDB_OBJ_FILES = lib/util/util_ldb.o<|MERGE_RESOLUTION|>--- conflicted
+++ resolved
@@ -23,11 +23,7 @@
 		mutex.o \
 		idtree.o \
 		become_daemon.o \
-<<<<<<< HEAD
-		params.o
-=======
 		params.o)
->>>>>>> 240d9590
 
 PUBLIC_HEADERS += $(addprefix lib/util/, util.h \
 				 attr.h \
