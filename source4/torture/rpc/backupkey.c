--- conflicted
+++ resolved
@@ -29,11 +29,6 @@
 #include "librpc/gen_ndr/ndr_backupkey.h"
 #include "librpc/gen_ndr/ndr_lsa_c.h"
 #include "librpc/gen_ndr/ndr_security.h"
-<<<<<<< HEAD
-#include "torture/rpc/torture_rpc.h"
-#include "torture/ndr/ndr.h"
-=======
->>>>>>> b85f6018
 #include "lib/cmdline/popt_common.h"
 #include "libcli/auth/proto.h"
 #include "lib/crypto/arcfour.h"
@@ -2040,8 +2035,6 @@
 {
 	return test_ServerWrap_decrypt_wrong_stuff(tctx, p, WRONG_SID);
 }
-<<<<<<< HEAD
-=======
 #else
 static bool test_skip(struct torture_context *tctx,
 		      void *data)
@@ -2051,7 +2044,6 @@
 	return true;
 }
 #endif
->>>>>>> b85f6018
 
 struct torture_suite *torture_rpc_backupkey(TALLOC_CTX *mem_ctx)
 {
@@ -2148,8 +2140,6 @@
 
 	torture_rpc_tcase_add_test(tcase, "server_wrap_encrypt_decrypt_wrong_sid",
 				   test_ServerWrap_encrypt_decrypt_wrong_sid);
-<<<<<<< HEAD
-=======
 #else
 	struct torture_tcase *tcase;
 
@@ -2158,7 +2148,6 @@
 	torture_tcase_add_simple_test(tcase, "skip",
 				      test_skip);
 #endif
->>>>>>> b85f6018
 
 	return suite;
 }