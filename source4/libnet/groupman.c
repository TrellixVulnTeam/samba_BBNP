/* 
   Unix SMB/CIFS implementation.

   Copyright (C) Rafal Szczesniak 2007
   
   This program is free software; you can redistribute it and/or modify
   it under the terms of the GNU General Public License as published by
   the Free Software Foundation; either version 3 of the License, or
   (at your option) any later version.
   
   This program is distributed in the hope that it will be useful,
   but WITHOUT ANY WARRANTY; without even the implied warranty of
   MERCHANTABILITY or FITNESS FOR A PARTICULAR PURPOSE.  See the
   GNU General Public License for more details.
   
   You should have received a copy of the GNU General Public License
   along with this program.  If not, see <http://www.gnu.org/licenses/>.
*/

/*
  a composite function for manipulating (add/edit/del) groups via samr pipe
*/

#include "includes.h"
#include "libcli/composite/composite.h"
#include "libnet/libnet.h"
#include "librpc/gen_ndr/ndr_samr_c.h"


struct groupadd_state {
	struct dcerpc_binding_handle *binding_handle;
	struct policy_handle domain_handle;
	struct samr_CreateDomainGroup creategroup;
	struct policy_handle group_handle;
	uint32_t group_rid;
	
	void (*monitor_fn)(struct monitor_msg*);
};


static void continue_groupadd_created(struct tevent_req *subreq);


struct composite_context* libnet_rpc_groupadd_send(TALLOC_CTX *mem_ctx,
						   struct tevent_context *ev,
						   struct dcerpc_binding_handle *b,
						   struct libnet_rpc_groupadd *io,
						   void (*monitor)(struct monitor_msg*))
{
	struct composite_context *c;
	struct groupadd_state *s;
	struct tevent_req *subreq;

	if (!b || !io) return NULL;

	c = composite_create(mem_ctx, ev);
	if (c == NULL) return NULL;

	s = talloc_zero(c, struct groupadd_state);
	if (composite_nomem(s, c)) return c;

	c->private_data = s;

	s->domain_handle = io->in.domain_handle;
	s->binding_handle= b;
	s->monitor_fn    = monitor;

	s->creategroup.in.domain_handle  = &s->domain_handle;

	s->creategroup.in.name           = talloc_zero(c, struct lsa_String);
	if (composite_nomem(s->creategroup.in.name, c)) return c;

	s->creategroup.in.name->string   = talloc_strdup(c, io->in.groupname);
	if (composite_nomem(s->creategroup.in.name->string, c)) return c;
	
	s->creategroup.in.access_mask    = 0;
	
	s->creategroup.out.group_handle  = &s->group_handle;
	s->creategroup.out.rid           = &s->group_rid;
 	
	subreq = dcerpc_samr_CreateDomainGroup_r_send(s, c->event_ctx,
						      s->binding_handle,
						      &s->creategroup);
	if (composite_nomem(subreq, c)) return c;

	tevent_req_set_callback(subreq, continue_groupadd_created, c);
	return c;
}


NTSTATUS libnet_rpc_groupadd_recv(struct composite_context *c, TALLOC_CTX *mem_ctx,
				  struct libnet_rpc_groupadd *io)
{
	NTSTATUS status;
	struct groupadd_state *s;
	
	status = composite_wait(c);
	if (NT_STATUS_IS_OK(status) && io) {
		s = talloc_get_type(c->private_data, struct groupadd_state);
		io->out.group_handle = s->group_handle;
	}

	talloc_free(c);
	return status;
}


static void continue_groupadd_created(struct tevent_req *subreq)
{
	struct composite_context *c;
	struct groupadd_state *s;

	c = tevent_req_callback_data(subreq, struct composite_context);
	s = talloc_get_type(c->private_data, struct groupadd_state);

	c->status = dcerpc_samr_CreateDomainGroup_r_recv(subreq, s);
	TALLOC_FREE(subreq);
	if (!composite_is_ok(c)) return;

	c->status = s->creategroup.out.result;
	if (!NT_STATUS_IS_OK(c->status)) {
		composite_error(c, c->status);
		return;
	}

	composite_done(c);
}


NTSTATUS libnet_rpc_groupadd(struct tevent_context *ev,
			     struct dcerpc_binding_handle *b,
			     TALLOC_CTX *mem_ctx,
			     struct libnet_rpc_groupadd *io)
{
	struct composite_context *c;

	c = libnet_rpc_groupadd_send(mem_ctx, ev, b, io, NULL);
	return libnet_rpc_groupadd_recv(c, mem_ctx, io);
<<<<<<< HEAD
}


struct groupdel_state {
	struct dcerpc_pipe             *pipe;
	struct policy_handle           domain_handle;
	struct policy_handle           group_handle;
	struct samr_LookupNames        lookupname;
	struct samr_OpenGroup          opengroup;
	struct samr_DeleteDomainGroup  deletegroup;

	/* information about the progress */
	void (*monitor_fn)(struct monitor_msg *);
};


static void continue_groupdel_name_found(struct tevent_req *subreq);
static void continue_groupdel_group_opened(struct tevent_req *subreq);
static void continue_groupdel_deleted(struct tevent_req *subreq);


struct composite_context* libnet_rpc_groupdel_send(struct dcerpc_pipe *p,
						   TALLOC_CTX *mem_ctx,
						   struct libnet_rpc_groupdel *io,
						   void (*monitor)(struct monitor_msg*))
{
	struct composite_context *c;
	struct groupdel_state *s;
	struct tevent_req *subreq;

	/* composite context allocation and setup */
	c = composite_create(mem_ctx, dcerpc_event_context(p));
	if (c == NULL) return NULL;

	s = talloc_zero(c, struct groupdel_state);
	if (composite_nomem(s, c)) return c;

	c->private_data  = s;

	/* store function parameters in the state structure */
	s->pipe          = p;
	s->domain_handle = io->in.domain_handle;
	s->monitor_fn    = monitor;
	
	/* prepare parameters to send rpc request */
	s->lookupname.in.domain_handle = &io->in.domain_handle;
	s->lookupname.in.num_names     = 1;
	s->lookupname.in.names         = talloc_zero(s, struct lsa_String);
	s->lookupname.in.names->string = io->in.groupname;
	s->lookupname.out.rids         = talloc_zero(s, struct samr_Ids);
	s->lookupname.out.types        = talloc_zero(s, struct samr_Ids);
	if (composite_nomem(s->lookupname.out.rids, c)) return c;
	if (composite_nomem(s->lookupname.out.types, c)) return c;

	/* send the request */
	subreq = dcerpc_samr_LookupNames_r_send(s, c->event_ctx,
						p->binding_handle,
						&s->lookupname);
	if (composite_nomem(subreq, c)) return c;

	tevent_req_set_callback(subreq, continue_groupdel_name_found, c);
	return c;
}


static void continue_groupdel_name_found(struct tevent_req *subreq)
{
	struct composite_context *c;
	struct groupdel_state *s;

	c = tevent_req_callback_data(subreq, struct composite_context);
	s = talloc_get_type(c->private_data, struct groupdel_state);

	/* receive samr_LookupNames result */
	c->status = dcerpc_samr_LookupNames_r_recv(subreq, s);
	TALLOC_FREE(subreq);
	if (!composite_is_ok(c)) return;

	c->status = s->lookupname.out.result;
	if (!NT_STATUS_IS_OK(c->status)) {
		composite_error(c, c->status);
		return;
	}

	/* what to do when there's no group account to delete
	   and what if there's more than one rid resolved */
	if (s->lookupname.out.rids->count != s->lookupname.in.num_names) {
		c->status = NT_STATUS_INVALID_NETWORK_RESPONSE;
		composite_error(c, c->status);
		return;
	}
	if (s->lookupname.out.types->count != s->lookupname.in.num_names) {
		c->status = NT_STATUS_INVALID_NETWORK_RESPONSE;
		composite_error(c, c->status);
		return;
	}

	/* prepare the arguments for rpc call */
	s->opengroup.in.domain_handle = &s->domain_handle;
	s->opengroup.in.rid           = s->lookupname.out.rids->ids[0];
	s->opengroup.in.access_mask   = SEC_FLAG_MAXIMUM_ALLOWED;
	s->opengroup.out.group_handle  = &s->group_handle;

	/* send rpc request */
	subreq = dcerpc_samr_OpenGroup_r_send(s, c->event_ctx,
					      s->pipe->binding_handle,
					      &s->opengroup);
	if (composite_nomem(subreq, c)) return;

	tevent_req_set_callback(subreq, continue_groupdel_group_opened, c);
}


static void continue_groupdel_group_opened(struct tevent_req *subreq)
{
	struct composite_context *c;
	struct groupdel_state *s;

	c = tevent_req_callback_data(subreq, struct composite_context);
	s = talloc_get_type(c->private_data, struct groupdel_state);

	/* receive samr_OpenGroup result */
	c->status = dcerpc_samr_OpenGroup_r_recv(subreq, s);
	TALLOC_FREE(subreq);
	if (!composite_is_ok(c)) return;

	c->status = s->opengroup.out.result;
	if (!NT_STATUS_IS_OK(c->status)) {
		composite_error(c, c->status);
		return;
	}
	
	/* prepare the final rpc call arguments */
	s->deletegroup.in.group_handle   = &s->group_handle;
	s->deletegroup.out.group_handle  = &s->group_handle;
	
	/* send rpc request */
	subreq = dcerpc_samr_DeleteDomainGroup_r_send(s, c->event_ctx,
						      s->pipe->binding_handle,
						      &s->deletegroup);
	if (composite_nomem(subreq, c)) return;

	/* callback handler setup */
	tevent_req_set_callback(subreq, continue_groupdel_deleted, c);
}


static void continue_groupdel_deleted(struct tevent_req *subreq)
{
	struct composite_context *c;
	struct groupdel_state *s;

	c = tevent_req_callback_data(subreq, struct composite_context);
	s = talloc_get_type(c->private_data, struct groupdel_state);

	/* receive samr_DeleteGroup result */
	c->status = dcerpc_samr_DeleteDomainGroup_r_recv(subreq, s);
	TALLOC_FREE(subreq);
	if (!composite_is_ok(c)) return;

	/* return the actual function call status */
	c->status = s->deletegroup.out.result;
	if (!NT_STATUS_IS_OK(c->status)) {
		composite_error(c, c->status);
		return;
	}
	
	composite_done(c);
}


NTSTATUS libnet_rpc_groupdel_recv(struct composite_context *c, TALLOC_CTX *mem_ctx,
				  struct libnet_rpc_groupdel *io)
{
	NTSTATUS status;
	struct groupdel_state *s;

	status = composite_wait(c);
	if (NT_STATUS_IS_OK(status) && io) {
		s = talloc_get_type(c->private_data, struct groupdel_state);
		io->out.group_handle = s->group_handle;
	}

	talloc_free(c);
	return status;
}


NTSTATUS libnet_rpc_groupdel(struct dcerpc_pipe *p, TALLOC_CTX *mem_ctx,
			     struct libnet_rpc_groupdel *io)
{
	struct composite_context *c;

	c = libnet_rpc_groupdel_send(p, mem_ctx, io, NULL);
	return libnet_rpc_groupdel_recv(c, mem_ctx, io);
=======
>>>>>>> e05a4321
}<|MERGE_RESOLUTION|>--- conflicted
+++ resolved
@@ -136,202 +136,4 @@
 
 	c = libnet_rpc_groupadd_send(mem_ctx, ev, b, io, NULL);
 	return libnet_rpc_groupadd_recv(c, mem_ctx, io);
-<<<<<<< HEAD
-}
-
-
-struct groupdel_state {
-	struct dcerpc_pipe             *pipe;
-	struct policy_handle           domain_handle;
-	struct policy_handle           group_handle;
-	struct samr_LookupNames        lookupname;
-	struct samr_OpenGroup          opengroup;
-	struct samr_DeleteDomainGroup  deletegroup;
-
-	/* information about the progress */
-	void (*monitor_fn)(struct monitor_msg *);
-};
-
-
-static void continue_groupdel_name_found(struct tevent_req *subreq);
-static void continue_groupdel_group_opened(struct tevent_req *subreq);
-static void continue_groupdel_deleted(struct tevent_req *subreq);
-
-
-struct composite_context* libnet_rpc_groupdel_send(struct dcerpc_pipe *p,
-						   TALLOC_CTX *mem_ctx,
-						   struct libnet_rpc_groupdel *io,
-						   void (*monitor)(struct monitor_msg*))
-{
-	struct composite_context *c;
-	struct groupdel_state *s;
-	struct tevent_req *subreq;
-
-	/* composite context allocation and setup */
-	c = composite_create(mem_ctx, dcerpc_event_context(p));
-	if (c == NULL) return NULL;
-
-	s = talloc_zero(c, struct groupdel_state);
-	if (composite_nomem(s, c)) return c;
-
-	c->private_data  = s;
-
-	/* store function parameters in the state structure */
-	s->pipe          = p;
-	s->domain_handle = io->in.domain_handle;
-	s->monitor_fn    = monitor;
-	
-	/* prepare parameters to send rpc request */
-	s->lookupname.in.domain_handle = &io->in.domain_handle;
-	s->lookupname.in.num_names     = 1;
-	s->lookupname.in.names         = talloc_zero(s, struct lsa_String);
-	s->lookupname.in.names->string = io->in.groupname;
-	s->lookupname.out.rids         = talloc_zero(s, struct samr_Ids);
-	s->lookupname.out.types        = talloc_zero(s, struct samr_Ids);
-	if (composite_nomem(s->lookupname.out.rids, c)) return c;
-	if (composite_nomem(s->lookupname.out.types, c)) return c;
-
-	/* send the request */
-	subreq = dcerpc_samr_LookupNames_r_send(s, c->event_ctx,
-						p->binding_handle,
-						&s->lookupname);
-	if (composite_nomem(subreq, c)) return c;
-
-	tevent_req_set_callback(subreq, continue_groupdel_name_found, c);
-	return c;
-}
-
-
-static void continue_groupdel_name_found(struct tevent_req *subreq)
-{
-	struct composite_context *c;
-	struct groupdel_state *s;
-
-	c = tevent_req_callback_data(subreq, struct composite_context);
-	s = talloc_get_type(c->private_data, struct groupdel_state);
-
-	/* receive samr_LookupNames result */
-	c->status = dcerpc_samr_LookupNames_r_recv(subreq, s);
-	TALLOC_FREE(subreq);
-	if (!composite_is_ok(c)) return;
-
-	c->status = s->lookupname.out.result;
-	if (!NT_STATUS_IS_OK(c->status)) {
-		composite_error(c, c->status);
-		return;
-	}
-
-	/* what to do when there's no group account to delete
-	   and what if there's more than one rid resolved */
-	if (s->lookupname.out.rids->count != s->lookupname.in.num_names) {
-		c->status = NT_STATUS_INVALID_NETWORK_RESPONSE;
-		composite_error(c, c->status);
-		return;
-	}
-	if (s->lookupname.out.types->count != s->lookupname.in.num_names) {
-		c->status = NT_STATUS_INVALID_NETWORK_RESPONSE;
-		composite_error(c, c->status);
-		return;
-	}
-
-	/* prepare the arguments for rpc call */
-	s->opengroup.in.domain_handle = &s->domain_handle;
-	s->opengroup.in.rid           = s->lookupname.out.rids->ids[0];
-	s->opengroup.in.access_mask   = SEC_FLAG_MAXIMUM_ALLOWED;
-	s->opengroup.out.group_handle  = &s->group_handle;
-
-	/* send rpc request */
-	subreq = dcerpc_samr_OpenGroup_r_send(s, c->event_ctx,
-					      s->pipe->binding_handle,
-					      &s->opengroup);
-	if (composite_nomem(subreq, c)) return;
-
-	tevent_req_set_callback(subreq, continue_groupdel_group_opened, c);
-}
-
-
-static void continue_groupdel_group_opened(struct tevent_req *subreq)
-{
-	struct composite_context *c;
-	struct groupdel_state *s;
-
-	c = tevent_req_callback_data(subreq, struct composite_context);
-	s = talloc_get_type(c->private_data, struct groupdel_state);
-
-	/* receive samr_OpenGroup result */
-	c->status = dcerpc_samr_OpenGroup_r_recv(subreq, s);
-	TALLOC_FREE(subreq);
-	if (!composite_is_ok(c)) return;
-
-	c->status = s->opengroup.out.result;
-	if (!NT_STATUS_IS_OK(c->status)) {
-		composite_error(c, c->status);
-		return;
-	}
-	
-	/* prepare the final rpc call arguments */
-	s->deletegroup.in.group_handle   = &s->group_handle;
-	s->deletegroup.out.group_handle  = &s->group_handle;
-	
-	/* send rpc request */
-	subreq = dcerpc_samr_DeleteDomainGroup_r_send(s, c->event_ctx,
-						      s->pipe->binding_handle,
-						      &s->deletegroup);
-	if (composite_nomem(subreq, c)) return;
-
-	/* callback handler setup */
-	tevent_req_set_callback(subreq, continue_groupdel_deleted, c);
-}
-
-
-static void continue_groupdel_deleted(struct tevent_req *subreq)
-{
-	struct composite_context *c;
-	struct groupdel_state *s;
-
-	c = tevent_req_callback_data(subreq, struct composite_context);
-	s = talloc_get_type(c->private_data, struct groupdel_state);
-
-	/* receive samr_DeleteGroup result */
-	c->status = dcerpc_samr_DeleteDomainGroup_r_recv(subreq, s);
-	TALLOC_FREE(subreq);
-	if (!composite_is_ok(c)) return;
-
-	/* return the actual function call status */
-	c->status = s->deletegroup.out.result;
-	if (!NT_STATUS_IS_OK(c->status)) {
-		composite_error(c, c->status);
-		return;
-	}
-	
-	composite_done(c);
-}
-
-
-NTSTATUS libnet_rpc_groupdel_recv(struct composite_context *c, TALLOC_CTX *mem_ctx,
-				  struct libnet_rpc_groupdel *io)
-{
-	NTSTATUS status;
-	struct groupdel_state *s;
-
-	status = composite_wait(c);
-	if (NT_STATUS_IS_OK(status) && io) {
-		s = talloc_get_type(c->private_data, struct groupdel_state);
-		io->out.group_handle = s->group_handle;
-	}
-
-	talloc_free(c);
-	return status;
-}
-
-
-NTSTATUS libnet_rpc_groupdel(struct dcerpc_pipe *p, TALLOC_CTX *mem_ctx,
-			     struct libnet_rpc_groupdel *io)
-{
-	struct composite_context *c;
-
-	c = libnet_rpc_groupdel_send(p, mem_ctx, io, NULL);
-	return libnet_rpc_groupdel_recv(c, mem_ctx, io);
-=======
->>>>>>> e05a4321
 }