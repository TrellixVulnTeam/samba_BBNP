--- conflicted
+++ resolved
@@ -1742,11 +1742,7 @@
                  })
 
         # Testing ldb.search for (&(cn=ldaptestcomputer3)(objectClass=user))
-<<<<<<< HEAD
-        res = ldb.search(self.base_dn, expression="(&(cn=ldaptestcomputer3)(objectClass=user))");
-=======
         res = ldb.search(self.base_dn, expression="(&(cn=ldaptestcomputer3)(objectClass=user))")
->>>>>>> b85f6018
         self.assertEquals(len(res), 1, "Found only %d for (&(cn=ldaptestcomputer3)(objectClass=user))" % len(res))
 
         self.assertEquals(str(res[0].dn), ("CN=ldaptestcomputer3,CN=Computers," + self.base_dn))
