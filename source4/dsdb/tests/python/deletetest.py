#!/usr/bin/env python
# -*- coding: utf-8 -*-

import optparse
import sys
import os

sys.path.insert(0, "bin/python")
import samba

from samba.tests.subunitrun import SubunitOptions, TestProgram

import samba.getopt as options

from samba.auth import system_session
from ldb import SCOPE_BASE, LdbError, Message, MessageElement, Dn, FLAG_MOD_ADD, FLAG_MOD_DELETE, FLAG_MOD_REPLACE
from ldb import ERR_NO_SUCH_OBJECT, ERR_NOT_ALLOWED_ON_NON_LEAF, ERR_ENTRY_ALREADY_EXISTS, ERR_ATTRIBUTE_OR_VALUE_EXISTS
from ldb import ERR_UNWILLING_TO_PERFORM, ERR_OPERATIONS_ERROR
from samba.samdb import SamDB
from samba.tests import delete_force

parser = optparse.OptionParser("deletetest.py [options] <host|file>")
sambaopts = options.SambaOptions(parser)
parser.add_option_group(sambaopts)
parser.add_option_group(options.VersionOptions(parser))
# use command line creds if available
credopts = options.CredentialsOptions(parser)
parser.add_option_group(credopts)
subunitopts = SubunitOptions(parser)
parser.add_option_group(subunitopts)
opts, args = parser.parse_args()

if len(args) < 1:
    parser.print_usage()
    sys.exit(1)

host = args[0]

lp = sambaopts.get_loadparm()
creds = credopts.get_credentials(lp)

<<<<<<< HEAD
class BasicDeleteTests(samba.tests.TestCase):
=======
class BaseDeleteTests(samba.tests.TestCase):
>>>>>>> b85f6018

    def GUID_string(self, guid):
        return self.ldb.schema_format_value("objectGUID", guid)

    def setUp(self):
<<<<<<< HEAD
        super(BasicDeleteTests, self).setUp()
=======
        super(BaseDeleteTests, self).setUp()
>>>>>>> b85f6018
        self.ldb = SamDB(host, credentials=creds, session_info=system_session(lp), lp=lp)

        self.base_dn = self.ldb.domain_dn()
        self.configuration_dn = self.ldb.get_config_basedn().get_linearized()

    def search_guid(self, guid):
        print "SEARCH by GUID %s" % self.GUID_string(guid)

        res = self.ldb.search(base="<GUID=%s>" % self.GUID_string(guid),
                         scope=SCOPE_BASE, controls=["show_deleted:1"])
        self.assertEquals(len(res), 1)
        return res[0]

    def search_dn(self,dn):
        print "SEARCH by DN %s" % dn

        res = self.ldb.search(expression="(objectClass=*)",
                         base=dn,
                         scope=SCOPE_BASE,
                         controls=["show_deleted:1"])
        self.assertEquals(len(res), 1)
        return res[0]


class BasicDeleteTests(BaseDeleteTests):

    def setUp(self):
        super(BasicDeleteTests, self).setUp()

    def del_attr_values(self, delObj):
        print "Checking attributes for %s" % delObj["dn"]

        self.assertEquals(delObj["isDeleted"][0],"TRUE")
        self.assertTrue(not("objectCategory" in delObj))
        self.assertTrue(not("sAMAccountType" in delObj))

    def preserved_attributes_list(self, liveObj, delObj):
        print "Checking for preserved attributes list"

        preserved_list = ["nTSecurityDescriptor", "attributeID", "attributeSyntax", "dNReferenceUpdate", "dNSHostName",
        "flatName", "governsID", "groupType", "instanceType", "lDAPDisplayName", "legacyExchangeDN",
        "isDeleted", "isRecycled", "lastKnownParent", "msDS-LastKnownRDN", "mS-DS-CreatorSID",
        "mSMQOwnerID", "nCName", "objectClass", "distinguishedName", "objectGUID", "objectSid",
        "oMSyntax", "proxiedObjectName", "name", "replPropertyMetaData", "sAMAccountName",
        "securityIdentifier", "sIDHistory", "subClassOf", "systemFlags", "trustPartner", "trustDirection",
        "trustType", "trustAttributes", "userAccountControl", "uSNChanged", "uSNCreated", "whenCreated"]

        for a in liveObj:
            if a in preserved_list:
                self.assertTrue(a in delObj)

    def check_rdn(self, liveObj, delObj, rdnName):
        print "Checking for correct rDN"
        rdn=liveObj[rdnName][0]
        rdn2=delObj[rdnName][0]
        name2=delObj[rdnName][0]
        guid=liveObj["objectGUID"][0]
        self.assertEquals(rdn2, rdn + "\nDEL:" + self.GUID_string(guid))
        self.assertEquals(name2, rdn + "\nDEL:" + self.GUID_string(guid))

    def delete_deleted(self, ldb, dn):
        print "Testing the deletion of the already deleted dn %s" % dn

        try:
            ldb.delete(dn)
            self.fail()
        except LdbError, (num, _):
            self.assertEquals(num, ERR_NO_SUCH_OBJECT)

    def test_delete_protection(self):
        """Delete protection tests"""

        print self.base_dn

        delete_force(self.ldb, "cn=entry1,cn=ldaptestcontainer," + self.base_dn)
        delete_force(self.ldb, "cn=entry2,cn=ldaptestcontainer," + self.base_dn)
        delete_force(self.ldb, "cn=ldaptestcontainer," + self.base_dn)

        self.ldb.add({
            "dn": "cn=ldaptestcontainer," + self.base_dn,
            "objectclass": "container"})
        self.ldb.add({
            "dn": "cn=entry1,cn=ldaptestcontainer," + self.base_dn,
            "objectclass": "container"})
        self.ldb.add({
            "dn": "cn=entry2,cn=ldaptestcontainer," + self.base_dn,
            "objectclass": "container"})

        try:
            self.ldb.delete("cn=ldaptestcontainer," + self.base_dn)
            self.fail()
        except LdbError, (num, _):
            self.assertEquals(num, ERR_NOT_ALLOWED_ON_NON_LEAF)

        self.ldb.delete("cn=ldaptestcontainer," + self.base_dn, ["tree_delete:1"])

        try:
            res = self.ldb.search("cn=ldaptestcontainer," + self.base_dn,
                             scope=SCOPE_BASE, attrs=[])
            self.fail()
        except LdbError, (num, _):
            self.assertEquals(num, ERR_NO_SUCH_OBJECT)
        try:
            res = self.ldb.search("cn=entry1,cn=ldaptestcontainer," + self.base_dn,
                             scope=SCOPE_BASE, attrs=[])
            self.fail()
        except LdbError, (num, _):
            self.assertEquals(num, ERR_NO_SUCH_OBJECT)
        try:
            res = self.ldb.search("cn=entry2,cn=ldaptestcontainer," + self.base_dn,
                             scope=SCOPE_BASE, attrs=[])
            self.fail()
        except LdbError, (num, _):
            self.assertEquals(num, ERR_NO_SUCH_OBJECT)

        delete_force(self.ldb, "cn=entry1,cn=ldaptestcontainer," + self.base_dn)
        delete_force(self.ldb, "cn=entry2,cn=ldaptestcontainer," + self.base_dn)
        delete_force(self.ldb, "cn=ldaptestcontainer," + self.base_dn)

        # Performs some protected object delete testing

        res = self.ldb.search(base="", expression="", scope=SCOPE_BASE,
                         attrs=["dsServiceName", "dNSHostName"])
        self.assertEquals(len(res), 1)

        # Delete failing since DC's nTDSDSA object is protected
        try:
            self.ldb.delete(res[0]["dsServiceName"][0])
            self.fail()
        except LdbError, (num, _):
            self.assertEquals(num, ERR_UNWILLING_TO_PERFORM)

        res = self.ldb.search(self.base_dn, attrs=["rIDSetReferences"],
                         expression="(&(objectClass=computer)(dNSHostName=" + res[0]["dNSHostName"][0] + "))")
        self.assertEquals(len(res), 1)

        # Deletes failing since DC's rIDSet object is protected
        try:
            self.ldb.delete(res[0]["rIDSetReferences"][0])
            self.fail()
        except LdbError, (num, _):
            self.assertEquals(num, ERR_UNWILLING_TO_PERFORM)
        try:
            self.ldb.delete(res[0]["rIDSetReferences"][0], ["tree_delete:1"])
            self.fail()
        except LdbError, (num, _):
            self.assertEquals(num, ERR_UNWILLING_TO_PERFORM)

        # Deletes failing since three main crossRef objects are protected

        try:
            self.ldb.delete("cn=Enterprise Schema,cn=Partitions," + self.configuration_dn)
            self.fail()
        except LdbError, (num, _):
            self.assertEquals(num, ERR_UNWILLING_TO_PERFORM)
        try:
            self.ldb.delete("cn=Enterprise Schema,cn=Partitions," + self.configuration_dn, ["tree_delete:1"])
            self.fail()
        except LdbError, (num, _):
            self.assertEquals(num, ERR_UNWILLING_TO_PERFORM)

        try:
            self.ldb.delete("cn=Enterprise Configuration,cn=Partitions," + self.configuration_dn)
            self.fail()
        except LdbError, (num, _):
            self.assertEquals(num, ERR_NOT_ALLOWED_ON_NON_LEAF)
        try:
            self.ldb.delete("cn=Enterprise Configuration,cn=Partitions," + self.configuration_dn, ["tree_delete:1"])
            self.fail()
        except LdbError, (num, _):
            self.assertEquals(num, ERR_NOT_ALLOWED_ON_NON_LEAF)

        res = self.ldb.search("cn=Partitions," + self.configuration_dn, attrs=[],
                         expression="(nCName=%s)" % self.base_dn)
        self.assertEquals(len(res), 1)

        try:
            self.ldb.delete(res[0].dn)
            self.fail()
        except LdbError, (num, _):
            self.assertEquals(num, ERR_NOT_ALLOWED_ON_NON_LEAF)
        try:
            self.ldb.delete(res[0].dn, ["tree_delete:1"])
            self.fail()
        except LdbError, (num, _):
            self.assertEquals(num, ERR_NOT_ALLOWED_ON_NON_LEAF)

        # Delete failing since "SYSTEM_FLAG_DISALLOW_DELETE"
        try:
            self.ldb.delete("CN=Users," + self.base_dn)
            self.fail()
        except LdbError, (num, _):
            self.assertEquals(num, ERR_UNWILLING_TO_PERFORM)

        # Tree-delete failing since "isCriticalSystemObject"
        try:
            self.ldb.delete("CN=Computers," + self.base_dn, ["tree_delete:1"])
            self.fail()
        except LdbError, (num, _):
            self.assertEquals(num, ERR_UNWILLING_TO_PERFORM)

    def test_all(self):
        """Basic delete tests"""

        print self.base_dn

        # user current time in ms to make unique objects
        import time
        marker = str(int(round(time.time()*1000)))
        usr1_name = "u_" + marker
        usr2_name = "u2_" + marker
        grp_name = "g1_" + marker
        site_name = "s1_" + marker

        usr1 = "cn=%s,cn=users,%s" % (usr1_name, self.base_dn)
        usr2 = "cn=%s,cn=users,%s" % (usr2_name, self.base_dn)
        grp1 = "cn=%s,cn=users,%s" % (grp_name, self.base_dn)
        sit1 = "cn=%s,cn=sites,%s" % (site_name, self.configuration_dn)
        ss1 = "cn=NTDS Site Settings,cn=%s,cn=sites,%s" % (site_name, self.configuration_dn)
        srv1 = "cn=Servers,cn=%s,cn=sites,%s" % (site_name, self.configuration_dn)
        srv2 = "cn=TESTSRV,cn=Servers,cn=%s,cn=sites,%s" % (site_name, self.configuration_dn)

        delete_force(self.ldb, usr1)
        delete_force(self.ldb, usr2)
        delete_force(self.ldb, grp1)
        delete_force(self.ldb, ss1)
        delete_force(self.ldb, srv2)
        delete_force(self.ldb, srv1)
        delete_force(self.ldb, sit1)

        self.ldb.add({
            "dn": usr1,
            "objectclass": "user",
            "description": "test user description",
            "samaccountname": usr1_name})

        self.ldb.add({
            "dn": usr2,
            "objectclass": "user",
            "description": "test user 2 description",
            "samaccountname": usr2_name})

        self.ldb.add({
            "dn": grp1,
            "objectclass": "group",
            "description": "test group",
            "samaccountname": grp_name,
            "member": [ usr1, usr2 ],
            "isDeleted": "FALSE" })

        self.ldb.add({
            "dn": sit1,
            "objectclass": "site" })

        self.ldb.add({
            "dn": ss1,
            "objectclass": ["applicationSiteSettings", "nTDSSiteSettings"] })

        self.ldb.add({
            "dn": srv1,
            "objectclass": "serversContainer" })

        self.ldb.add({
            "dn": srv2,
            "objectClass": "server" })

        objLive1 = self.search_dn(usr1)
        guid1=objLive1["objectGUID"][0]

        objLive2 = self.search_dn(usr2)
        guid2=objLive2["objectGUID"][0]

        objLive3 = self.search_dn(grp1)
        guid3=objLive3["objectGUID"][0]

        objLive4 = self.search_dn(sit1)
        guid4=objLive4["objectGUID"][0]

        objLive5 = self.search_dn(ss1)
        guid5=objLive5["objectGUID"][0]

        objLive6 = self.search_dn(srv1)
        guid6=objLive6["objectGUID"][0]

        objLive7 = self.search_dn(srv2)
        guid7=objLive7["objectGUID"][0]

        self.ldb.delete(usr1)
        self.ldb.delete(usr2)
        self.ldb.delete(grp1)
        self.ldb.delete(srv1, ["tree_delete:1"])
        self.ldb.delete(sit1, ["tree_delete:1"])

        objDeleted1 = self.search_guid(guid1)
        objDeleted2 = self.search_guid(guid2)
        objDeleted3 = self.search_guid(guid3)
        objDeleted4 = self.search_guid(guid4)
        objDeleted5 = self.search_guid(guid5)
        objDeleted6 = self.search_guid(guid6)
        objDeleted7 = self.search_guid(guid7)

        self.del_attr_values(objDeleted1)
        self.del_attr_values(objDeleted2)
        self.del_attr_values(objDeleted3)
        self.del_attr_values(objDeleted4)
        self.del_attr_values(objDeleted5)
        self.del_attr_values(objDeleted6)
        self.del_attr_values(objDeleted7)

        self.preserved_attributes_list(objLive1, objDeleted1)
        self.preserved_attributes_list(objLive2, objDeleted2)
        self.preserved_attributes_list(objLive3, objDeleted3)
        self.preserved_attributes_list(objLive4, objDeleted4)
        self.preserved_attributes_list(objLive5, objDeleted5)
        self.preserved_attributes_list(objLive6, objDeleted6)
        self.preserved_attributes_list(objLive7, objDeleted7)

        self.check_rdn(objLive1, objDeleted1, "cn")
        self.check_rdn(objLive2, objDeleted2, "cn")
        self.check_rdn(objLive3, objDeleted3, "cn")
        self.check_rdn(objLive4, objDeleted4, "cn")
        self.check_rdn(objLive5, objDeleted5, "cn")
        self.check_rdn(objLive6, objDeleted6, "cn")
        self.check_rdn(objLive7, objDeleted7, "cn")

        self.delete_deleted(self.ldb, usr1)
        self.delete_deleted(self.ldb, usr2)
        self.delete_deleted(self.ldb, grp1)
        self.delete_deleted(self.ldb, sit1)
        self.delete_deleted(self.ldb, ss1)
        self.delete_deleted(self.ldb, srv1)
        self.delete_deleted(self.ldb, srv2)

        self.assertTrue("CN=Deleted Objects" in str(objDeleted1.dn))
        self.assertTrue("CN=Deleted Objects" in str(objDeleted2.dn))
        self.assertTrue("CN=Deleted Objects" in str(objDeleted3.dn))
        self.assertFalse("CN=Deleted Objects" in str(objDeleted4.dn))
        self.assertTrue("CN=Deleted Objects" in str(objDeleted5.dn))
        self.assertFalse("CN=Deleted Objects" in str(objDeleted6.dn))
        self.assertFalse("CN=Deleted Objects" in str(objDeleted7.dn))


if not "://" in host:
    if os.path.isfile(host):
        host = "tdb://%s" % host
    else:
        host = "ldap://%s" % host

TestProgram(module=__name__, opts=subunitopts)<|MERGE_RESOLUTION|>--- conflicted
+++ resolved
@@ -39,21 +39,13 @@
 lp = sambaopts.get_loadparm()
 creds = credopts.get_credentials(lp)
 
-<<<<<<< HEAD
-class BasicDeleteTests(samba.tests.TestCase):
-=======
 class BaseDeleteTests(samba.tests.TestCase):
->>>>>>> b85f6018
 
     def GUID_string(self, guid):
         return self.ldb.schema_format_value("objectGUID", guid)
 
     def setUp(self):
-<<<<<<< HEAD
-        super(BasicDeleteTests, self).setUp()
-=======
         super(BaseDeleteTests, self).setUp()
->>>>>>> b85f6018
         self.ldb = SamDB(host, credentials=creds, session_info=system_session(lp), lp=lp)
 
         self.base_dn = self.ldb.domain_dn()
