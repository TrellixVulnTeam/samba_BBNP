#!/usr/bin/env python

def configure(conf):
    conf.CHECK_FUNCS_IN('openpty', 'util', checklibc=True, headers='pty.h util.h bsd/libutil.h libutil.h')

def build(bld):
<<<<<<< HEAD
    bld.SAMBA_BINARY('texpect', 'texpect.c', deps='popt util ccan', install=False)
=======
    bld.SAMBA_BINARY('texpect', 'texpect.c', deps='popt util', install=False)
>>>>>>> b85f6018
<|MERGE_RESOLUTION|>--- conflicted
+++ resolved
@@ -4,8 +4,4 @@
     conf.CHECK_FUNCS_IN('openpty', 'util', checklibc=True, headers='pty.h util.h bsd/libutil.h libutil.h')
 
 def build(bld):
-<<<<<<< HEAD
-    bld.SAMBA_BINARY('texpect', 'texpect.c', deps='popt util ccan', install=False)
-=======
-    bld.SAMBA_BINARY('texpect', 'texpect.c', deps='popt util', install=False)
->>>>>>> b85f6018
+    bld.SAMBA_BINARY('texpect', 'texpect.c', deps='popt util', install=False)