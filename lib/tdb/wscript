--- conflicted
+++ resolved
@@ -1,11 +1,7 @@
 #!/usr/bin/env python
 
 APPNAME = 'tdb'
-<<<<<<< HEAD
-VERSION = '1.3.4'
-=======
 VERSION = '1.3.7'
->>>>>>> b85f6018
 
 blddir = 'bin'
 
