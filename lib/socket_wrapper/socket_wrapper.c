--- conflicted
+++ resolved
@@ -604,10 +604,7 @@
 }
 #endif
 
-<<<<<<< HEAD
-=======
 DO_NOT_SANITIZE_ADDRESS_ATTRIBUTE
->>>>>>> b85f6018
 static int libc_vfcntl(int fd, int cmd, va_list ap)
 {
 	long int args[4];
