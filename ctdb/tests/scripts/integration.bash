--- conflicted
+++ resolved
@@ -699,14 +699,9 @@
 
     ip addr show to "${_addr}/${_bits}" 2>/dev/null | \
 	awk -v family="${_family}" \
-<<<<<<< HEAD
-	    'NR == 1 { iface = gensub(":$", "", 1, $2) } \
-             $1 ~ /inet/ { print gensub(".*/", "", 1, $2), iface, family }'
-=======
 	    'NR == 1 { iface = $2; sub(":$", "", iface) } \
              $1 ~ /inet/ { mask = $2; sub(".*/", "", mask); \
                            print mask, iface, family }'
->>>>>>> b85f6018
 }
 
 drop_ip ()
