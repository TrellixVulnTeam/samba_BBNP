--- conflicted
+++ resolved
@@ -171,11 +171,6 @@
 	    if [ "$_pnn" = "$_mypnn" ]; then
 		_my_iface="$_first_iface"
 	    fi
-<<<<<<< HEAD
-	    echo "|${_ip}|${_pnn}|${_my_iface}|${_first_iface}|${_ifaces}|"
-	else
-	    echo "|${_ip}|${_pnn}|"
-=======
 	    if $machine_readable ; then
 		echo "|${_ip}|${_pnn}|${_my_iface}|${_first_iface}|${_ifaces}|"
 	    else
@@ -187,7 +182,6 @@
 	    else
 		echo "${_ip} ${_pnn}"
 	    fi
->>>>>>> b85f6018
 	fi
     done
 }
