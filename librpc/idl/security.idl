--- conflicted
+++ resolved
@@ -695,10 +695,7 @@
         const string GUID_DRS_ENABLE_PER_USER_REVERSIBLY_ENCRYPTED_PASSWORD
 	                                              = "05c74c5e-4deb-43b4-bd9f-86664c2a7fd5";
         const string GUID_DRS_DS_INSTALL_REPLICA      = "9923a32a-3607-11d2-b9be-0000f87a36b2";
-<<<<<<< HEAD
-=======
 	const string GUID_DRS_REANIMATE_TOMBSTONE     = "45ec5156-db7e-47bb-b53f-dbeb2d03c40f";
->>>>>>> b85f6018
 
 
 	/***************************************************************/
