%define initdir %{_sysconfdir}/rc.d/init.d
%define auth %(test -f /etc/pam.d/system-auth && echo /etc/pam.d/system-auth || echo)

Summary: Samba SMB client and server
Vendor: Samba Team
Packager: Samba Team <samba@samba.org>
Name:         samba
<<<<<<< HEAD
Version:      3.4.9
Release:      ctdb.1
=======
Version:      3.5.6
Release:      1GITHASH
>>>>>>> 55343364
Epoch:        0
License: GNU GPL version 3
Group: System Environment/Daemons
URL: http://www.samba.org/

Source: samba-%{version}.tar.bz2

# Don't depend on Net::LDAP
Source997: docs.tar.bz2
Source998: filter-requires-samba.sh
Source999: setup.tar.bz2

Prereq: /sbin/chkconfig /bin/mktemp /usr/bin/killall
Prereq: fileutils sed /etc/init.d

Requires: pam >= 0.64 %{auth} 
Requires: samba-common = %{version}-%{release}
Requires: logrotate >= 3.4 initscripts >= 5.54-1
Provides: samba = %{version}

Prefix: /usr
BuildRoot: %{_tmppath}/%{name}-%{version}-root
BuildRequires: pam-devel, readline-devel, fileutils, libacl-devel, openldap-devel, krb5-devel, cups-devel, ctdb, e2fsprogs-devel

# Working around perl dependency problem from docs
%define __perl_requires %{SOURCE998}

# rpm screws up the arch lib dir when using --target on RHEL5
%ifarch i386 i486 i586 i686 ppc s390
%define _libarch lib
%else
%define _libarch %_lib
%endif

%define _libarchdir /usr/%{_libarch}

%define numcpu  %(grep "^processor" /proc/cpuinfo |wc -l | sed -e 's/^0$/1/')

%description
Samba is the protocol by which a lot of PC-related machines share
files, printers, and other information (such as lists of available
files and printers). The Windows NT, OS/2, and Linux operating systems
support this natively, and add-on packages can enable the same thing
for DOS, Windows, VMS, UNIX of all kinds, MVS, and more. This package
provides an SMB server that can be used to provide network services to
SMB (sometimes called "Lan Manager") clients. Samba uses NetBIOS over
TCP/IP (NetBT) protocols and does NOT need the NetBEUI (Microsoft Raw
NetBIOS frame) protocol.


######################################################################
%package client
Summary: Samba (SMB) client programs.
Group: Applications/System
Requires: samba-common = %{version}-%{release}
Obsoletes: smbfs
Provides: samba-client = %{version}-%{release}

%description client
The samba-client package provides some SMB clients to compliment the
built-in SMB filesystem in Linux. These clients allow access of SMB
shares and printing to SMB printers.


#######################################################################
%package common
Summary: Files used by both Samba servers and clients.
Group: Applications/System
Provides: samba-common = %{version}-%{release}

%description common
Samba-common provides files necessary for both the server and client
packages of Samba.


#######################################################################
%package swat
Summary: The Samba SMB server configuration program.
Group: Applications/System
Requires: samba = %{version} xinetd
Provides: samba-swat = %{version}-%{release}

%description swat
The samba-swat package includes the new SWAT (Samba Web Administration
Tool), for remotely managing Samba's smb.conf file using your favorite
Web browser.

%ifarch x86_64 ppc64
%package winbind-32bit
Summary:        Samba winbind compatibility package for 32bit apps on 64bit archs
Group:          Applications/System

%description winbind-32bit
Compatibility package for 32 bit apps on 64 bit architecures
%endif


#######################################################################
%package doc
Summary:      Samba Documentation
Group:        Documentation/Other
Provides:     samba-doc = %{version}-%{release}
Prereq:       /usr/bin/find /bin/rm /usr/bin/xargs

%description doc
The samba-doc package includes the HTML versions of the Samba manpages
utilized by SWAT as well as the HTML and PDF version of "Using Samba",
"Samba By Example", and "The Official Samba HOWTO and Reference Guide".


#######################################################################

%prep
%setup -q

# setup the vendor files (init scripts, etc...)
%setup -T -D -a 999 -n samba-%{version} -q
%setup -T -D -a 997 -n samba-%{version} -q

%build

/bin/cp setup/filter-requires-samba.sh %{SOURCE998}

cd source3
# RPM_OPT_FLAGS="$RPM_OPT_FLAGS -D_FILE_OFFSET_BITS=64"

## check for ccache
if ccache -h >/dev/null 2>&1 ; then
	CC="ccache gcc"
else
	CC="gcc"
fi

export CC

## always run autogen.sh
./autogen.sh


##
## build the files for the winbind-32bit compat package
## and copy them to a safe location
##
%ifarch x86_64 ppc64

# a directory to store the 32bit compatibility modules for later install
%define _32bit_tmp_dir %{_tmppath}/%{name}-%{version}-32bit

CC_SAVE="$CC"
CC="$CC -m32"

CFLAGS="$RPM_OPT_FLAGS -D_GNU_SOURCE -m32" ./configure \
	--prefix=%{_prefix} \
	--localstatedir=/var \
        --with-configdir=%{_sysconfdir}/samba \
        --with-libdir=/usr/lib/samba \
	--with-pammodulesdir=/lib/security \
        --with-lockdir=/var/lib/samba \
        --with-logfilebase=/var/log/samba \
        --with-mandir=%{_mandir} \
        --with-piddir=/var/run \
	--with-privatedir=%{_sysconfdir}/samba \
	--disable-cups \
        --with-acl-support \
	--with-ads \
        --with-automount \
        --with-fhs \
	--with-pam_smbpass \
	--with-libsmbclient \
	--with-libsmbsharemodes \
        --without-smbwrapper \
	--with-pam \
	--with-quotas \
	--with-syslog \
	--with-utmp \
	--with-cluster-support \
	--with-ctdb=/usr/include \
	--without-ldb \
	--without-dnsupdate \
	--with-aio-support \
	--disable-merged-build

make showlayout

## check for gcc 3.4 or later
CC_VERSION=`${CC} --version | head -1 | awk '{print $3}'`
CC_MAJOR=`echo ${CC_VERSION} | cut -d. -f 1`
CC_MINOR=`echo ${CC_VERSION} | cut -d. -f 2`
if [ ${CC_MAJOR} -ge 3 ]; then
        if [ ${CC_MAJOR} -gt 3 -o ${CC_MINOR} -ge 4 ]; then
                make pch
        fi
fi

make -j%{numcpu} %{?_smp_mflags} \
	nss_modules pam_modules

rm -rf %{_32bit_tmp_dir}
mkdir %{_32bit_tmp_dir}

mv ../nsswitch/libnss_winbind.so %{_32bit_tmp_dir}/
mv bin/pam_winbind.so %{_32bit_tmp_dir}/
mv bin/libtalloc.so* %{_32bit_tmp_dir}/
mv bin/libtdb.so* %{_32bit_tmp_dir}/
mv bin/libwbclient.so* %{_32bit_tmp_dir}/

make clean

CC="$CC_SAVE"

%endif

CFLAGS="$RPM_OPT_FLAGS $EXTRA -D_GNU_SOURCE" ./configure \
	--prefix=%{_prefix} \
	--localstatedir=/var \
        --with-configdir=%{_sysconfdir}/samba \
        --libdir=%{_libarchdir} \
	--with-modulesdir=%{_libarchdir}/samba \
	--with-pammodulesdir=%{_libarch}/security \
        --with-lockdir=/var/lib/samba \
        --with-logfilebase=/var/log/samba \
        --with-mandir=%{_mandir} \
        --with-piddir=/var/run \
	--with-privatedir=%{_sysconfdir}/samba \
        --with-sambabook=%{_datadir}/swat/using_samba \
        --with-swatdir=%{_datadir}/swat \
	--disable-cups \
        --with-acl-support \
	--with-ads \
        --with-automount \
        --with-fhs \
	--with-pam_smbpass \
	--with-libsmbclient \
	--with-libsmbsharemodes \
        --without-smbwrapper \
	--with-pam \
	--with-quotas \
	--with-shared-modules=idmap_rid,idmap_ad,idmap_tdb2,vfs_gpfs \
	--with-syslog \
	--with-utmp \
	--with-cluster-support \
	--with-ctdb=/usr/include \
	--without-ldb \
	--without-dnsupdate \
	--with-aio-support\
	--disable-merged-build

make showlayout

## check for gcc 3.4 or later
CC_VERSION=`${CC} --version | head -1 | awk '{print $3}'`
CC_MAJOR=`echo ${CC_VERSION} | cut -d. -f 1`
CC_MINOR=`echo ${CC_VERSION} | cut -d. -f 2`
if [ ${CC_MAJOR} -ge 3 ]; then
        if [ ${CC_MAJOR} -gt 3 -o ${CC_MINOR} -ge 4 ]; then
                make pch
        fi
fi


make -j %{numcpu} %{?_smp_mflags} \
	everything modules pam_smbpass

# check that desired suppor has been compiled into smbd:
export LD_LIBRARY_PATH=./bin
for test in HAVE_POSIX_ACLS HAVE_LDAP HAVE_KRB5 HAVE_GPFS CLUSTER_SUPPORT
do
	if ! $(./bin/smbd -b | grep -q $test ) ; then
		echo "ERROR: '$test' is not in smbd. Build stopped."
		exit 1;
	fi
done

# Remove some permission bits to avoid to many dependencies
cd ..
find examples docs -type f | xargs -r chmod -x

%install
# Clean up in case there is trash left from a previous build
rm -rf $RPM_BUILD_ROOT

# Create the target build directory hierarchy
mkdir -p $RPM_BUILD_ROOT%{_datadir}/swat/{help,include,using_samba/{figs,gifsa}}
mkdir -p $RPM_BUILD_ROOT%{_includedir}
mkdir -p $RPM_BUILD_ROOT%{_initrddir}
mkdir -p $RPM_BUILD_ROOT{%{_libarchdir},%{_includedir}}
mkdir -p $RPM_BUILD_ROOT%{_libarchdir}/samba/{auth,charset,idmap,vfs,pdb}
mkdir -p $RPM_BUILD_ROOT/%{_libarch}/security
mkdir -p $RPM_BUILD_ROOT/lib/security
mkdir -p $RPM_BUILD_ROOT%{_mandir}
mkdir -p $RPM_BUILD_ROOT%{_prefix}/{bin,sbin}
mkdir -p $RPM_BUILD_ROOT%{_prefix}/lib
mkdir -p $RPM_BUILD_ROOT/sbin
mkdir -p $RPM_BUILD_ROOT%{_sysconfdir}/{logrotate.d,pam.d,samba}
mkdir -p $RPM_BUILD_ROOT%{_sysconfdir}/{pam.d,logrotate.d}
mkdir -p $RPM_BUILD_ROOT%{_sysconfdir}/rc.d/init.d
mkdir -p $RPM_BUILD_ROOT%{_sysconfdir}/{samba,sysconfig}
mkdir -p $RPM_BUILD_ROOT%{_sysconfdir}/xinetd.d
mkdir -p $RPM_BUILD_ROOT/var/lib/samba/winbindd_privileged
mkdir -p $RPM_BUILD_ROOT/var/{log,run/winbindd,spool}/samba
mkdir -p $RPM_BUILD_ROOT/%{_libarchdir}/krb5/plugins/libkrb5

cd source3
make DESTDIR=$RPM_BUILD_ROOT \
        install

make DESTDIR=$RPM_BUILD_ROOT \
        install-dbwrap_tool install-dbwrap_torture
cd ..

# NSS winbind support
install -m 755 nsswitch/libnss_winbind.so $RPM_BUILD_ROOT/%{_libarch}/libnss_winbind.so.2
( cd $RPM_BUILD_ROOT/%{_libarch};
  ln -sf libnss_winbind.so.2  libnss_winbind.so )
#
# do not install libnss_wins.so in order to reduce dependencies
# (we do not need it for the samba-ctdb scenario)
#
#install -m 755 nsswitch/libnss_wins.so $RPM_BUILD_ROOT/%{_libarch}/libnss_wins.so
# ( cd $RPM_BUILD_ROOT/%{_libarch}; ln -sf libnss_wins.so  libnss_wins.so.2 )

cp -p source3/bin/winbind_krb5_locator.so ${RPM_BUILD_ROOT}/%{_libarchdir}/krb5/plugins/libkrb5

# install files for winbind-32bit package
%ifarch x86_64 ppc64

install -m 755 %{_32bit_tmp_dir}/libnss_winbind.so ${RPM_BUILD_ROOT}/lib/libnss_winbind.so.2
( cd ${RPM_BUILD_ROOT}/lib; ln -sf libnss_winbind.so.2  libnss_winbind.so )

mv %{_32bit_tmp_dir}/libtalloc* ${RPM_BUILD_ROOT}/usr/lib
mv %{_32bit_tmp_dir}/libtdb* ${RPM_BUILD_ROOT}/usr/lib
mv %{_32bit_tmp_dir}/libwbclient* ${RPM_BUILD_ROOT}/usr/lib
mv %{_32bit_tmp_dir}/pam_winbind.so ${RPM_BUILD_ROOT}/lib/security

rm -rf %{_32bit_tmp_dir}

%endif

## cleanup
/bin/rm -rf $RPM_BUILD_ROOT/usr/lib*/samba/security

# Install the miscellany
echo 127.0.0.1 localhost > $RPM_BUILD_ROOT%{_sysconfdir}/samba/lmhosts

install -m644 setup/samba.log $RPM_BUILD_ROOT%{_sysconfdir}/logrotate.d/samba
install -m644 setup/swat $RPM_BUILD_ROOT%{_sysconfdir}/xinetd.d/swat
install -m644 setup/samba.sysconfig $RPM_BUILD_ROOT%{_sysconfdir}/sysconfig/samba
install -m755 setup/smb.init $RPM_BUILD_ROOT%{initdir}/smb
install -m755 setup/winbind.init $RPM_BUILD_ROOT%{initdir}/winbind
install -m644 setup/samba.pamd $RPM_BUILD_ROOT%{_sysconfdir}/pam.d/samba
install -m755 setup/smbprint $RPM_BUILD_ROOT%{_bindir}
install -m644 setup/smbusers $RPM_BUILD_ROOT%{_sysconfdir}/samba/smbusers
install -m644 setup/smb.conf $RPM_BUILD_ROOT%{_sysconfdir}/samba/smb.conf
install -m755 source3/bin/mount.cifs $RPM_BUILD_ROOT/sbin/mount.cifs
install -m755 source3/bin/umount.cifs $RPM_BUILD_ROOT/sbin/umount.cifs
install -m755 source3/script/mksmbpasswd.sh $RPM_BUILD_ROOT%{_bindir}

/bin/rm $RPM_BUILD_ROOT%{_sbindir}/*mount.cifs

ln -s ../..%{initdir}/smb  $RPM_BUILD_ROOT%{_sbindir}/samba
ln -s ../..%{initdir}/winbind  $RPM_BUILD_ROOT%{_sbindir}/winbind

# Remove "*.old" files
find $RPM_BUILD_ROOT -name "*.old" -exec rm -f {} \;

## don't duplicate the docs.  These are installed by/with SWAT
rm -rf docs/htmldocs
rm -rf docs/manpages
( cd docs; ln -s %{_prefix}/share/swat/help htmldocs )

##
## Clean out man pages for tools not installed here
##
rm -f $RPM_BUILD_ROOT%{_mandir}/man1/log2pcap.1*
rm -f $RPM_BUILD_ROOT%{_mandir}/man1/smbsh.1*
rm -f $RPM_BUILD_ROOT%{_mandir}/man5/vfstest.1*


%clean
rm -rf $RPM_BUILD_ROOT

%post
## deal with an upgrade from a broken 3.0.21b RPM
if [ "$1" -eq "2" ]; then
	if [ -d /var/cache/samba ]; then
		for file in `ls /var/cache/samba/*tdb`; do
			/bin/cp -up $file /var/lib/samba/`basename $file`
		done
		mkdir -p /var/lib/samba/eventlog
		for file in `ls /var/cache/samba/eventlog/*tdb`; do
			/bin/cp -up $file /var/lib/samba/eventlog/`basename $file`
		done
		/bin/mv /var/cache/samba /var/cache/samba.moved
        fi
fi

if [ "$1" -ge "1" ]; then
	/sbin/service smb condrestart >/dev/null 2>&1 || :
fi

%preun
if [ $1 = 0 ] ; then
    /sbin/service smb stop >/dev/null 2>&1 || :
    /sbin/chkconfig --del smb
    # rm -rf /var/log/samba/* /var/lib/samba/*
fi
exit 0

#%postun

%post swat
# Add swat entry to /etc/services if not already there.
if [ ! "`grep ^\s**swat /etc/services`" ]; then
        echo 'swat        901/tcp     # Add swat service used via inetd' >> /etc/services
fi

%post common
/sbin/ldconfig

if [ "$1" -ge "1" ]; then
	/sbin/service winbind condrestart >/dev/null 2>&1 || :
fi

%preun common
if [ $1 = 0 ] ; then
    /sbin/service winbind stop >/dev/null 2>&1 || :
    /sbin/chkconfig --del winbind
fi
exit 0

%postun common 
/sbin/ldconfig

#######################################################################
## Files section                                                     ##
#######################################################################

%files
%defattr(-,root,root)

%config(noreplace) %{_sysconfdir}/sysconfig/samba
%config(noreplace) %{_sysconfdir}/samba/smbusers
%attr(755,root,root) %config %{initdir}/smb
%config(noreplace) %{_sysconfdir}/logrotate.d/samba
%config(noreplace) %{_sysconfdir}/pam.d/samba

%attr(0755,root,root) %dir /var/log/samba
%attr(0755,root,root) %dir /var/lib/samba
%attr(1777,root,root) %dir /var/spool/samba

%{_sbindir}/samba

%{_sbindir}/smbd
%{_sbindir}/nmbd

%{_bindir}/mksmbpasswd.sh
%{_bindir}/smbcontrol
%{_bindir}/smbstatus
%{_bindir}/tdbbackup
%{_bindir}/tdbtool
%{_bindir}/tdbdump
%{_bindir}/eventlogadm

%{_libarchdir}/samba/auth/script.so
%{_libarchdir}/samba/vfs/acl_tdb.so
%{_libarchdir}/samba/vfs/acl_xattr.so
%{_libarchdir}/samba/vfs/aio_fork.so
%{_libarchdir}/samba/vfs/audit.so
%{_libarchdir}/samba/vfs/cap.so
%{_libarchdir}/samba/vfs/default_quota.so
%{_libarchdir}/samba/vfs/dirsort.so
%{_libarchdir}/samba/vfs/expand_msdfs.so
%{_libarchdir}/samba/vfs/extd_audit.so
%{_libarchdir}/samba/vfs/fake_perms.so
%{_libarchdir}/samba/vfs/fileid.so
%{_libarchdir}/samba/vfs/full_audit.so
%{_libarchdir}/samba/vfs/gpfs.so
%{_libarchdir}/samba/vfs/netatalk.so
%{_libarchdir}/samba/vfs/preopen.so
%{_libarchdir}/samba/vfs/readahead.so
%{_libarchdir}/samba/vfs/readonly.so
%{_libarchdir}/samba/vfs/recycle.so
%{_libarchdir}/samba/vfs/shadow_copy.so
%{_libarchdir}/samba/vfs/shadow_copy2.so
%{_libarchdir}/samba/vfs/smb_traffic_analyzer.so
%{_libarchdir}/samba/vfs/streams_depot.so
%{_libarchdir}/samba/vfs/streams_xattr.so
%{_libarchdir}/samba/vfs/syncops.so
%{_libarchdir}/samba/vfs/tsmsm.so
%{_libarchdir}/samba/vfs/xattr_tdb.so


%{_mandir}/man1/smbcontrol.1*
%{_mandir}/man1/smbstatus.1*
%{_mandir}/man1/vfstest.1*
%{_mandir}/man5/smbpasswd.5*
%{_mandir}/man7/samba.7*
%{_mandir}/man8/nmbd.8*
%{_mandir}/man8/pdbedit.8*
%{_mandir}/man8/smbd.8*
%{_mandir}/man8/tdbbackup.8*
%{_mandir}/man8/tdbdump.8*
%{_mandir}/man8/tdbtool.8*
%{_mandir}/man8/eventlogadm.8*
%{_mandir}/man8/vfs_*.8*


##########

%files doc
%defattr(-,root,root)
%doc README COPYING Manifest 
%doc WHATSNEW.txt Roadmap
%doc docs
%doc examples/autofs examples/LDAP examples/libsmbclient examples/misc examples/printer-accounting
%doc examples/printing

##########

%files swat
%defattr(-,root,root)
%config(noreplace) %{_sysconfdir}/xinetd.d/swat
%dir %{_datadir}/swat
%{_datadir}/swat/*
%{_sbindir}/swat
%{_mandir}/man8/swat.8*
%attr(755,root,root) %{_libarchdir}/samba/*.msg

##########

%files client
%defattr(-,root,root)
/sbin/mount.cifs
/sbin/umount.cifs

%{_sbindir}/cifs.upcall

%{_bindir}/rpcclient
%{_bindir}/smbcacls
%{_bindir}/findsmb
%{_bindir}/nmblookup
%{_bindir}/smbget
%{_bindir}/smbclient
%{_bindir}/smbprint
%{_bindir}/smbspool
%{_bindir}/smbtar
%{_bindir}/smbtree
%{_bindir}/sharesec

%{_mandir}/man8/mount.cifs.8.*
%{_mandir}/man8/umount.cifs.8.*
%{_mandir}/man8/cifs.upcall.8*
%{_mandir}/man8/smbspool.8*
%{_mandir}/man1/smbget.1*
%{_mandir}/man5/smbgetrc.5*
%{_mandir}/man1/findsmb.1*
%{_mandir}/man1/nmblookup.1*
%{_mandir}/man1/rpcclient.1*
%{_mandir}/man1/smbcacls.1*
%{_mandir}/man1/smbclient.1*
%{_mandir}/man1/smbtar.1*
%{_mandir}/man1/smbtree.1*
%{_mandir}/man1/sharesec.1*

##########

%files common
%defattr(-,root,root)
%dir %{_sysconfdir}/samba
%dir %{_libarchdir}/samba
%dir %{_libarchdir}/samba/charset
%config(noreplace) %{_sysconfdir}/samba/smb.conf
%config(noreplace) %{_sysconfdir}/samba/lmhosts
%attr(755,root,root) %config %{initdir}/winbind

%attr(755,root,root) /%{_libarch}/libnss_winbind.so
%attr(755,root,root) /%{_libarch}/libnss_winbind.so.2
%attr(755,root,root) /%{_libarch}/security/pam_winbind.so
%attr(755,root,root) /%{_libarch}/security/pam_smbpass.so
/usr/share/locale/*/LC_MESSAGES/pam_winbind.mo

%{_libarchdir}/samba/charset/CP437.so
%{_libarchdir}/samba/charset/CP850.so
%{_libarchdir}/samba/idmap/ad.so
%{_libarchdir}/samba/idmap/rid.so
%{_libarchdir}/samba/idmap/tdb2.so
%{_libarchdir}/samba/lowcase.dat
%{_libarchdir}/samba/nss_info/rfc2307.so
%{_libarchdir}/samba/nss_info/sfu.so
%{_libarchdir}/samba/nss_info/sfu20.so
%{_libarchdir}/samba/upcase.dat
%{_libarchdir}/samba/valid.dat

%{_includedir}/libsmbclient.h
%{_libarchdir}/libsmbclient.*
%{_includedir}/smb_share_modes.h
%{_libarchdir}/libsmbsharemodes.so
%{_libarchdir}/libsmbsharemodes.so.0

%{_includedir}/netapi.h
%{_includedir}/wbclient.h
%{_includedir}/talloc.h
%{_includedir}/tdb.h
%{_libarchdir}/libnetapi.so
%{_libarchdir}/libnetapi.so.0
%{_libarchdir}/libtalloc.so
%{_libarchdir}/libtalloc.so.1
%{_libarchdir}/libtdb.so
%{_libarchdir}/libtdb.so.1
%{_libarchdir}/libwbclient.so
%{_libarchdir}/libwbclient.so.0

%{_libarchdir}/krb5/plugins/libkrb5/winbind_krb5_locator.so

%{_sbindir}/winbind

%{_sbindir}/winbindd
%{_bindir}/testparm
%{_bindir}/smbpasswd
%{_bindir}/profiles
%{_bindir}/net
%{_bindir}/ldbadd
%{_bindir}/ldbdel
%{_bindir}/ldbedit
%{_bindir}/ldbmodify
%{_bindir}/ldbsearch
%{_bindir}/ldbrename
%{_bindir}/wbinfo
%{_bindir}/ntlm_auth
%{_bindir}/pdbedit
%{_bindir}/smbcquotas
%{_bindir}/dbwrap_tool
%{_bindir}/dbwrap_torture

%{_mandir}/man1/ntlm_auth.1*
%{_mandir}/man1/profiles.1*
%{_mandir}/man1/smbcquotas.1*
%{_mandir}/man1/testparm.1*
%{_mandir}/man5/smb.conf.5*
%{_mandir}/man5/lmhosts.5*
%{_mandir}/man8/smbpasswd.8*
%{_mandir}/man1/wbinfo.1*
%{_mandir}/man8/winbindd.8*
%{_mandir}/man8/net.8*
%{_mandir}/man8/pam_winbind.8*
%{_mandir}/man7/libsmbclient.7*
%{_mandir}/man1/ldbadd.1*
%{_mandir}/man1/ldbdel.1*
%{_mandir}/man1/ldbedit.1*
%{_mandir}/man1/ldbmodify.1*
%{_mandir}/man1/ldbsearch.1*
%{_mandir}/man1/ldbrename.1*
%{_mandir}/man7/winbind_krb5_locator.7*
%{_mandir}/man8/idmap_*.8*

%ifarch x86_64 ppc64
%files winbind-32bit
%attr(755,root,root) /lib/libnss_winbind.so
%attr(755,root,root) /lib/libnss_winbind.so.2
%attr(755,root,root) /usr/lib/libtalloc.so
%attr(755,root,root) /usr/lib/libtalloc.so.1
%attr(755,root,root) /usr/lib/libtdb.so
%attr(755,root,root) /usr/lib/libtdb.so.1
%attr(755,root,root) /usr/lib/libwbclient.so
%attr(755,root,root) /usr/lib/libwbclient.so.0
%attr(755,root,root) /lib/security/pam_winbind.so
%endif



%changelog
* Fri Jan 16 2004 Gerald (Jerry) Carter <jerry@samba,org>
- Removed ChangeLog entries since they are kept in CVS


<|MERGE_RESOLUTION|>--- conflicted
+++ resolved
@@ -5,13 +5,8 @@
 Vendor: Samba Team
 Packager: Samba Team <samba@samba.org>
 Name:         samba
-<<<<<<< HEAD
-Version:      3.4.9
-Release:      ctdb.1
-=======
 Version:      3.5.6
 Release:      1GITHASH
->>>>>>> 55343364
 Epoch:        0
 License: GNU GPL version 3
 Group: System Environment/Daemons
