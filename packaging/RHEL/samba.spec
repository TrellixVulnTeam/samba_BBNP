%define initdir %{_sysconfdir}/rc.d/init.d
%define auth %(test -f /etc/pam.d/system-auth && echo /etc/pam.d/system-auth || echo)

Summary: Samba SMB client and server
Vendor: Samba Team
Packager: Samba Team <samba@samba.org>
Name:         samba
<<<<<<< HEAD
Version:      3.4.9
=======
Version:      3.5.6
>>>>>>> 55343364
Release:      1
Epoch:        0
License: GNU GPL version 3
Group: System Environment/Daemons
URL: http://www.samba.org/

Source: samba-%{version}.tar.bz2

# Don't depend on Net::LDAP
Source998: filter-requires-samba.sh
Source999: setup.tar.bz2

Prereq: /sbin/chkconfig /bin/mktemp /usr/bin/killall
Prereq: fileutils sed /etc/init.d

Requires: pam >= 0.64 %{auth} 
Requires: samba-common = %{version}-%{release}
Requires: logrotate >= 3.4 initscripts >= 5.54-1
Provides: samba = %{version}

Prefix: /usr
BuildRoot: %{_tmppath}/%{name}-%{version}-root
BuildRequires: pam-devel, readline-devel, fileutils, libacl-devel, openldap-devel, krb5-devel, cups-devel, keyutils-devel

# Working around perl dependency problem from docs
%define __perl_requires %{SOURCE998}

# rpm screws up the arch lib dir when using --target on RHEL5
%ifarch i386 i486 i586 i686 ppc s390
%define _libarch lib
%else
%define _libarch %_lib
%endif

%define _libarchdir /usr/%{_libarch}


%description
Samba is the protocol by which a lot of PC-related machines share
files, printers, and other information (such as lists of available
files and printers). The Windows NT, OS/2, and Linux operating systems
support this natively, and add-on packages can enable the same thing
for DOS, Windows, VMS, UNIX of all kinds, MVS, and more. This package
provides an SMB server that can be used to provide network services to
SMB (sometimes called "Lan Manager") clients. Samba uses NetBIOS over
TCP/IP (NetBT) protocols and does NOT need the NetBEUI (Microsoft Raw
NetBIOS frame) protocol.


#######################################################################
%package client
Summary: Samba (SMB) client programs.
Group: Applications/System
Requires: samba-common = %{version}-%{release}
Obsoletes: smbfs
Provides: samba-client = %{version}-%{release}

%description client
The samba-client package provides some SMB clients to compliment the
built-in SMB filesystem in Linux. These clients allow access of SMB
shares and printing to SMB printers.


#######################################################################
%package common
Summary: Files used by both Samba servers and clients.
Group: Applications/System
Provides: samba-common = %{version}-%{release}

%description common
Samba-common provides files necessary for both the server and client
packages of Samba.


#######################################################################
%package swat
Summary: The Samba SMB server configuration program.
Group: Applications/System
Requires: samba = %{version} xinetd
Provides: samba-swat = %{version}-%{release}

%description swat
The samba-swat package includes the new SWAT (Samba Web Administration
Tool), for remotely managing Samba's smb.conf file using your favorite
Web browser.


#######################################################################
%package doc
Summary:      Samba Documentation
Group:        Documentation/Other
Provides:     samba-doc = %{version}-%{release}
Prereq:       /usr/bin/find /bin/rm /usr/bin/xargs

%description doc
The samba-doc package includes the HTML versions of the Samba manpages
utilized by SWAT as well as the HTML and PDF version of "Using Samba",
"Samba By Example", and "The Official Samba HOWTO and Reference Guide".


#######################################################################

%prep
%setup -q

# setup the vendor files (init scripts, etc...)
%setup -T -D -a 999 -n samba-%{version} -q

%build

/bin/cp setup/filter-requires-samba.sh %{SOURCE998}

cd source3
# RPM_OPT_FLAGS="$RPM_OPT_FLAGS -D_FILE_OFFSET_BITS=64"

## check for ccache
if [ "$(which ccache 2> /dev/null)" != "" ]; then
	CC="ccache gcc"
else
	CC="gcc"
fi 

## always run autogen.sh
./autogen.sh

## ignore insufficiently linked libreadline (RH bugzilla #499837):
export LDFLAGS="$LDFLAGS -Wl,--allow-shlib-undefined,--no-as-needed"

CC="$CC" CFLAGS="$RPM_OPT_FLAGS $EXTRA -D_GNU_SOURCE" ./configure \
	--prefix=%{_prefix} \
	--localstatedir=/var \
        --with-configdir=%{_sysconfdir}/samba \
        --libdir=%{_libarchdir} \
	--with-modulesdir=%{_libarchdir}/samba \
	--with-pammodulesdir=%{_libarch}/security \
        --with-lockdir=/var/lib/samba \
        --with-logfilebase=/var/log/samba \
        --with-mandir=%{_mandir} \
        --with-piddir=/var/run \
	--with-privatedir=%{_sysconfdir}/samba \
        --with-sambabook=%{_datadir}/swat/using_samba \
        --with-swatdir=%{_datadir}/swat \
	--enable-cups \
        --with-acl-support \
	--with-ads \
        --with-automount \
        --with-fhs \
	--with-pam_smbpass \
	--with-libsmbclient \
	--with-libsmbsharemodes \
        --without-smbwrapper \
	--with-pam \
	--with-quotas \
	--with-shared-modules=idmap_rid,idmap_ad,idmap_hash,idmap_adex \
	--with-syslog \
	--with-utmp \
	--with-dnsupdate

make showlayout

## check for gcc 3.4 or later
CC_VERSION=`${CC} --version | head -1 | awk '{print $3}'`
CC_MAJOR=`echo ${CC_VERSION} | cut -d. -f 1`
CC_MINOR=`echo ${CC_VERSION} | cut -d. -f 2`
if [ ${CC_MAJOR} -ge 3 ]; then
        if [ ${CC_MAJOR} -gt 3 -o ${CC_MINOR} -ge 4 ]; then
                make pch
        fi
fi


make all modules pam_smbpass

# Remove some permission bits to avoid to many dependencies
cd ..
find examples docs -type f | xargs -r chmod -x

%install
# Clean up in case there is trash left from a previous build
rm -rf $RPM_BUILD_ROOT

# Create the target build directory hierarchy
mkdir -p $RPM_BUILD_ROOT%{_datadir}/swat/{help,include,using_samba/{figs,gifsa}}
mkdir -p $RPM_BUILD_ROOT%{_includedir}
mkdir -p $RPM_BUILD_ROOT%{_initrddir}
mkdir -p $RPM_BUILD_ROOT{%{_libarchdir},%{_includedir}}
mkdir -p $RPM_BUILD_ROOT%{_libarchdir}/samba/{auth,charset,idmap,vfs,pdb}
mkdir -p $RPM_BUILD_ROOT/%{_libarch}/security
mkdir -p $RPM_BUILD_ROOT%{_mandir}
mkdir -p $RPM_BUILD_ROOT%{_prefix}/{bin,sbin}
mkdir -p $RPM_BUILD_ROOT%{_prefix}/lib
mkdir -p $RPM_BUILD_ROOT/sbin
mkdir -p $RPM_BUILD_ROOT%{_sysconfdir}/{logrotate.d,pam.d,samba}
mkdir -p $RPM_BUILD_ROOT%{_sysconfdir}/{pam.d,logrotate.d}
mkdir -p $RPM_BUILD_ROOT%{_sysconfdir}/rc.d/init.d
mkdir -p $RPM_BUILD_ROOT%{_sysconfdir}/{samba,sysconfig}
mkdir -p $RPM_BUILD_ROOT%{_sysconfdir}/xinetd.d
mkdir -p $RPM_BUILD_ROOT/var/lib/samba/winbindd_privileged
mkdir -p $RPM_BUILD_ROOT/var/{log,run/winbindd,spool}/samba

cd source3
make DESTDIR=$RPM_BUILD_ROOT \
        install
cd ..

# NSS winbind support
install -m 755 nsswitch/libnss_winbind.so $RPM_BUILD_ROOT/%{_libarch}/libnss_winbind.so.2
install -m 755 nsswitch/libnss_wins.so $RPM_BUILD_ROOT/%{_libarch}/libnss_wins.so.2
( cd $RPM_BUILD_ROOT/%{_libarch};
  ln -sf libnss_winbind.so.2  libnss_winbind.so;
  ln -sf libnss_wins.so.2  libnss_wins.so )

## cleanup
/bin/rm -rf $RPM_BUILD_ROOT/usr/lib*/samba/security

# Install the miscellany
echo 127.0.0.1 localhost > $RPM_BUILD_ROOT%{_sysconfdir}/samba/lmhosts

install -m644 setup/samba.log $RPM_BUILD_ROOT%{_sysconfdir}/logrotate.d/samba
install -m644 setup/swat $RPM_BUILD_ROOT%{_sysconfdir}/xinetd.d/swat
install -m644 setup/samba.sysconfig $RPM_BUILD_ROOT%{_sysconfdir}/sysconfig/samba
install -m755 setup/smb.init $RPM_BUILD_ROOT%{initdir}/smb
install -m755 setup/winbind.init $RPM_BUILD_ROOT%{initdir}/winbind
install -m644 setup/samba.pamd $RPM_BUILD_ROOT%{_sysconfdir}/pam.d/samba
install -m755 setup/smbprint $RPM_BUILD_ROOT%{_bindir}
install -m644 setup/smbusers $RPM_BUILD_ROOT%{_sysconfdir}/samba/smbusers
install -m644 setup/smb.conf $RPM_BUILD_ROOT%{_sysconfdir}/samba/smb.conf
install -m755 source3/bin/mount.cifs $RPM_BUILD_ROOT/sbin/mount.cifs
install -m755 source3/bin/umount.cifs $RPM_BUILD_ROOT/sbin/umount.cifs
install -m755 source3/script/mksmbpasswd.sh $RPM_BUILD_ROOT%{_bindir}

/bin/rm $RPM_BUILD_ROOT%{_sbindir}/*mount.cifs

ln -s ../..%{initdir}/smb  $RPM_BUILD_ROOT%{_sbindir}/samba
ln -s ../..%{initdir}/winbind  $RPM_BUILD_ROOT%{_sbindir}/winbind

# Remove "*.old" files
find $RPM_BUILD_ROOT -name "*.old" -exec rm -f {} \;

## don't duplicate the docs.  These are installed by/with SWAT
rm -rf docs/htmldocs
rm -rf docs/manpages
( cd docs; ln -s %{_prefix}/share/swat/help htmldocs )

##
## Clean out man pages for tools not installed here
##
rm -f $RPM_BUILD_ROOT%{_mandir}/man1/log2pcap.1*
rm -f $RPM_BUILD_ROOT%{_mandir}/man1/smbsh.1*
rm -f $RPM_BUILD_ROOT%{_mandir}/man5/vfstest.1*


%clean
rm -rf $RPM_BUILD_ROOT

%post
## deal with an upgrade from a broken 3.0.21b RPM
if [ "$1" -eq "2" ]; then
	if [ -d /var/cache/samba ]; then
		for file in `ls /var/cache/samba/*tdb`; do
			/bin/cp -up $file /var/lib/samba/`basename $file`
		done
		mkdir -p /var/lib/samba/eventlog
		for file in `ls /var/cache/samba/eventlog/*tdb`; do
			/bin/cp -up $file /var/lib/samba/eventlog/`basename $file`
		done
		/bin/mv /var/cache/samba /var/cache/samba.moved
        fi
fi

%preun
if [ $1 = 0 ] ; then
    /sbin/chkconfig --del smb
    /sbin/chkconfig --del winbind
    # rm -rf /var/log/samba/* /var/lib/samba/*
    /sbin/service smb stop >/dev/null 2>&1
fi
exit 0

%postun
if [ "$1" -ge "1" ]; then
	%{initdir}/smb restart >/dev/null 2>&1
fi	


%post swat
# Add swat entry to /etc/services if not already there.
if [ ! "`grep ^\s**swat /etc/services`" ]; then
        echo 'swat        901/tcp     # Add swat service used via inetd' >> /etc/services
fi

%post common
/sbin/ldconfig

%postun common 
/sbin/ldconfig

#######################################################################
## Files section                                                     ##
#######################################################################

%files
%defattr(-,root,root)

%config(noreplace) %{_sysconfdir}/sysconfig/samba
%config(noreplace) %{_sysconfdir}/samba/smbusers
%attr(755,root,root) %config %{initdir}/smb
%attr(755,root,root) %config %{initdir}/winbind
%config(noreplace) %{_sysconfdir}/logrotate.d/samba
%config(noreplace) %{_sysconfdir}/pam.d/samba

%attr(0755,root,root) %dir /var/log/samba
%attr(0755,root,root) %dir /var/lib/samba
%attr(1777,root,root) %dir /var/spool/samba

%{_sbindir}/samba
%{_sbindir}/winbind

%{_sbindir}/smbd
%{_sbindir}/nmbd
%{_sbindir}/winbindd

%{_bindir}/mksmbpasswd.sh
%{_bindir}/smbcontrol
%{_bindir}/smbstatus
%{_bindir}/tdbbackup
%{_bindir}/tdbtool
%{_bindir}/tdbdump
%{_bindir}/wbinfo
%{_bindir}/ntlm_auth
%{_bindir}/pdbedit
%{_bindir}/eventlogadm

%{_libarchdir}/samba/idmap/*.so
%{_libarchdir}/samba/nss_info/*.so
%{_libarchdir}/samba/vfs/*.so
%{_libarchdir}/samba/auth/*.so

%{_mandir}/man1/smbcontrol.1*
%{_mandir}/man1/smbstatus.1*
%{_mandir}/man1/vfstest.1*
%{_mandir}/man5/smbpasswd.5*
%{_mandir}/man7/samba.7*
%{_mandir}/man7/winbind_krb5_locator.7*
%{_mandir}/man8/nmbd.8*
%{_mandir}/man8/pdbedit.8*
%{_mandir}/man8/smbd.8*
%{_mandir}/man8/tdbbackup.8*
%{_mandir}/man8/tdbdump.8*
%{_mandir}/man8/tdbtool.8*
%{_mandir}/man8/eventlogadm.8*
%{_mandir}/man8/winbindd.8*
%{_mandir}/man1/ntlm_auth.1*
%{_mandir}/man1/wbinfo.1*
%{_mandir}/man8/vfs_*.8*
%{_mandir}/man8/idmap_*.8*


##########

%files doc
%defattr(-,root,root)
%doc README COPYING Manifest 
%doc WHATSNEW.txt Roadmap
%doc docs
%doc examples/autofs examples/LDAP examples/libsmbclient examples/misc examples/printer-accounting
%doc examples/printing
%doc %{_datadir}/swat/help
%doc %{_datadir}/swat/using_samba

##########

%files swat
%defattr(-,root,root)
%config(noreplace) %{_sysconfdir}/xinetd.d/swat
%dir %{_datadir}/swat
%{_datadir}/swat/include
%{_datadir}/swat/images
%{_datadir}/swat/lang
%{_sbindir}/swat
%{_mandir}/man8/swat.8*

##########

%files client
%defattr(-,root,root)
/sbin/mount.cifs
/sbin/umount.cifs
%{_sbindir}/cifs.upcall

%{_bindir}/rpcclient
%{_bindir}/smbcacls
%{_bindir}/sharesec
%{_bindir}/findsmb
%{_bindir}/smbcquotas
%{_bindir}/nmblookup
%{_bindir}/smbget
%{_bindir}/smbclient
%{_bindir}/smbprint
%{_bindir}/smbspool
%{_bindir}/smbtar
%{_bindir}/net
%{_bindir}/smbtree

%{_mandir}/man8/mount.cifs.8.*
%{_mandir}/man8/umount.cifs.8.*
%{_mandir}/man8/cifs.upcall.8.*
%{_mandir}/man8/smbspool.8*
%{_mandir}/man1/smbget.1*
%{_mandir}/man5/smbgetrc.5*
%{_mandir}/man1/findsmb.1*
%{_mandir}/man1/nmblookup.1*
%{_mandir}/man1/rpcclient.1*
%{_mandir}/man1/smbcacls.1*
%{_mandir}/man1/sharesec.1*
%{_mandir}/man1/smbclient.1*
%{_mandir}/man1/smbtar.1*
%{_mandir}/man1/smbtree.1*
%{_mandir}/man8/net.8*
%{_mandir}/man1/smbcquotas.1*

##########

%files common
%defattr(-,root,root)
%dir %{_sysconfdir}/samba
%dir %{_libarchdir}/samba
%dir %{_libarchdir}/samba/charset
%config(noreplace) %{_sysconfdir}/samba/smb.conf
%config(noreplace) %{_sysconfdir}/samba/lmhosts

%attr(755,root,root) /%{_libarch}/libnss_wins.so*
%attr(755,root,root) /%{_libarch}/libnss_winbind.so*
%attr(755,root,root) /%{_libarch}/security/pam_winbind.so
%attr(755,root,root) /%{_libarch}/security/pam_smbpass.so
/usr/share/locale/de/LC_MESSAGES/pam_winbind.mo
/usr/share/locale/ar/LC_MESSAGES/pam_winbind.mo
/usr/share/locale/cs/LC_MESSAGES/pam_winbind.mo
/usr/share/locale/da/LC_MESSAGES/pam_winbind.mo
/usr/share/locale/es/LC_MESSAGES/pam_winbind.mo
/usr/share/locale/fi/LC_MESSAGES/pam_winbind.mo
/usr/share/locale/fr/LC_MESSAGES/pam_winbind.mo
/usr/share/locale/hu/LC_MESSAGES/pam_winbind.mo
/usr/share/locale/it/LC_MESSAGES/pam_winbind.mo
/usr/share/locale/ja/LC_MESSAGES/pam_winbind.mo
/usr/share/locale/ko/LC_MESSAGES/pam_winbind.mo
/usr/share/locale/nb/LC_MESSAGES/pam_winbind.mo
/usr/share/locale/nl/LC_MESSAGES/pam_winbind.mo
/usr/share/locale/pl/LC_MESSAGES/pam_winbind.mo
/usr/share/locale/pt_BR/LC_MESSAGES/pam_winbind.mo
/usr/share/locale/ru/LC_MESSAGES/pam_winbind.mo
/usr/share/locale/sv/LC_MESSAGES/pam_winbind.mo
/usr/share/locale/zh_CN/LC_MESSAGES/pam_winbind.mo
/usr/share/locale/zh_TW/LC_MESSAGES/pam_winbind.mo

%{_includedir}/libsmbclient.h
%{_libarchdir}/libsmbclient.*
%{_includedir}/smb_share_modes.h
%{_libarchdir}/libsmbsharemodes.*

%{_libarchdir}/samba/*.dat
%{_libarchdir}/samba/*.msg
%{_libarchdir}/samba/charset/*.so

%{_includedir}/netapi.h
%{_includedir}/wbclient.h
%{_includedir}/talloc.h
%{_includedir}/tdb.h
%{_libarchdir}/libnetapi.so*
%{_libarchdir}/libtalloc.so*
%{_libarchdir}/libtdb.so*
%{_libarchdir}/libwbclient.so*

%{_bindir}/testparm
%{_bindir}/smbpasswd
%{_bindir}/profiles

%{_bindir}/ldbadd
%{_bindir}/ldbdel
%{_bindir}/ldbedit
%{_bindir}/ldbmodify
%{_bindir}/ldbrename
%{_bindir}/ldbsearch

%{_mandir}/man1/profiles.1*
%{_mandir}/man1/testparm.1*
%{_mandir}/man5/smb.conf.5*
%{_mandir}/man5/lmhosts.5*
%{_mandir}/man8/smbpasswd.8*
%{_mandir}/man7/libsmbclient.7*
%{_mandir}/man8/pam_winbind.8*

%{_mandir}/man1/ldbadd.1*
%{_mandir}/man1/ldbdel.1*
%{_mandir}/man1/ldbedit.1*
%{_mandir}/man1/ldbmodify.1*
%{_mandir}/man1/ldbrename.1*
%{_mandir}/man1/ldbsearch.1*

%changelog
* Fri Jan 16 2004 Gerald (Jerry) Carter <jerry@samba,org>
- Removed ChangeLog entries since they are kept in CVS


<|MERGE_RESOLUTION|>--- conflicted
+++ resolved
@@ -5,11 +5,7 @@
 Vendor: Samba Team
 Packager: Samba Team <samba@samba.org>
 Name:         samba
-<<<<<<< HEAD
-Version:      3.4.9
-=======
 Version:      3.5.6
->>>>>>> 55343364
 Release:      1
 Epoch:        0
 License: GNU GPL version 3
