<?xml version="1.0" encoding="iso-8859-1"?>
<!DOCTYPE refentry PUBLIC "-//Samba-Team//DTD DocBook V4.2-Based Variant V1.0//EN" "http://www.samba.org/samba/DTD/samba-doc">
<refentry id="vfs_fruit.8">

<refmeta>
	<refentrytitle>vfs_fruit</refentrytitle>
	<manvolnum>8</manvolnum>
	<refmiscinfo class="source">Samba</refmiscinfo>
	<refmiscinfo class="manual">System Administration tools</refmiscinfo>
	<refmiscinfo class="version">4.3</refmiscinfo>
</refmeta>


<refnamediv>
	<refname>vfs_fruit</refname>
	<refpurpose>Enhanced OS X and Netatalk interoperability</refpurpose>
</refnamediv>

<refsynopsisdiv>
	<cmdsynopsis>
		<command>vfs objects = fruit</command>
	</cmdsynopsis>
</refsynopsisdiv>

<refsect1>
	<title>DESCRIPTION</title>

	<para>This VFS module is part of the
	<citerefentry><refentrytitle>samba</refentrytitle>
	<manvolnum>7</manvolnum></citerefentry> suite.</para>

	<para>The <command>vfs_fruit</command> module provides
	enhanced compatibility with Apple SMB clients and
	interoperability with a Netatalk 3 AFP fileserver.</para>

	<para>The module should be stacked with
	<command>vfs_catia</command> if enabling character conversion and
	must be stacked with <command>vfs_streams_xattr</command>, see the
	example section for the correct config.</para>

	<para>The module enables alternate data streams (ADS) support
	for a share, intercepts the OS X special streams "AFP_AfpInfo"
	and "AFP_Resource" and handles them in a special way. All
	other named streams are deferred to
	<command>vfs_streams_xattr</command> which must be loaded
	together with <command>vfs_fruit</command>.</para>

	<para>Having shares with ADS support enabled for OS X client
	is worthwhile because it resembles the behaviour of Apple's
	own SMB server implementation and it avoids certain severe
	performance degradations caused by Samba's case sensitivity
	semantics.</para>

	<para>The OS X metadata and resource fork stream can be stored
	in a way compatible with Netatalk 3 by setting
	<command>fruit:resource = file</command> and
	<command>fruit:metadata = netatalk</command>.</para>

	<para>OS X maps NTFS illegal characters to the Unicode private
	range in SMB requests. By setting <command>fruit:encoding =
	native</command>, all mapped characters are converted to
	native ASCII characters.</para>

	<para>Finally, share access modes are optionally checked
	against Netatalk AFP sharing modes by setting
	<command>fruit:locking = netatalk</command>.</para>

	<para>This module is not stackable other then described in
	this manpage.</para>

</refsect1>

<refsect1>
	<title>OPTIONS</title>

	<variablelist>

	  <varlistentry>
	    <term>fruit:resource = [ file | xattr | stream ]</term>
	    <listitem>
	      <para>Controls where the OS X resource fork is stored:</para>

	      <itemizedlist>
		<listitem><para><command>file (default)</command> - use a ._
		AppleDouble file compatible with OS X and
		Netatalk</para></listitem>

		<listitem><para><command>xattr</command> - use a
		xattr, requires a filesystem with large xattr support
		and a file IO API compatible with xattrs, this boils
		down to Solaris and derived platforms and
		ZFS</para></listitem>

		<listitem><para><command>stream</command> - pass the
		stream on to the next module in the VFS
		stack</para></listitem>
	      </itemizedlist>

	    </listitem>
	  </varlistentry>

	  <varlistentry>
	    <term>fruit:metadata = [ stream | netatalk ]</term>
	    <listitem>
	      <para>Controls where the OS X metadata stream is stored:</para>

	      <itemizedlist>
		<listitem><para><command>netatalk (default)</command> - use
		Netatalk compatible xattr</para></listitem>

		<listitem><para><command>stream</command> - pass the
		stream on to the next module in the VFS
		stack</para></listitem>
	      </itemizedlist>

	    </listitem>
	  </varlistentry>

	  <varlistentry>
	    <term>fruit:locking = [ netatalk | none ]</term>
	    <listitem>
	      <para></para>
	      <itemizedlist>
		<listitem><para><command>none (default)</command> - no
		cross protocol locking</para></listitem>

		<listitem><para><command>netatalk</command> - use
		cross protocol locking with Netatalk</para></listitem>

	      </itemizedlist>
	    </listitem>
	  </varlistentry>

	  <varlistentry>
	    <term>fruit:encoding = [ native | private ]</term>
	    <listitem>

	      <para>Controls how the set of illegal NTFS ASCII
	      character, commonly used by OS X clients, are stored in
	      the filesystem:</para>

	      <itemizedlist>

		<listitem><para><command>private (default)</command> -
		store characters as encoded by the OS X client: mapped
		to the Unicode private range</para></listitem>

		<listitem><para><command>native</command> - store
		characters with their native ASCII
		value</para></listitem>

	      </itemizedlist>
	    </listitem>
	  </varlistentry>

	  <varlistentry>
	    <term>fruit:aapl = yes | no</term>
	    <listitem>
	      <para>A global option whether to enable Apple's SMB2+
	      extension codenamed AAPL. Default
	      <emphasis>yes</emphasis>. This extension enhances
	      several deficiencies when connecting from Macs:</para>

	      <itemizedlist>
		<listitem><para>directory enumeration is enriched with
		Mac relevant filesystem metadata (UNIX mode,
		FinderInfo, resource fork size and effective
		permission), as a result the Mac client doesn't need
		to fetch this metadata individuallly per directory
		entry resulting in an often tremendous performance
		increase.</para></listitem>

		<listitem><para>The ability to query and modify the
		UNIX mode of directory entries.</para></listitem>
	      </itemizedlist>

	      <para>There's a set of per share options that can be
	      used to disable the computation of specific Mac metadata
	      in the directory enumeration context, all are enabled by
	      default:</para>

	      <itemizedlist>
		<listitem><para>readdir_attr:aapl_rsize = true | false</para></listitem>
		<listitem><para>readdir_attr:aapl_finder_info = true | false</para></listitem>
		<listitem><para>readdir_attr:aapl_max_access = true | false</para></listitem>
	      </itemizedlist>

	    </listitem>
	  </varlistentry>

<<<<<<< HEAD
=======
	  <varlistentry>
	    <term>fruit:nfs_aces = yes | no</term>
	    <listitem>
	      <para>Whether support for querying and modifying the
	      UNIX mode of directory entries via NFS ACEs is enabled,
	      default <emphasis>yes</emphasis>.</para>
	    </listitem>
	  </varlistentry>

	  <varlistentry>
	    <term>fruit:veto_appledouble = yes | no</term>
	    <listitem>
	      <para>Whether ._ AppleDouble files are vetoed which
	      prevents the client from seing and accessing internal
	      AppleDouble files created by vfs_fruit itself for the
	      purpose of storing a Mac resource fork.</para>
	      <para>Vetoing ._ files may break some applications, eg
	      extracting Mac ZIP archives from Mac clients failes,
	      because they contain ._ files. Setting this option to
	      false will fix this, but the abstraction leak of
	      exposing the internally created ._ files may have other
	      unknown side effects.</para>
	      <para>The default is <emphasis>yes</emphasis>.</para>
	    </listitem>
	  </varlistentry>

	  <varlistentry>
	    <term>fruit:copyfile = yes | no</term>
	    <listitem>
	      <para>Whether to enable OS X specific copychunk ioctl
	      that requests a copy of a whole file along with all
	      attached metadata.</para>
	      <para>WARNING: the copyfile request is blocking the
	      client while the server does the copy.</para>.
	      <para>The default is <emphasis>no</emphasis>.</para>
	    </listitem>
	  </varlistentry>

>>>>>>> b85f6018
	</variablelist>
</refsect1>

<refsect1>
	<title>EXAMPLES</title>

<programlisting>
        <smbconfsection name="[share]"/>
	<smbconfoption name="vfs objects">catia fruit streams_xattr</smbconfoption>
	<smbconfoption name="fruit:resource">file</smbconfoption>
	<smbconfoption name="fruit:metadata">netatalk</smbconfoption>
	<smbconfoption name="fruit:locking">netatalk</smbconfoption>
	<smbconfoption name="fruit:encoding">native</smbconfoption>
</programlisting>

</refsect1>

<refsect1>
	<title>AUTHOR</title>

	<para>The original Samba software and related utilities
	were created by Andrew Tridgell. Samba is now developed
	by the Samba Team as an Open Source project similar
	to the way the Linux kernel is developed.</para>

</refsect1>

</refentry><|MERGE_RESOLUTION|>--- conflicted
+++ resolved
@@ -188,8 +188,6 @@
 	    </listitem>
 	  </varlistentry>
 
-<<<<<<< HEAD
-=======
 	  <varlistentry>
 	    <term>fruit:nfs_aces = yes | no</term>
 	    <listitem>
@@ -228,7 +226,6 @@
 	    </listitem>
 	  </varlistentry>
 
->>>>>>> b85f6018
 	</variablelist>
 </refsect1>
 
