/*
   Unix SMB/CIFS implementation.
   byte range locking code
   Updated to handle range splits/merges.

   Copyright (C) Andrew Tridgell 1992-2000
   Copyright (C) Jeremy Allison 1992-2000

   This program is free software; you can redistribute it and/or modify
   it under the terms of the GNU General Public License as published by
   the Free Software Foundation; either version 3 of the License, or
   (at your option) any later version.

   This program is distributed in the hope that it will be useful,
   but WITHOUT ANY WARRANTY; without even the implied warranty of
   MERCHANTABILITY or FITNESS FOR A PARTICULAR PURPOSE.  See the
   GNU General Public License for more details.

   You should have received a copy of the GNU General Public License
   along with this program.  If not, see <http://www.gnu.org/licenses/>.
*/

/* This module implements a tdb based byte range locking service,
   replacing the fcntl() based byte range locking previously
   used. This allows us to provide the same semantics as NT */

#include "includes.h"
#include "system/filesys.h"
#include "locking/proto.h"
#include "smbd/globals.h"
#include "dbwrap/dbwrap.h"
#include "dbwrap/dbwrap_open.h"
#include "serverid.h"
#include "messages.h"
#include "util_tdb.h"

#undef DBGC_CLASS
#define DBGC_CLASS DBGC_LOCKING

#define ZERO_ZERO 0

/* The open brlock.tdb database. */

static struct db_context *brlock_db;

struct byte_range_lock {
	struct files_struct *fsp;
	unsigned int num_locks;
	bool modified;
	uint32_t num_read_oplocks;
	struct lock_struct *lock_data;
	struct db_record *record;
};

/****************************************************************************
 Debug info at level 10 for lock struct.
****************************************************************************/

static void print_lock_struct(unsigned int i, const struct lock_struct *pls)
{
	struct server_id_buf tmp;

	DEBUG(10,("[%u]: smblctx = %llu, tid = %u, pid = %s, ",
			i,
			(unsigned long long)pls->context.smblctx,
			(unsigned int)pls->context.tid,
			server_id_str_buf(pls->context.pid, &tmp) ));

	DEBUG(10, ("start = %ju, size = %ju, fnum = %ju, %s %s\n",
		   (uintmax_t)pls->start,
		   (uintmax_t)pls->size,
		   (uintmax_t)pls->fnum,
		   lock_type_name(pls->lock_type),
		   lock_flav_name(pls->lock_flav)));
}

unsigned int brl_num_locks(const struct byte_range_lock *brl)
{
	return brl->num_locks;
}

struct files_struct *brl_fsp(struct byte_range_lock *brl)
{
	return brl->fsp;
}

uint32_t brl_num_read_oplocks(const struct byte_range_lock *brl)
{
	return brl->num_read_oplocks;
}

void brl_set_num_read_oplocks(struct byte_range_lock *brl,
			      uint32_t num_read_oplocks)
{
	DEBUG(10, ("Setting num_read_oplocks to %"PRIu32"\n",
		   num_read_oplocks));
	SMB_ASSERT(brl->record != NULL); /* otherwise we're readonly */
	brl->num_read_oplocks = num_read_oplocks;
	brl->modified = true;
}

/****************************************************************************
 See if two locking contexts are equal.
****************************************************************************/

static bool brl_same_context(const struct lock_context *ctx1,
			     const struct lock_context *ctx2)
{
	return (serverid_equal(&ctx1->pid, &ctx2->pid) &&
		(ctx1->smblctx == ctx2->smblctx) &&
		(ctx1->tid == ctx2->tid));
}

/****************************************************************************
 See if lck1 and lck2 overlap.
****************************************************************************/

static bool brl_overlap(const struct lock_struct *lck1,
                        const struct lock_struct *lck2)
{
	/* XXX Remove for Win7 compatibility. */
	/* this extra check is not redundant - it copes with locks
	   that go beyond the end of 64 bit file space */
	if (lck1->size != 0 &&
	    lck1->start == lck2->start &&
	    lck1->size == lck2->size) {
		return True;
	}

	if (lck1->start >= (lck2->start+lck2->size) ||
	    lck2->start >= (lck1->start+lck1->size)) {
		return False;
	}
	return True;
}

/****************************************************************************
 See if lock2 can be added when lock1 is in place.
****************************************************************************/

static bool brl_conflict(const struct lock_struct *lck1,
			 const struct lock_struct *lck2)
{
	/* Ignore PENDING locks. */
	if (IS_PENDING_LOCK(lck1->lock_type) || IS_PENDING_LOCK(lck2->lock_type))
		return False;

	/* Read locks never conflict. */
	if (lck1->lock_type == READ_LOCK && lck2->lock_type == READ_LOCK) {
		return False;
	}

	/* A READ lock can stack on top of a WRITE lock if they have the same
	 * context & fnum. */
	if (lck1->lock_type == WRITE_LOCK && lck2->lock_type == READ_LOCK &&
	    brl_same_context(&lck1->context, &lck2->context) &&
	    lck1->fnum == lck2->fnum) {
		return False;
	}

	return brl_overlap(lck1, lck2);
}

/****************************************************************************
 See if lock2 can be added when lock1 is in place - when both locks are POSIX
 flavour. POSIX locks ignore fnum - they only care about dev/ino which we
 know already match.
****************************************************************************/

static bool brl_conflict_posix(const struct lock_struct *lck1,
			 	const struct lock_struct *lck2)
{
#if defined(DEVELOPER)
	SMB_ASSERT(lck1->lock_flav == POSIX_LOCK);
	SMB_ASSERT(lck2->lock_flav == POSIX_LOCK);
#endif

	/* Ignore PENDING locks. */
	if (IS_PENDING_LOCK(lck1->lock_type) || IS_PENDING_LOCK(lck2->lock_type))
		return False;

	/* Read locks never conflict. */
	if (lck1->lock_type == READ_LOCK && lck2->lock_type == READ_LOCK) {
		return False;
	}

	/* Locks on the same context don't conflict. Ignore fnum. */
	if (brl_same_context(&lck1->context, &lck2->context)) {
		return False;
	}

	/* One is read, the other write, or the context is different,
	   do they overlap ? */
	return brl_overlap(lck1, lck2);
}

#if ZERO_ZERO
static bool brl_conflict1(const struct lock_struct *lck1,
			 const struct lock_struct *lck2)
{
	if (IS_PENDING_LOCK(lck1->lock_type) || IS_PENDING_LOCK(lck2->lock_type))
		return False;

	if (lck1->lock_type == READ_LOCK && lck2->lock_type == READ_LOCK) {
		return False;
	}

	if (brl_same_context(&lck1->context, &lck2->context) &&
	    lck2->lock_type == READ_LOCK && lck1->fnum == lck2->fnum) {
		return False;
	}

	if (lck2->start == 0 && lck2->size == 0 && lck1->size != 0) {
		return True;
	}

	if (lck1->start >= (lck2->start + lck2->size) ||
	    lck2->start >= (lck1->start + lck1->size)) {
		return False;
	}

	return True;
}
#endif

/****************************************************************************
 Check to see if this lock conflicts, but ignore our own locks on the
 same fnum only. This is the read/write lock check code path.
 This is never used in the POSIX lock case.
****************************************************************************/

static bool brl_conflict_other(const struct lock_struct *lock,
			       const struct lock_struct *rw_probe)
{
	if (IS_PENDING_LOCK(lock->lock_type) ||
	    IS_PENDING_LOCK(rw_probe->lock_type)) {
		return False;
	}

	if (lock->lock_type == READ_LOCK && rw_probe->lock_type == READ_LOCK) {
		return False;
	}

	if (lock->lock_flav == POSIX_LOCK &&
	    rw_probe->lock_flav == POSIX_LOCK) {
		/*
		 * POSIX flavour locks never conflict here - this is only called
		 * in the read/write path.
		 */
		return False;
	}

	if (!brl_overlap(lock, rw_probe)) {
		/*
		 * I/O can only conflict when overlapping a lock, thus let it
		 * pass
		 */
		return false;
	}

	if (!brl_same_context(&lock->context, &rw_probe->context)) {
		/*
		 * Different process, conflict
		 */
		return true;
	}

	if (lock->fnum != rw_probe->fnum) {
		/*
		 * Different file handle, conflict
		 */
		return true;
	}

	if ((lock->lock_type == READ_LOCK) &&
	    (rw_probe->lock_type == WRITE_LOCK)) {
		/*
		 * Incoming WRITE locks conflict with existing READ locks even
		 * if the context is the same. JRA. See LOCKTEST7 in
		 * smbtorture.
		 */
		return true;
	}

	/*
	 * I/O request compatible with existing lock, let it pass without
	 * conflict
	 */

	return false;
}

/****************************************************************************
 Check if an unlock overlaps a pending lock.
****************************************************************************/

static bool brl_pending_overlap(const struct lock_struct *lock, const struct lock_struct *pend_lock)
{
	if ((lock->start <= pend_lock->start) && (lock->start + lock->size > pend_lock->start))
		return True;
	if ((lock->start >= pend_lock->start) && (lock->start < pend_lock->start + pend_lock->size))
		return True;
	return False;
}

/****************************************************************************
 Amazingly enough, w2k3 "remembers" whether the last lock failure on a fnum
 is the same as this one and changes its error code. I wonder if any
 app depends on this ?
****************************************************************************/

static NTSTATUS brl_lock_failed(files_struct *fsp,
				const struct lock_struct *lock,
				bool blocking_lock)
{
	if (lock->start >= 0xEF000000 && (lock->start >> 63) == 0) {
		/* amazing the little things you learn with a test
		   suite. Locks beyond this offset (as a 64 bit
		   number!) always generate the conflict error code,
		   unless the top bit is set */
		if (!blocking_lock) {
			fsp->last_lock_failure = *lock;
		}
		return NT_STATUS_FILE_LOCK_CONFLICT;
	}

	if (serverid_equal(&lock->context.pid, &fsp->last_lock_failure.context.pid) &&
			lock->context.tid == fsp->last_lock_failure.context.tid &&
			lock->fnum == fsp->last_lock_failure.fnum &&
			lock->start == fsp->last_lock_failure.start) {
		return NT_STATUS_FILE_LOCK_CONFLICT;
	}

	if (!blocking_lock) {
		fsp->last_lock_failure = *lock;
	}
	return NT_STATUS_LOCK_NOT_GRANTED;
}

/****************************************************************************
 Open up the brlock.tdb database.
****************************************************************************/

void brl_init(bool read_only)
{
	int tdb_flags;
	char *db_path;

	if (brlock_db) {
		return;
	}

	tdb_flags = TDB_DEFAULT|TDB_VOLATILE|TDB_CLEAR_IF_FIRST|TDB_INCOMPATIBLE_HASH;

	if (!lp_clustering()) {
		/*
		 * We can't use the SEQNUM trick to cache brlock
		 * entries in the clustering case because ctdb seqnum
		 * propagation has a delay.
		 */
		tdb_flags |= TDB_SEQNUM;
	}

	db_path = lock_path("brlock.tdb");
	if (db_path == NULL) {
		DEBUG(0, ("out of memory!\n"));
		return;
	}

	brlock_db = db_open(NULL, db_path,
			    SMB_OPEN_DATABASE_TDB_HASH_SIZE, tdb_flags,
			    read_only?O_RDONLY:(O_RDWR|O_CREAT), 0644,
			    DBWRAP_LOCK_ORDER_2, DBWRAP_FLAG_NONE);
	if (!brlock_db) {
		DEBUG(0,("Failed to open byte range locking database %s\n",
			 db_path));
		TALLOC_FREE(db_path);
		return;
	}
	TALLOC_FREE(db_path);
}

/****************************************************************************
 Close down the brlock.tdb database.
****************************************************************************/

void brl_shutdown(void)
{
	TALLOC_FREE(brlock_db);
}

#if ZERO_ZERO
/****************************************************************************
 Compare two locks for sorting.
****************************************************************************/

static int lock_compare(const struct lock_struct *lck1,
			 const struct lock_struct *lck2)
{
	if (lck1->start != lck2->start) {
		return (lck1->start - lck2->start);
	}
	if (lck2->size != lck1->size) {
		return ((int)lck1->size - (int)lck2->size);
	}
	return 0;
}
#endif

/****************************************************************************
 Lock a range of bytes - Windows lock semantics.
****************************************************************************/

NTSTATUS brl_lock_windows_default(struct byte_range_lock *br_lck,
    struct lock_struct *plock, bool blocking_lock)
{
	unsigned int i;
	files_struct *fsp = br_lck->fsp;
	struct lock_struct *locks = br_lck->lock_data;
	NTSTATUS status;

	SMB_ASSERT(plock->lock_type != UNLOCK_LOCK);

	if ((plock->start + plock->size - 1 < plock->start) &&
			plock->size != 0) {
		return NT_STATUS_INVALID_LOCK_RANGE;
	}

	for (i=0; i < br_lck->num_locks; i++) {
		/* Do any Windows or POSIX locks conflict ? */
		if (brl_conflict(&locks[i], plock)) {
			if (!serverid_exists(&locks[i].context.pid)) {
				locks[i].context.pid.pid = 0;
				br_lck->modified = true;
				continue;
			}
			/* Remember who blocked us. */
			plock->context.smblctx = locks[i].context.smblctx;
			return brl_lock_failed(fsp,plock,blocking_lock);
		}
#if ZERO_ZERO
		if (plock->start == 0 && plock->size == 0 &&
				locks[i].size == 0) {
			break;
		}
#endif
	}

	if (!IS_PENDING_LOCK(plock->lock_type)) {
		contend_level2_oplocks_begin(fsp, LEVEL2_CONTEND_WINDOWS_BRL);
	}

	/* We can get the Windows lock, now see if it needs to
	   be mapped into a lower level POSIX one, and if so can
	   we get it ? */

	if (!IS_PENDING_LOCK(plock->lock_type) && lp_posix_locking(fsp->conn->params)) {
		int errno_ret;
		if (!set_posix_lock_windows_flavour(fsp,
				plock->start,
				plock->size,
				plock->lock_type,
				&plock->context,
				locks,
				br_lck->num_locks,
				&errno_ret)) {

			/* We don't know who blocked us. */
			plock->context.smblctx = 0xFFFFFFFFFFFFFFFFLL;

			if (errno_ret == EACCES || errno_ret == EAGAIN) {
				status = NT_STATUS_FILE_LOCK_CONFLICT;
				goto fail;
			} else {
				status = map_nt_error_from_unix(errno);
				goto fail;
			}
		}
	}

	/* no conflicts - add it to the list of locks */
	locks = talloc_realloc(br_lck, locks, struct lock_struct,
			       (br_lck->num_locks + 1));
	if (!locks) {
		status = NT_STATUS_NO_MEMORY;
		goto fail;
	}

	memcpy(&locks[br_lck->num_locks], plock, sizeof(struct lock_struct));
	br_lck->num_locks += 1;
	br_lck->lock_data = locks;
	br_lck->modified = True;

	return NT_STATUS_OK;
 fail:
	if (!IS_PENDING_LOCK(plock->lock_type)) {
		contend_level2_oplocks_end(fsp, LEVEL2_CONTEND_WINDOWS_BRL);
	}
	return status;
}

/****************************************************************************
 Cope with POSIX range splits and merges.
****************************************************************************/

static unsigned int brlock_posix_split_merge(struct lock_struct *lck_arr,	/* Output array. */
						struct lock_struct *ex,		/* existing lock. */
						struct lock_struct *plock)	/* proposed lock. */
{
	bool lock_types_differ = (ex->lock_type != plock->lock_type);

	/* We can't merge non-conflicting locks on different context - ignore fnum. */

	if (!brl_same_context(&ex->context, &plock->context)) {
		/* Just copy. */
		memcpy(&lck_arr[0], ex, sizeof(struct lock_struct));
		return 1;
	}

	/* We now know we have the same context. */

	/* Did we overlap ? */

/*********************************************
                                        +---------+
                                        | ex      |
                                        +---------+
                         +-------+
                         | plock |
                         +-------+
OR....
        +---------+
        |  ex     |
        +---------+
**********************************************/

	if ( (ex->start > (plock->start + plock->size)) ||
		(plock->start > (ex->start + ex->size))) {

		/* No overlap with this lock - copy existing. */

		memcpy(&lck_arr[0], ex, sizeof(struct lock_struct));
		return 1;
	}

/*********************************************
        +---------------------------+
        |          ex               |
        +---------------------------+
        +---------------------------+
        |       plock               | -> replace with plock.
        +---------------------------+
OR
             +---------------+
             |       ex      |
             +---------------+
        +---------------------------+
        |       plock               | -> replace with plock.
        +---------------------------+

**********************************************/

	if ( (ex->start >= plock->start) &&
		(ex->start + ex->size <= plock->start + plock->size) ) {

		/* Replace - discard existing lock. */

		return 0;
	}

/*********************************************
Adjacent after.
                        +-------+
                        |  ex   |
                        +-------+
        +---------------+
        |   plock       |
        +---------------+

BECOMES....
        +---------------+-------+
        |   plock       | ex    | - different lock types.
        +---------------+-------+
OR.... (merge)
        +-----------------------+
        |   plock               | - same lock type.
        +-----------------------+
**********************************************/

	if (plock->start + plock->size == ex->start) {

		/* If the lock types are the same, we merge, if different, we
		   add the remainder of the old lock. */

		if (lock_types_differ) {
			/* Add existing. */
			memcpy(&lck_arr[0], ex, sizeof(struct lock_struct));
			return 1;
		} else {
			/* Merge - adjust incoming lock as we may have more
			 * merging to come. */
			plock->size += ex->size;
			return 0;
		}
	}

/*********************************************
Adjacent before.
        +-------+
        |  ex   |
        +-------+
                +---------------+
                |   plock       |
                +---------------+
BECOMES....
        +-------+---------------+
        | ex    |   plock       | - different lock types
        +-------+---------------+

OR.... (merge)
        +-----------------------+
        |      plock            | - same lock type.
        +-----------------------+

**********************************************/

	if (ex->start + ex->size == plock->start) {

		/* If the lock types are the same, we merge, if different, we
		   add the existing lock. */

		if (lock_types_differ) {
			memcpy(&lck_arr[0], ex, sizeof(struct lock_struct));
			return 1;
		} else {
			/* Merge - adjust incoming lock as we may have more
			 * merging to come. */
			plock->start = ex->start;
			plock->size += ex->size;
			return 0;
		}
	}

/*********************************************
Overlap after.
        +-----------------------+
        |          ex           |
        +-----------------------+
        +---------------+
        |   plock       |
        +---------------+
OR
               +----------------+
               |       ex       |
               +----------------+
        +---------------+
        |   plock       |
        +---------------+

BECOMES....
        +---------------+-------+
        |   plock       | ex    | - different lock types.
        +---------------+-------+
OR.... (merge)
        +-----------------------+
        |   plock               | - same lock type.
        +-----------------------+
**********************************************/

	if ( (ex->start >= plock->start) &&
		(ex->start <= plock->start + plock->size) &&
		(ex->start + ex->size > plock->start + plock->size) ) {

		/* If the lock types are the same, we merge, if different, we
		   add the remainder of the old lock. */

		if (lock_types_differ) {
			/* Add remaining existing. */
			memcpy(&lck_arr[0], ex, sizeof(struct lock_struct));
			/* Adjust existing start and size. */
			lck_arr[0].start = plock->start + plock->size;
			lck_arr[0].size = (ex->start + ex->size) - (plock->start + plock->size);
			return 1;
		} else {
			/* Merge - adjust incoming lock as we may have more
			 * merging to come. */
			plock->size += (ex->start + ex->size) - (plock->start + plock->size);
			return 0;
		}
	}

/*********************************************
Overlap before.
        +-----------------------+
        |  ex                   |
        +-----------------------+
                +---------------+
                |   plock       |
                +---------------+
OR
        +-------------+
        |  ex         |
        +-------------+
                +---------------+
                |   plock       |
                +---------------+

BECOMES....
        +-------+---------------+
        | ex    |   plock       | - different lock types
        +-------+---------------+

OR.... (merge)
        +-----------------------+
        |      plock            | - same lock type.
        +-----------------------+

**********************************************/

	if ( (ex->start < plock->start) &&
			(ex->start + ex->size >= plock->start) &&
			(ex->start + ex->size <= plock->start + plock->size) ) {

		/* If the lock types are the same, we merge, if different, we
		   add the truncated old lock. */

		if (lock_types_differ) {
			memcpy(&lck_arr[0], ex, sizeof(struct lock_struct));
			/* Adjust existing size. */
			lck_arr[0].size = plock->start - ex->start;
			return 1;
		} else {
			/* Merge - adjust incoming lock as we may have more
			 * merging to come. MUST ADJUST plock SIZE FIRST ! */
			plock->size += (plock->start - ex->start);
			plock->start = ex->start;
			return 0;
		}
	}

/*********************************************
Complete overlap.
        +---------------------------+
        |        ex                 |
        +---------------------------+
                +---------+
                |  plock  |
                +---------+
BECOMES.....
        +-------+---------+---------+
        | ex    |  plock  | ex      | - different lock types.
        +-------+---------+---------+
OR
        +---------------------------+
        |        plock              | - same lock type.
        +---------------------------+
**********************************************/

	if ( (ex->start < plock->start) && (ex->start + ex->size > plock->start + plock->size) ) {

		if (lock_types_differ) {

			/* We have to split ex into two locks here. */

			memcpy(&lck_arr[0], ex, sizeof(struct lock_struct));
			memcpy(&lck_arr[1], ex, sizeof(struct lock_struct));

			/* Adjust first existing size. */
			lck_arr[0].size = plock->start - ex->start;

			/* Adjust second existing start and size. */
			lck_arr[1].start = plock->start + plock->size;
			lck_arr[1].size = (ex->start + ex->size) - (plock->start + plock->size);
			return 2;
		} else {
			/* Just eat the existing locks, merge them into plock. */
			plock->start = ex->start;
			plock->size = ex->size;
			return 0;
		}
	}

	/* Never get here. */
	smb_panic("brlock_posix_split_merge");
	/* Notreached. */

	/* Keep some compilers happy. */
	return 0;
}

/****************************************************************************
 Lock a range of bytes - POSIX lock semantics.
 We must cope with range splits and merges.
****************************************************************************/

static NTSTATUS brl_lock_posix(struct messaging_context *msg_ctx,
			       struct byte_range_lock *br_lck,
			       struct lock_struct *plock)
{
	unsigned int i, count, posix_count;
	struct lock_struct *locks = br_lck->lock_data;
	struct lock_struct *tp;
	bool signal_pending_read = False;
	bool break_oplocks = false;
	NTSTATUS status;

	/* No zero-zero locks for POSIX. */
	if (plock->start == 0 && plock->size == 0) {
		return NT_STATUS_INVALID_PARAMETER;
	}

	/* Don't allow 64-bit lock wrap. */
	if (plock->start + plock->size - 1 < plock->start) {
		return NT_STATUS_INVALID_PARAMETER;
	}

	/* The worst case scenario here is we have to split an
	   existing POSIX lock range into two, and add our lock,
	   so we need at most 2 more entries. */

	tp = talloc_array(br_lck, struct lock_struct, br_lck->num_locks + 2);
	if (!tp) {
		return NT_STATUS_NO_MEMORY;
	}

	count = posix_count = 0;

	for (i=0; i < br_lck->num_locks; i++) {
		struct lock_struct *curr_lock = &locks[i];

		/* If we have a pending read lock, a lock downgrade should
		   trigger a lock re-evaluation. */
		if (curr_lock->lock_type == PENDING_READ_LOCK &&
				brl_pending_overlap(plock, curr_lock)) {
			signal_pending_read = True;
		}

		if (curr_lock->lock_flav == WINDOWS_LOCK) {
			/* Do any Windows flavour locks conflict ? */
			if (brl_conflict(curr_lock, plock)) {
				if (!serverid_exists(&curr_lock->context.pid)) {
					curr_lock->context.pid.pid = 0;
					br_lck->modified = true;
					continue;
				}
				/* No games with error messages. */
				TALLOC_FREE(tp);
				/* Remember who blocked us. */
				plock->context.smblctx = curr_lock->context.smblctx;
				return NT_STATUS_FILE_LOCK_CONFLICT;
			}
			/* Just copy the Windows lock into the new array. */
			memcpy(&tp[count], curr_lock, sizeof(struct lock_struct));
			count++;
		} else {
			unsigned int tmp_count = 0;

			/* POSIX conflict semantics are different. */
			if (brl_conflict_posix(curr_lock, plock)) {
				if (!serverid_exists(&curr_lock->context.pid)) {
					curr_lock->context.pid.pid = 0;
					br_lck->modified = true;
					continue;
				}
				/* Can't block ourselves with POSIX locks. */
				/* No games with error messages. */
				TALLOC_FREE(tp);
				/* Remember who blocked us. */
				plock->context.smblctx = curr_lock->context.smblctx;
				return NT_STATUS_FILE_LOCK_CONFLICT;
			}

			/* Work out overlaps. */
			tmp_count += brlock_posix_split_merge(&tp[count], curr_lock, plock);
			posix_count += tmp_count;
			count += tmp_count;
		}
	}

	/*
	 * Break oplocks while we hold a brl. Since lock() and unlock() calls
	 * are not symetric with POSIX semantics, we cannot guarantee our
	 * contend_level2_oplocks_begin/end calls will be acquired and
	 * released one-for-one as with Windows semantics. Therefore we only
	 * call contend_level2_oplocks_begin if this is the first POSIX brl on
	 * the file.
	 */
	break_oplocks = (!IS_PENDING_LOCK(plock->lock_type) &&
			 posix_count == 0);
	if (break_oplocks) {
		contend_level2_oplocks_begin(br_lck->fsp,
					     LEVEL2_CONTEND_POSIX_BRL);
	}

	/* Try and add the lock in order, sorted by lock start. */
	for (i=0; i < count; i++) {
		struct lock_struct *curr_lock = &tp[i];

		if (curr_lock->start <= plock->start) {
			continue;
		}
	}

	if (i < count) {
		memmove(&tp[i+1], &tp[i],
			(count - i)*sizeof(struct lock_struct));
	}
	memcpy(&tp[i], plock, sizeof(struct lock_struct));
	count++;

	/* We can get the POSIX lock, now see if it needs to
	   be mapped into a lower level POSIX one, and if so can
	   we get it ? */

	if (!IS_PENDING_LOCK(plock->lock_type) && lp_posix_locking(br_lck->fsp->conn->params)) {
		int errno_ret;

		/* The lower layer just needs to attempt to
		   get the system POSIX lock. We've weeded out
		   any conflicts above. */

		if (!set_posix_lock_posix_flavour(br_lck->fsp,
				plock->start,
				plock->size,
				plock->lock_type,
				&errno_ret)) {

			/* We don't know who blocked us. */
			plock->context.smblctx = 0xFFFFFFFFFFFFFFFFLL;

			if (errno_ret == EACCES || errno_ret == EAGAIN) {
				TALLOC_FREE(tp);
				status = NT_STATUS_FILE_LOCK_CONFLICT;
				goto fail;
			} else {
				TALLOC_FREE(tp);
				status = map_nt_error_from_unix(errno);
				goto fail;
			}
		}
	}

	/* If we didn't use all the allocated size,
	 * Realloc so we don't leak entries per lock call. */
	if (count < br_lck->num_locks + 2) {
		tp = talloc_realloc(br_lck, tp, struct lock_struct, count);
		if (!tp) {
			status = NT_STATUS_NO_MEMORY;
			goto fail;
		}
	}

	br_lck->num_locks = count;
	TALLOC_FREE(br_lck->lock_data);
	br_lck->lock_data = tp;
	locks = tp;
	br_lck->modified = True;

	/* A successful downgrade from write to read lock can trigger a lock
	   re-evalutation where waiting readers can now proceed. */

	if (signal_pending_read) {
		/* Send unlock messages to any pending read waiters that overlap. */
		for (i=0; i < br_lck->num_locks; i++) {
			struct lock_struct *pend_lock = &locks[i];

			/* Ignore non-pending locks. */
			if (!IS_PENDING_LOCK(pend_lock->lock_type)) {
				continue;
			}

			if (pend_lock->lock_type == PENDING_READ_LOCK &&
					brl_pending_overlap(plock, pend_lock)) {
				struct server_id_buf tmp;

				DEBUG(10, ("brl_lock_posix: sending unlock "
					   "message to pid %s\n",
					   server_id_str_buf(pend_lock->context.pid,
							     &tmp)));

				messaging_send(msg_ctx, pend_lock->context.pid,
					       MSG_SMB_UNLOCK, &data_blob_null);
			}
		}
	}

	return NT_STATUS_OK;
 fail:
	if (break_oplocks) {
		contend_level2_oplocks_end(br_lck->fsp,
					   LEVEL2_CONTEND_POSIX_BRL);
	}
	return status;
}

NTSTATUS smb_vfs_call_brl_lock_windows(struct vfs_handle_struct *handle,
				       struct byte_range_lock *br_lck,
				       struct lock_struct *plock,
				       bool blocking_lock)
{
	VFS_FIND(brl_lock_windows);
	return handle->fns->brl_lock_windows_fn(handle, br_lck, plock,
						blocking_lock);
}

/****************************************************************************
 Lock a range of bytes.
****************************************************************************/

NTSTATUS brl_lock(struct messaging_context *msg_ctx,
		struct byte_range_lock *br_lck,
		uint64_t smblctx,
		struct server_id pid,
		br_off start,
		br_off size,
		enum brl_type lock_type,
		enum brl_flavour lock_flav,
		bool blocking_lock,
		uint64_t *psmblctx)
{
	NTSTATUS ret;
	struct lock_struct lock;

#if !ZERO_ZERO
	if (start == 0 && size == 0) {
		DEBUG(0,("client sent 0/0 lock - please report this\n"));
	}
#endif

	lock = (struct lock_struct) {
		.context.smblctx = smblctx,
		.context.pid = pid,
		.context.tid = br_lck->fsp->conn->cnum,
		.start = start,
		.size = size,
		.fnum = br_lck->fsp->fnum,
		.lock_type = lock_type,
		.lock_flav = lock_flav
	};

	if (lock_flav == WINDOWS_LOCK) {
		ret = SMB_VFS_BRL_LOCK_WINDOWS(br_lck->fsp->conn, br_lck,
					       &lock, blocking_lock);
	} else {
		ret = brl_lock_posix(msg_ctx, br_lck, &lock);
	}

#if ZERO_ZERO
	/* sort the lock list */
	TYPESAFE_QSORT(br_lck->lock_data, (size_t)br_lck->num_locks, lock_compare);
#endif

	/* If we're returning an error, return who blocked us. */
	if (!NT_STATUS_IS_OK(ret) && psmblctx) {
		*psmblctx = lock.context.smblctx;
	}
	return ret;
}

static void brl_delete_lock_struct(struct lock_struct *locks,
				   unsigned num_locks,
				   unsigned del_idx)
{
	if (del_idx >= num_locks) {
		return;
	}
	memmove(&locks[del_idx], &locks[del_idx+1],
		sizeof(*locks) * (num_locks - del_idx - 1));
}

/****************************************************************************
 Unlock a range of bytes - Windows semantics.
****************************************************************************/

bool brl_unlock_windows_default(struct messaging_context *msg_ctx,
			       struct byte_range_lock *br_lck,
			       const struct lock_struct *plock)
{
	unsigned int i, j;
	struct lock_struct *locks = br_lck->lock_data;
	enum brl_type deleted_lock_type = READ_LOCK; /* shut the compiler up.... */

	SMB_ASSERT(plock->lock_type == UNLOCK_LOCK);

#if ZERO_ZERO
	/* Delete write locks by preference... The lock list
	   is sorted in the zero zero case. */

	for (i = 0; i < br_lck->num_locks; i++) {
		struct lock_struct *lock = &locks[i];

		if (lock->lock_type == WRITE_LOCK &&
		    brl_same_context(&lock->context, &plock->context) &&
		    lock->fnum == plock->fnum &&
		    lock->lock_flav == WINDOWS_LOCK &&
		    lock->start == plock->start &&
		    lock->size == plock->size) {

			/* found it - delete it */
			deleted_lock_type = lock->lock_type;
			break;
		}
	}

	if (i != br_lck->num_locks) {
		/* We found it - don't search again. */
		goto unlock_continue;
	}
#endif

	for (i = 0; i < br_lck->num_locks; i++) {
		struct lock_struct *lock = &locks[i];

		if (IS_PENDING_LOCK(lock->lock_type)) {
			continue;
		}

		/* Only remove our own locks that match in start, size, and flavour. */
		if (brl_same_context(&lock->context, &plock->context) &&
					lock->fnum == plock->fnum &&
					lock->lock_flav == WINDOWS_LOCK &&
					lock->start == plock->start &&
					lock->size == plock->size ) {
			deleted_lock_type = lock->lock_type;
			break;
		}
	}

	if (i == br_lck->num_locks) {
		/* we didn't find it */
		return False;
	}

#if ZERO_ZERO
  unlock_continue:
#endif

	brl_delete_lock_struct(locks, br_lck->num_locks, i);
	br_lck->num_locks -= 1;
	br_lck->modified = True;

	/* Unlock the underlying POSIX regions. */
	if(lp_posix_locking(br_lck->fsp->conn->params)) {
		release_posix_lock_windows_flavour(br_lck->fsp,
				plock->start,
				plock->size,
				deleted_lock_type,
				&plock->context,
				locks,
				br_lck->num_locks);
	}

	/* Send unlock messages to any pending waiters that overlap. */
	for (j=0; j < br_lck->num_locks; j++) {
		struct lock_struct *pend_lock = &locks[j];

		/* Ignore non-pending locks. */
		if (!IS_PENDING_LOCK(pend_lock->lock_type)) {
			continue;
		}

		/* We could send specific lock info here... */
		if (brl_pending_overlap(plock, pend_lock)) {
			struct server_id_buf tmp;

			DEBUG(10, ("brl_unlock: sending unlock message to "
				   "pid %s\n",
				   server_id_str_buf(pend_lock->context.pid,
						     &tmp)));

			messaging_send(msg_ctx, pend_lock->context.pid,
				       MSG_SMB_UNLOCK, &data_blob_null);
		}
	}

	contend_level2_oplocks_end(br_lck->fsp, LEVEL2_CONTEND_WINDOWS_BRL);
	return True;
}

/****************************************************************************
 Unlock a range of bytes - POSIX semantics.
****************************************************************************/

static bool brl_unlock_posix(struct messaging_context *msg_ctx,
			     struct byte_range_lock *br_lck,
			     struct lock_struct *plock)
{
	unsigned int i, j, count;
	struct lock_struct *tp;
	struct lock_struct *locks = br_lck->lock_data;
	bool overlap_found = False;

	/* No zero-zero locks for POSIX. */
	if (plock->start == 0 && plock->size == 0) {
		return False;
	}

	/* Don't allow 64-bit lock wrap. */
	if (plock->start + plock->size < plock->start ||
			plock->start + plock->size < plock->size) {
		DEBUG(10,("brl_unlock_posix: lock wrap\n"));
		return False;
	}

	/* The worst case scenario here is we have to split an
	   existing POSIX lock range into two, so we need at most
	   1 more entry. */

	tp = talloc_array(br_lck, struct lock_struct, br_lck->num_locks + 1);
	if (!tp) {
		DEBUG(10,("brl_unlock_posix: malloc fail\n"));
		return False;
	}

	count = 0;
	for (i = 0; i < br_lck->num_locks; i++) {
		struct lock_struct *lock = &locks[i];
		unsigned int tmp_count;

		/* Only remove our own locks - ignore fnum. */
		if (IS_PENDING_LOCK(lock->lock_type) ||
				!brl_same_context(&lock->context, &plock->context)) {
			memcpy(&tp[count], lock, sizeof(struct lock_struct));
			count++;
			continue;
		}

		if (lock->lock_flav == WINDOWS_LOCK) {
			/* Do any Windows flavour locks conflict ? */
			if (brl_conflict(lock, plock)) {
				TALLOC_FREE(tp);
				return false;
			}
			/* Just copy the Windows lock into the new array. */
			memcpy(&tp[count], lock, sizeof(struct lock_struct));
			count++;
			continue;
		}

		/* Work out overlaps. */
		tmp_count = brlock_posix_split_merge(&tp[count], lock, plock);

		if (tmp_count == 0) {
			/* plock overlapped the existing lock completely,
			   or replaced it. Don't copy the existing lock. */
			overlap_found = true;
		} else if (tmp_count == 1) {
			/* Either no overlap, (simple copy of existing lock) or
			 * an overlap of an existing lock. */
			/* If the lock changed size, we had an overlap. */
			if (tp[count].size != lock->size) {
				overlap_found = true;
			}
			count += tmp_count;
		} else if (tmp_count == 2) {
			/* We split a lock range in two. */
			overlap_found = true;
			count += tmp_count;

			/* Optimisation... */
			/* We know we're finished here as we can't overlap any
			   more POSIX locks. Copy the rest of the lock array. */

			if (i < br_lck->num_locks - 1) {
				memcpy(&tp[count], &locks[i+1],
					sizeof(*locks)*((br_lck->num_locks-1) - i));
				count += ((br_lck->num_locks-1) - i);
			}
			break;
		}

	}

	if (!overlap_found) {
		/* Just ignore - no change. */
		TALLOC_FREE(tp);
		DEBUG(10,("brl_unlock_posix: No overlap - unlocked.\n"));
		return True;
	}

	/* Unlock any POSIX regions. */
	if(lp_posix_locking(br_lck->fsp->conn->params)) {
		release_posix_lock_posix_flavour(br_lck->fsp,
						plock->start,
						plock->size,
						&plock->context,
						tp,
						count);
	}

	/* Realloc so we don't leak entries per unlock call. */
	if (count) {
		tp = talloc_realloc(br_lck, tp, struct lock_struct, count);
		if (!tp) {
			DEBUG(10,("brl_unlock_posix: realloc fail\n"));
			return False;
		}
	} else {
		/* We deleted the last lock. */
		TALLOC_FREE(tp);
		tp = NULL;
	}

	contend_level2_oplocks_end(br_lck->fsp,
				   LEVEL2_CONTEND_POSIX_BRL);

	br_lck->num_locks = count;
	TALLOC_FREE(br_lck->lock_data);
	locks = tp;
	br_lck->lock_data = tp;
	br_lck->modified = True;

	/* Send unlock messages to any pending waiters that overlap. */

	for (j=0; j < br_lck->num_locks; j++) {
		struct lock_struct *pend_lock = &locks[j];

		/* Ignore non-pending locks. */
		if (!IS_PENDING_LOCK(pend_lock->lock_type)) {
			continue;
		}

		/* We could send specific lock info here... */
		if (brl_pending_overlap(plock, pend_lock)) {
			struct server_id_buf tmp;

			DEBUG(10, ("brl_unlock: sending unlock message to "
				   "pid %s\n",
				   server_id_str_buf(pend_lock->context.pid,
						     &tmp)));

			messaging_send(msg_ctx, pend_lock->context.pid,
				       MSG_SMB_UNLOCK, &data_blob_null);
		}
	}

	return True;
}

bool smb_vfs_call_brl_unlock_windows(struct vfs_handle_struct *handle,
				     struct messaging_context *msg_ctx,
				     struct byte_range_lock *br_lck,
				     const struct lock_struct *plock)
{
	VFS_FIND(brl_unlock_windows);
	return handle->fns->brl_unlock_windows_fn(handle, msg_ctx, br_lck,
						  plock);
}

/****************************************************************************
 Unlock a range of bytes.
****************************************************************************/

bool brl_unlock(struct messaging_context *msg_ctx,
		struct byte_range_lock *br_lck,
		uint64_t smblctx,
		struct server_id pid,
		br_off start,
		br_off size,
		enum brl_flavour lock_flav)
{
	struct lock_struct lock;

	lock.context.smblctx = smblctx;
	lock.context.pid = pid;
	lock.context.tid = br_lck->fsp->conn->cnum;
	lock.start = start;
	lock.size = size;
	lock.fnum = br_lck->fsp->fnum;
	lock.lock_type = UNLOCK_LOCK;
	lock.lock_flav = lock_flav;

	if (lock_flav == WINDOWS_LOCK) {
		return SMB_VFS_BRL_UNLOCK_WINDOWS(br_lck->fsp->conn, msg_ctx,
		    br_lck, &lock);
	} else {
		return brl_unlock_posix(msg_ctx, br_lck, &lock);
	}
}

/****************************************************************************
 Test if we could add a lock if we wanted to.
 Returns True if the region required is currently unlocked, False if locked.
****************************************************************************/

bool brl_locktest(struct byte_range_lock *br_lck,
		  const struct lock_struct *rw_probe)
{
	bool ret = True;
	unsigned int i;
	struct lock_struct *locks = br_lck->lock_data;
	files_struct *fsp = br_lck->fsp;

	/* Make sure existing locks don't conflict */
	for (i=0; i < br_lck->num_locks; i++) {
		/*
		 * Our own locks don't conflict.
		 */
		if (brl_conflict_other(&locks[i], rw_probe)) {
			if (br_lck->record == NULL) {
				/* readonly */
				return false;
			}

			if (!serverid_exists(&locks[i].context.pid)) {
				locks[i].context.pid.pid = 0;
				br_lck->modified = true;
				continue;
			}

			return False;
		}
	}

	/*
	 * There is no lock held by an SMB daemon, check to
	 * see if there is a POSIX lock from a UNIX or NFS process.
	 * This only conflicts with Windows locks, not POSIX locks.
	 */

	if(lp_posix_locking(fsp->conn->params) &&
	   (rw_probe->lock_flav == WINDOWS_LOCK)) {
		/*
		 * Make copies -- is_posix_locked might modify the values
		 */

		br_off start = rw_probe->start;
		br_off size = rw_probe->size;
		enum brl_type lock_type = rw_probe->lock_type;

		ret = is_posix_locked(fsp, &start, &size, &lock_type, WINDOWS_LOCK);

		DEBUG(10, ("brl_locktest: posix start=%ju len=%ju %s for %s "
			   "file %s\n", (uintmax_t)start, (uintmax_t)size,
			   ret ? "locked" : "unlocked",
			   fsp_fnum_dbg(fsp), fsp_str_dbg(fsp)));

		/* We need to return the inverse of is_posix_locked. */
		ret = !ret;
        }

	/* no conflicts - we could have added it */
	return ret;
}

/****************************************************************************
 Query for existing locks.
****************************************************************************/

NTSTATUS brl_lockquery(struct byte_range_lock *br_lck,
		uint64_t *psmblctx,
		struct server_id pid,
		br_off *pstart,
		br_off *psize,
		enum brl_type *plock_type,
		enum brl_flavour lock_flav)
{
	unsigned int i;
	struct lock_struct lock;
	const struct lock_struct *locks = br_lck->lock_data;
	files_struct *fsp = br_lck->fsp;

	lock.context.smblctx = *psmblctx;
	lock.context.pid = pid;
	lock.context.tid = br_lck->fsp->conn->cnum;
	lock.start = *pstart;
	lock.size = *psize;
	lock.fnum = fsp->fnum;
	lock.lock_type = *plock_type;
	lock.lock_flav = lock_flav;

	/* Make sure existing locks don't conflict */
	for (i=0; i < br_lck->num_locks; i++) {
		const struct lock_struct *exlock = &locks[i];
		bool conflict = False;

		if (exlock->lock_flav == WINDOWS_LOCK) {
			conflict = brl_conflict(exlock, &lock);
		} else {
			conflict = brl_conflict_posix(exlock, &lock);
		}

		if (conflict) {
			*psmblctx = exlock->context.smblctx;
        		*pstart = exlock->start;
		        *psize = exlock->size;
        		*plock_type = exlock->lock_type;
			return NT_STATUS_LOCK_NOT_GRANTED;
		}
	}

	/*
	 * There is no lock held by an SMB daemon, check to
	 * see if there is a POSIX lock from a UNIX or NFS process.
	 */

	if(lp_posix_locking(fsp->conn->params)) {
		bool ret = is_posix_locked(fsp, pstart, psize, plock_type, POSIX_LOCK);

		DEBUG(10, ("brl_lockquery: posix start=%ju len=%ju %s for %s "
			   "file %s\n", (uintmax_t)*pstart,
			   (uintmax_t)*psize, ret ? "locked" : "unlocked",
			   fsp_fnum_dbg(fsp), fsp_str_dbg(fsp)));

		if (ret) {
			/* Hmmm. No clue what to set smblctx to - use -1. */
			*psmblctx = 0xFFFFFFFFFFFFFFFFLL;
			return NT_STATUS_LOCK_NOT_GRANTED;
		}
        }

	return NT_STATUS_OK;
}


bool smb_vfs_call_brl_cancel_windows(struct vfs_handle_struct *handle,
				     struct byte_range_lock *br_lck,
				     struct lock_struct *plock)
{
	VFS_FIND(brl_cancel_windows);
	return handle->fns->brl_cancel_windows_fn(handle, br_lck, plock);
}

/****************************************************************************
 Remove a particular pending lock.
****************************************************************************/
bool brl_lock_cancel(struct byte_range_lock *br_lck,
		uint64_t smblctx,
		struct server_id pid,
		br_off start,
		br_off size,
		enum brl_flavour lock_flav)
{
	bool ret;
	struct lock_struct lock;

	lock.context.smblctx = smblctx;
	lock.context.pid = pid;
	lock.context.tid = br_lck->fsp->conn->cnum;
	lock.start = start;
	lock.size = size;
	lock.fnum = br_lck->fsp->fnum;
	lock.lock_flav = lock_flav;
	/* lock.lock_type doesn't matter */

	if (lock_flav == WINDOWS_LOCK) {
		ret = SMB_VFS_BRL_CANCEL_WINDOWS(br_lck->fsp->conn, br_lck,
						 &lock);
	} else {
		ret = brl_lock_cancel_default(br_lck, &lock);
	}

	return ret;
}

bool brl_lock_cancel_default(struct byte_range_lock *br_lck,
		struct lock_struct *plock)
{
	unsigned int i;
	struct lock_struct *locks = br_lck->lock_data;

	SMB_ASSERT(plock);

	for (i = 0; i < br_lck->num_locks; i++) {
		struct lock_struct *lock = &locks[i];

		/* For pending locks we *always* care about the fnum. */
		if (brl_same_context(&lock->context, &plock->context) &&
				lock->fnum == plock->fnum &&
				IS_PENDING_LOCK(lock->lock_type) &&
				lock->lock_flav == plock->lock_flav &&
				lock->start == plock->start &&
				lock->size == plock->size) {
			break;
		}
	}

	if (i == br_lck->num_locks) {
		/* Didn't find it. */
		return False;
	}

	brl_delete_lock_struct(locks, br_lck->num_locks, i);
	br_lck->num_locks -= 1;
	br_lck->modified = True;
	return True;
}

/****************************************************************************
 Remove any locks associated with a open file.
 We return True if this process owns any other Windows locks on this
 fd and so we should not immediately close the fd.
****************************************************************************/

void brl_close_fnum(struct messaging_context *msg_ctx,
		    struct byte_range_lock *br_lck)
{
	files_struct *fsp = br_lck->fsp;
	uint32_t tid = fsp->conn->cnum;
	uint64_t fnum = fsp->fnum;
	unsigned int i;
	struct lock_struct *locks = br_lck->lock_data;
	struct server_id pid = messaging_server_id(fsp->conn->sconn->msg_ctx);
	struct lock_struct *locks_copy;
	unsigned int num_locks_copy;

	/* Copy the current lock array. */
	if (br_lck->num_locks) {
		locks_copy = (struct lock_struct *)talloc_memdup(br_lck, locks, br_lck->num_locks * sizeof(struct lock_struct));
		if (!locks_copy) {
			smb_panic("brl_close_fnum: talloc failed");
			}
	} else {
		locks_copy = NULL;
	}

	num_locks_copy = br_lck->num_locks;

	for (i=0; i < num_locks_copy; i++) {
		struct lock_struct *lock = &locks_copy[i];

		if (lock->context.tid == tid && serverid_equal(&lock->context.pid, &pid) &&
				(lock->fnum == fnum)) {
			brl_unlock(msg_ctx,
				br_lck,
				lock->context.smblctx,
				pid,
				lock->start,
				lock->size,
				lock->lock_flav);
		}
	}
}

bool brl_mark_disconnected(struct files_struct *fsp)
{
	uint32_t tid = fsp->conn->cnum;
	uint64_t smblctx;
	uint64_t fnum = fsp->fnum;
	unsigned int i;
	struct server_id self = messaging_server_id(fsp->conn->sconn->msg_ctx);
	struct byte_range_lock *br_lck = NULL;

	if (fsp->op == NULL) {
		return false;
	}

	smblctx = fsp->op->global->open_persistent_id;

	if (!fsp->op->global->durable) {
		return false;
	}

	if (fsp->current_lock_count == 0) {
		return true;
	}

	br_lck = brl_get_locks(talloc_tos(), fsp);
	if (br_lck == NULL) {
		return false;
	}

	for (i=0; i < br_lck->num_locks; i++) {
		struct lock_struct *lock = &br_lck->lock_data[i];

		/*
		 * as this is a durable handle, we only expect locks
		 * of the current file handle!
		 */

		if (lock->context.smblctx != smblctx) {
			TALLOC_FREE(br_lck);
			return false;
		}

		if (lock->context.tid != tid) {
			TALLOC_FREE(br_lck);
			return false;
		}

		if (!serverid_equal(&lock->context.pid, &self)) {
			TALLOC_FREE(br_lck);
			return false;
		}

		if (lock->fnum != fnum) {
			TALLOC_FREE(br_lck);
			return false;
		}

		server_id_set_disconnected(&lock->context.pid);
		lock->context.tid = TID_FIELD_INVALID;
		lock->fnum = FNUM_FIELD_INVALID;
	}

	br_lck->modified = true;
	TALLOC_FREE(br_lck);
	return true;
}

bool brl_reconnect_disconnected(struct files_struct *fsp)
{
	uint32_t tid = fsp->conn->cnum;
	uint64_t smblctx;
	uint64_t fnum = fsp->fnum;
	unsigned int i;
	struct server_id self = messaging_server_id(fsp->conn->sconn->msg_ctx);
	struct byte_range_lock *br_lck = NULL;

	if (fsp->op == NULL) {
		return false;
	}

	smblctx = fsp->op->global->open_persistent_id;

	if (!fsp->op->global->durable) {
		return false;
	}

	/*
	 * When reconnecting, we do not want to validate the brlock entries
	 * and thereby remove our own (disconnected) entries but reactivate
	 * them instead.
	 */

	br_lck = brl_get_locks(talloc_tos(), fsp);
	if (br_lck == NULL) {
		return false;
	}

	if (br_lck->num_locks == 0) {
		TALLOC_FREE(br_lck);
		return true;
	}

	for (i=0; i < br_lck->num_locks; i++) {
		struct lock_struct *lock = &br_lck->lock_data[i];

		/*
		 * as this is a durable handle we only expect locks
		 * of the current file handle!
		 */

		if (lock->context.smblctx != smblctx) {
			TALLOC_FREE(br_lck);
			return false;
		}

		if (lock->context.tid != TID_FIELD_INVALID) {
			TALLOC_FREE(br_lck);
			return false;
		}

		if (!server_id_is_disconnected(&lock->context.pid)) {
			TALLOC_FREE(br_lck);
			return false;
		}

		if (lock->fnum != FNUM_FIELD_INVALID) {
			TALLOC_FREE(br_lck);
			return false;
		}

		lock->context.pid = self;
		lock->context.tid = tid;
		lock->fnum = fnum;
	}

	fsp->current_lock_count = br_lck->num_locks;
	br_lck->modified = true;
	TALLOC_FREE(br_lck);
	return true;
}

struct brl_forall_cb {
	void (*fn)(struct file_id id, struct server_id pid,
		   enum brl_type lock_type,
		   enum brl_flavour lock_flav,
		   br_off start, br_off size,
		   void *private_data);
	void *private_data;
};

/****************************************************************************
 Traverse the whole database with this function, calling traverse_callback
 on each lock.
****************************************************************************/

static int brl_traverse_fn(struct db_record *rec, void *state)
{
	struct brl_forall_cb *cb = (struct brl_forall_cb *)state;
	struct lock_struct *locks;
	struct file_id *key;
	unsigned int i;
	unsigned int num_locks = 0;
	TDB_DATA dbkey;
	TDB_DATA value;

	dbkey = dbwrap_record_get_key(rec);
	value = dbwrap_record_get_value(rec);

	/* In a traverse function we must make a copy of
	   dbuf before modifying it. */

	locks = (struct lock_struct *)talloc_memdup(
		talloc_tos(), value.dptr, value.dsize);
	if (!locks) {
		return -1; /* Terminate traversal. */
	}

	key = (struct file_id *)dbkey.dptr;
	num_locks = value.dsize/sizeof(*locks);

	if (cb->fn) {
		for ( i=0; i<num_locks; i++) {
			cb->fn(*key,
				locks[i].context.pid,
				locks[i].lock_type,
				locks[i].lock_flav,
				locks[i].start,
				locks[i].size,
				cb->private_data);
		}
	}

	TALLOC_FREE(locks);
	return 0;
}

/*******************************************************************
 Call the specified function on each lock in the database.
********************************************************************/

int brl_forall(void (*fn)(struct file_id id, struct server_id pid,
			  enum brl_type lock_type,
			  enum brl_flavour lock_flav,
			  br_off start, br_off size,
			  void *private_data),
	       void *private_data)
{
	struct brl_forall_cb cb;
	NTSTATUS status;
	int count = 0;

	if (!brlock_db) {
		return 0;
	}
	cb.fn = fn;
	cb.private_data = private_data;
	status = dbwrap_traverse(brlock_db, brl_traverse_fn, &cb, &count);

	if (!NT_STATUS_IS_OK(status)) {
		return -1;
	} else {
		return count;
	}
}

/*******************************************************************
 Store a potentially modified set of byte range lock data back into
 the database.
 Unlock the record.
********************************************************************/

static void byte_range_lock_flush(struct byte_range_lock *br_lck)
{
	unsigned i;
	struct lock_struct *locks = br_lck->lock_data;

	if (!br_lck->modified) {
		DEBUG(10, ("br_lck not modified\n"));
		goto done;
	}

	i = 0;

	while (i < br_lck->num_locks) {
		if (locks[i].context.pid.pid == 0) {
			/*
			 * Autocleanup, the process conflicted and does not
			 * exist anymore.
			 */
			locks[i] = locks[br_lck->num_locks-1];
			br_lck->num_locks -= 1;
		} else {
			i += 1;
		}
	}

	if ((br_lck->num_locks == 0) && (br_lck->num_read_oplocks == 0)) {
		/* No locks - delete this entry. */
		NTSTATUS status = dbwrap_record_delete(br_lck->record);
		if (!NT_STATUS_IS_OK(status)) {
			DEBUG(0, ("delete_rec returned %s\n",
				  nt_errstr(status)));
			smb_panic("Could not delete byte range lock entry");
		}
	} else {
		size_t lock_len, data_len;
		TDB_DATA data;
		NTSTATUS status;

		lock_len = br_lck->num_locks * sizeof(struct lock_struct);
		data_len = lock_len + sizeof(br_lck->num_read_oplocks);

		data.dsize = data_len;
		data.dptr = talloc_array(talloc_tos(), uint8_t, data_len);
		SMB_ASSERT(data.dptr != NULL);

		memcpy(data.dptr, br_lck->lock_data, lock_len);
		memcpy(data.dptr + lock_len, &br_lck->num_read_oplocks,
		       sizeof(br_lck->num_read_oplocks));

		status = dbwrap_record_store(br_lck->record, data, TDB_REPLACE);
		TALLOC_FREE(data.dptr);
		if (!NT_STATUS_IS_OK(status)) {
			DEBUG(0, ("store returned %s\n", nt_errstr(status)));
			smb_panic("Could not store byte range mode entry");
		}
	}

	DEBUG(10, ("seqnum=%d\n", dbwrap_get_seqnum(brlock_db)));

 done:
	br_lck->modified = false;
	TALLOC_FREE(br_lck->record);
}

static int byte_range_lock_destructor(struct byte_range_lock *br_lck)
{
	byte_range_lock_flush(br_lck);
	return 0;
}

static bool brl_parse_data(struct byte_range_lock *br_lck, TDB_DATA data)
{
	size_t data_len;

	if (data.dsize == 0) {
		return true;
	}
	if (data.dsize % sizeof(struct lock_struct) !=
	    sizeof(br_lck->num_read_oplocks)) {
		DEBUG(1, ("Invalid data size: %u\n", (unsigned)data.dsize));
		return false;
	}

	br_lck->num_locks = data.dsize / sizeof(struct lock_struct);
	data_len = br_lck->num_locks * sizeof(struct lock_struct);

	br_lck->lock_data = talloc_memdup(br_lck, data.dptr, data_len);
	if (br_lck->lock_data == NULL) {
		DEBUG(1, ("talloc_memdup failed\n"));
		return false;
	}
	memcpy(&br_lck->num_read_oplocks, data.dptr + data_len,
	       sizeof(br_lck->num_read_oplocks));
	return true;
}

/*******************************************************************
 Fetch a set of byte range lock data from the database.
 Leave the record locked.
 TALLOC_FREE(brl) will release the lock in the destructor.
********************************************************************/

struct byte_range_lock *brl_get_locks(TALLOC_CTX *mem_ctx, files_struct *fsp)
{
	TDB_DATA key, data;
	struct byte_range_lock *br_lck;

	br_lck = talloc_zero(mem_ctx, struct byte_range_lock);
	if (br_lck == NULL) {
		return NULL;
	}

	br_lck->fsp = fsp;

	key.dptr = (uint8_t *)&fsp->file_id;
	key.dsize = sizeof(struct file_id);

	br_lck->record = dbwrap_fetch_locked(brlock_db, br_lck, key);

	if (br_lck->record == NULL) {
		DEBUG(3, ("Could not lock byte range lock entry\n"));
		TALLOC_FREE(br_lck);
		return NULL;
	}

	data = dbwrap_record_get_value(br_lck->record);

	if (!brl_parse_data(br_lck, data)) {
		TALLOC_FREE(br_lck);
		return NULL;
	}

	talloc_set_destructor(br_lck, byte_range_lock_destructor);

	if (DEBUGLEVEL >= 10) {
		unsigned int i;
		struct lock_struct *locks = br_lck->lock_data;
		DEBUG(10,("brl_get_locks_internal: %u current locks on file_id %s\n",
			br_lck->num_locks,
			  file_id_string_tos(&fsp->file_id)));
		for( i = 0; i < br_lck->num_locks; i++) {
			print_lock_struct(i, &locks[i]);
		}
	}

	return br_lck;
}

struct brl_get_locks_readonly_state {
	TALLOC_CTX *mem_ctx;
	struct byte_range_lock **br_lock;
};

static void brl_get_locks_readonly_parser(TDB_DATA key, TDB_DATA data,
					  void *private_data)
{
	struct brl_get_locks_readonly_state *state =
		(struct brl_get_locks_readonly_state *)private_data;
	struct byte_range_lock *br_lck;

	br_lck = talloc_pooled_object(
		state->mem_ctx, struct byte_range_lock, 1, data.dsize);
	if (br_lck == NULL) {
		*state->br_lock = NULL;
		return;
	}
	*br_lck = (struct byte_range_lock) { 0 };
	if (!brl_parse_data(br_lck, data)) {
		*state->br_lock = NULL;
		return;
	}
	*state->br_lock = br_lck;
}

struct byte_range_lock *brl_get_locks_readonly(files_struct *fsp)
{
	struct byte_range_lock *br_lock = NULL;
	struct brl_get_locks_readonly_state state;
	NTSTATUS status;

	DEBUG(10, ("seqnum=%d, fsp->brlock_seqnum=%d\n",
		   dbwrap_get_seqnum(brlock_db), fsp->brlock_seqnum));

	if ((fsp->brlock_rec != NULL)
	    && (dbwrap_get_seqnum(brlock_db) == fsp->brlock_seqnum)) {
		/*
		 * We have cached the brlock_rec and the database did not
		 * change.
		 */
		return fsp->brlock_rec;
	}

	/*
	 * Parse the record fresh from the database
	 */

	state.mem_ctx = fsp;
	state.br_lock = &br_lock;
<<<<<<< HEAD

	status = dbwrap_parse_record(
		brlock_db,
		make_tdb_data((uint8_t *)&fsp->file_id,
			      sizeof(fsp->file_id)),
		brl_get_locks_readonly_parser, &state);

=======

	status = dbwrap_parse_record(
		brlock_db,
		make_tdb_data((uint8_t *)&fsp->file_id,
			      sizeof(fsp->file_id)),
		brl_get_locks_readonly_parser, &state);

>>>>>>> b85f6018
	if (NT_STATUS_EQUAL(status,NT_STATUS_NOT_FOUND)) {
		/*
		 * No locks on this file. Return an empty br_lock.
		 */
		br_lock = talloc(fsp, struct byte_range_lock);
		if (br_lock == NULL) {
			return NULL;
		}

		br_lock->num_read_oplocks = 0;
		br_lock->num_locks = 0;
		br_lock->lock_data = NULL;

	} else if (!NT_STATUS_IS_OK(status)) {
		DEBUG(3, ("Could not parse byte range lock record: "
			  "%s\n", nt_errstr(status)));
		return NULL;
	}
	if (br_lock == NULL) {
		return NULL;
	}

	br_lock->fsp = fsp;
	br_lock->modified = false;
	br_lock->record = NULL;

	if (lp_clustering()) {
		/*
		 * In the cluster case we can't cache the brlock struct
		 * because dbwrap_get_seqnum does not work reliably over
		 * ctdb. Thus we have to throw away the brlock struct soon.
		 */
		talloc_steal(talloc_tos(), br_lock);
	} else {
		/*
		 * Cache the brlock struct, invalidated when the dbwrap_seqnum
		 * changes. See beginning of this routine.
		 */
		TALLOC_FREE(fsp->brlock_rec);
		fsp->brlock_rec = br_lock;
		fsp->brlock_seqnum = dbwrap_get_seqnum(brlock_db);
	}

	return br_lock;
}

struct brl_revalidate_state {
	ssize_t array_size;
	uint32_t num_pids;
	struct server_id *pids;
};

/*
 * Collect PIDs of all processes with pending entries
 */

static void brl_revalidate_collect(struct file_id id, struct server_id pid,
				   enum brl_type lock_type,
				   enum brl_flavour lock_flav,
				   br_off start, br_off size,
				   void *private_data)
{
	struct brl_revalidate_state *state =
		(struct brl_revalidate_state *)private_data;

	if (!IS_PENDING_LOCK(lock_type)) {
		return;
	}

	add_to_large_array(state, sizeof(pid), (void *)&pid,
			   &state->pids, &state->num_pids,
			   &state->array_size);
}

/*
 * qsort callback to sort the processes
 */

static int compare_procids(const void *p1, const void *p2)
{
	const struct server_id *i1 = (const struct server_id *)p1;
	const struct server_id *i2 = (const struct server_id *)p2;

	if (i1->pid < i2->pid) return -1;
	if (i1->pid > i2->pid) return 1;
	return 0;
}

/*
 * Send a MSG_SMB_UNLOCK message to all processes with pending byte range
 * locks so that they retry. Mainly used in the cluster code after a node has
 * died.
 *
 * Done in two steps to avoid double-sends: First we collect all entries in an
 * array, then qsort that array and only send to non-dupes.
 */

void brl_revalidate(struct messaging_context *msg_ctx,
		    void *private_data,
		    uint32_t msg_type,
		    struct server_id server_id,
		    DATA_BLOB *data)
{
	struct brl_revalidate_state *state;
	uint32_t i;
	struct server_id last_pid;

	if (!(state = talloc_zero(NULL, struct brl_revalidate_state))) {
		DEBUG(0, ("talloc failed\n"));
		return;
	}

	brl_forall(brl_revalidate_collect, state);

	if (state->array_size == -1) {
		DEBUG(0, ("talloc failed\n"));
		goto done;
	}

	if (state->num_pids == 0) {
		goto done;
	}

	TYPESAFE_QSORT(state->pids, state->num_pids, compare_procids);

	ZERO_STRUCT(last_pid);

	for (i=0; i<state->num_pids; i++) {
		if (serverid_equal(&last_pid, &state->pids[i])) {
			/*
			 * We've seen that one already
			 */
			continue;
		}

		messaging_send(msg_ctx, state->pids[i], MSG_SMB_UNLOCK,
			       &data_blob_null);
		last_pid = state->pids[i];
	}

 done:
	TALLOC_FREE(state);
	return;
}

bool brl_cleanup_disconnected(struct file_id fid, uint64_t open_persistent_id)
{
	bool ret = false;
	TALLOC_CTX *frame = talloc_stackframe();
	TDB_DATA key, val;
	struct db_record *rec;
	struct lock_struct *lock;
	unsigned n, num;
	NTSTATUS status;

	key = make_tdb_data((void*)&fid, sizeof(fid));

	rec = dbwrap_fetch_locked(brlock_db, frame, key);
	if (rec == NULL) {
		DEBUG(5, ("brl_cleanup_disconnected: failed to fetch record "
			  "for file %s\n", file_id_string(frame, &fid)));
		goto done;
	}

	val = dbwrap_record_get_value(rec);
	lock = (struct lock_struct*)val.dptr;
	num = val.dsize / sizeof(struct lock_struct);
	if (lock == NULL) {
		DEBUG(10, ("brl_cleanup_disconnected: no byte range locks for "
			   "file %s\n", file_id_string(frame, &fid)));
		ret = true;
		goto done;
	}

	for (n=0; n<num; n++) {
		struct lock_context *ctx = &lock[n].context;

		if (!server_id_is_disconnected(&ctx->pid)) {
			struct server_id_buf tmp;
			DEBUG(5, ("brl_cleanup_disconnected: byte range lock "
				  "%s used by server %s, do not cleanup\n",
				  file_id_string(frame, &fid),
				  server_id_str_buf(ctx->pid, &tmp)));
			goto done;
		}

		if (ctx->smblctx != open_persistent_id)	{
			DEBUG(5, ("brl_cleanup_disconnected: byte range lock "
				  "%s expected smblctx %llu but found %llu"
				  ", do not cleanup\n",
				  file_id_string(frame, &fid),
				  (unsigned long long)open_persistent_id,
				  (unsigned long long)ctx->smblctx));
			goto done;
		}
	}

	status = dbwrap_record_delete(rec);
	if (!NT_STATUS_IS_OK(status)) {
		DEBUG(5, ("brl_cleanup_disconnected: failed to delete record "
			  "for file %s from %s, open %llu: %s\n",
			  file_id_string(frame, &fid), dbwrap_name(brlock_db),
			  (unsigned long long)open_persistent_id,
			  nt_errstr(status)));
		goto done;
	}

	DEBUG(10, ("brl_cleanup_disconnected: "
		   "file %s cleaned up %u entries from open %llu\n",
		   file_id_string(frame, &fid), num,
		   (unsigned long long)open_persistent_id));

	ret = true;
done:
	talloc_free(frame);
	return ret;
}<|MERGE_RESOLUTION|>--- conflicted
+++ resolved
@@ -2060,7 +2060,6 @@
 
 	state.mem_ctx = fsp;
 	state.br_lock = &br_lock;
-<<<<<<< HEAD
 
 	status = dbwrap_parse_record(
 		brlock_db,
@@ -2068,15 +2067,6 @@
 			      sizeof(fsp->file_id)),
 		brl_get_locks_readonly_parser, &state);
 
-=======
-
-	status = dbwrap_parse_record(
-		brlock_db,
-		make_tdb_data((uint8_t *)&fsp->file_id,
-			      sizeof(fsp->file_id)),
-		brl_get_locks_readonly_parser, &state);
-
->>>>>>> b85f6018
 	if (NT_STATUS_EQUAL(status,NT_STATUS_NOT_FOUND)) {
 		/*
 		 * No locks on this file. Return an empty br_lock.
