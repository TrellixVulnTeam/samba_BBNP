/*
   Unix SMB/CIFS implementation.
   Locking functions
   Copyright (C) Andrew Tridgell 1992-2000
   Copyright (C) Jeremy Allison 1992-2006
   Copyright (C) Volker Lendecke 2005

   This program is free software; you can redistribute it and/or modify
   it under the terms of the GNU General Public License as published by
   the Free Software Foundation; either version 3 of the License, or
   (at your option) any later version.

   This program is distributed in the hope that it will be useful,
   but WITHOUT ANY WARRANTY; without even the implied warranty of
   MERCHANTABILITY or FITNESS FOR A PARTICULAR PURPOSE.  See the
   GNU General Public License for more details.

   You should have received a copy of the GNU General Public License
   along with this program.  If not, see <http://www.gnu.org/licenses/>.

   Revision History:

   12 aug 96: Erik.Devriendt@te6.siemens.be
   added support for shared memory implementation of share mode locking

   May 1997. Jeremy Allison (jallison@whistle.com). Modified share mode
   locking to deal with multiple share modes per open file.

   September 1997. Jeremy Allison (jallison@whistle.com). Added oplock
   support.

   rewritten completely to use new tdb code. Tridge, Dec '99

   Added POSIX locking support. Jeremy Allison (jeremy@valinux.com), Apr. 2000.
   Added Unix Extensions POSIX locking support. Jeremy Allison Mar 2006.
*/

#include "includes.h"
#include "system/filesys.h"
#include "locking/proto.h"
#include "smbd/globals.h"
#include "dbwrap/dbwrap.h"
#include "dbwrap/dbwrap_open.h"
#include "../libcli/security/security.h"
#include "serverid.h"
#include "messages.h"
#include "util_tdb.h"
#include "../librpc/gen_ndr/ndr_open_files.h"
#include "source3/lib/dbwrap/dbwrap_watch.h"
#include "locking/leases_db.h"
<<<<<<< HEAD
=======
#include "../lib/util/memcache.h"
>>>>>>> b85f6018

#undef DBGC_CLASS
#define DBGC_CLASS DBGC_LOCKING

#define NO_LOCKING_COUNT (-1)

/* the locking database handle */
static struct db_context *lock_db;

static bool locking_init_internal(bool read_only)
{
	char *db_path;

	brl_init(read_only);

	if (lock_db)
		return True;

	db_path = lock_path("locking.tdb");
	if (db_path == NULL) {
		return false;
	}

	lock_db = db_open(NULL, db_path,
			  SMB_OPEN_DATABASE_TDB_HASH_SIZE,
			  TDB_DEFAULT|TDB_VOLATILE|TDB_CLEAR_IF_FIRST|TDB_INCOMPATIBLE_HASH,
			  read_only?O_RDONLY:O_RDWR|O_CREAT, 0644,
			  DBWRAP_LOCK_ORDER_1, DBWRAP_FLAG_NONE);
	TALLOC_FREE(db_path);
	if (!lock_db) {
		DEBUG(0,("ERROR: Failed to initialise locking database\n"));
		return False;
	}

	if (!posix_locking_init(read_only))
		return False;

	dbwrap_watch_db(lock_db, server_messaging_context());

	return True;
}

bool locking_init(void)
{
	return locking_init_internal(false);
}

bool locking_init_readonly(void)
{
	return locking_init_internal(true);
}

/*******************************************************************
 Deinitialize the share_mode management.
******************************************************************/

bool locking_end(void)
{
	brl_shutdown();
	TALLOC_FREE(lock_db);
	return true;
}

/*******************************************************************
 Form a static locking key for a dev/inode pair.
******************************************************************/

static TDB_DATA locking_key(const struct file_id *id)
{
	return make_tdb_data((const uint8_t *)id, sizeof(*id));
}

/*******************************************************************
 Share mode cache utility functions that store/delete/retrieve
 entries from memcache.

 For now share the statcache (global cache) memory space. If
 a lock record gets orphaned (which shouldn't happen as we're
 using the same locking_key data as lookup) it will eventually
 fall out of the cache via the normal LRU trim mechanism. If
 necessary we can always make this a separate (smaller) cache.
******************************************************************/

static const DATA_BLOB memcache_key(const struct file_id *id)
{
	return data_blob_const((const void *)id, sizeof(*id));
}

static void share_mode_memcache_delete(struct share_mode_data *d)
{
	const DATA_BLOB key = memcache_key(&d->id);

	DEBUG(10,("deleting entry for file %s seq 0x%llu key %s\n",
		d->base_name,
		(unsigned long long) d->sequence_number,
		file_id_string(talloc_tos(), &d->id)));

	memcache_delete(NULL,
			SHARE_MODE_LOCK_CACHE,
			key);
}

static void share_mode_memcache_store(struct share_mode_data *d)
{
	const DATA_BLOB key = memcache_key(&d->id);

	DEBUG(10,("stored entry for file %s seq 0x%llu key %s\n",
		d->base_name,
		(unsigned long long) d->sequence_number,
		file_id_string(talloc_tos(), &d->id)));

	/* Ensure everything stored in the cache is pristine. */
	d->modified = false;
	d->fresh = false;

	/*
	 * Ensure the memory going into the cache
	 * doesn't have a destructor so it can be
	 * cleanly freed by share_mode_memcache_delete().
	 */
	talloc_set_destructor(d, NULL);

	/* Cache will own d after this call. */
	memcache_add_talloc(NULL,
			SHARE_MODE_LOCK_CACHE,
			key,
			&d);
}

/*
 * NB. We use ndr_pull_hyper on a stack-created
 * struct ndr_pull with no talloc allowed, as we
 * need this to be really fast as an ndr-peek into
 * the first 8 bytes of the blob.
 */

static enum ndr_err_code get_blob_sequence_number(DATA_BLOB *blob,
						uint64_t *pseq)
{
	struct ndr_pull ndr = {.data = blob->data, .data_size = blob->length};
	NDR_CHECK(ndr_pull_hyper(&ndr, NDR_SCALARS, pseq));
	return NDR_ERR_SUCCESS;
}

static int share_mode_data_nofree_destructor(struct share_mode_data *d)
{
	return -1;
}

static struct share_mode_data *share_mode_memcache_fetch(TALLOC_CTX *mem_ctx,
					const TDB_DATA id_key,
					DATA_BLOB *blob)
{
	enum ndr_err_code ndr_err;
	struct share_mode_data *d;
	uint64_t sequence_number;
	void *ptr;
	struct file_id id;
	DATA_BLOB key;

	/* Ensure this is a locking_key record. */
	if (id_key.dsize != sizeof(id)) {
		return NULL;
	}

	memcpy(&id, id_key.dptr, id_key.dsize);
	key = memcache_key(&id);

	ptr = memcache_lookup_talloc(NULL,
			SHARE_MODE_LOCK_CACHE,
			key);
	if (ptr == NULL) {
		DEBUG(10,("failed to find entry for key %s\n",
			file_id_string(mem_ctx, &id)));
		return NULL;
	}
	/* sequence number key is at start of blob. */
	ndr_err = get_blob_sequence_number(blob, &sequence_number);
	if (ndr_err != NDR_ERR_SUCCESS) {
		/* Bad blob. Remove entry. */
		DEBUG(10,("bad blob %u key %s\n",
			(unsigned int)ndr_err,
			file_id_string(mem_ctx, &id)));
		memcache_delete(NULL,
			SHARE_MODE_LOCK_CACHE,
			key);
		return NULL;
	}

	d = (struct share_mode_data *)ptr;
	if (d->sequence_number != sequence_number) {
		DEBUG(10,("seq changed (cached 0x%llu) (new 0x%llu) "
			"for key %s\n",
			(unsigned long long)d->sequence_number,
			(unsigned long long)sequence_number,
			file_id_string(mem_ctx, &id)));
		/* Cache out of date. Remove entry. */
		memcache_delete(NULL,
			SHARE_MODE_LOCK_CACHE,
			key);
		return NULL;
	}

	/* Move onto mem_ctx. */
	d = talloc_move(mem_ctx, &ptr);

	/*
	 * Now we own d, prevent the cache from freeing it
	 * when we delete the entry.
	 */
	talloc_set_destructor(d, share_mode_data_nofree_destructor);

	/* Remove from the cache. We own it now. */
	memcache_delete(NULL,
			SHARE_MODE_LOCK_CACHE,
			key);

	/* And reset the destructor to none. */
	talloc_set_destructor(d, NULL);

	DEBUG(10,("fetched entry for file %s seq 0x%llu key %s\n",
		d->base_name,
		(unsigned long long)d->sequence_number,
		file_id_string(mem_ctx, &id)));

	return d;
}

/*******************************************************************
 Get all share mode entries for a dev/inode pair.
********************************************************************/

static struct share_mode_data *parse_share_modes(TALLOC_CTX *mem_ctx,
						const TDB_DATA key,
						const TDB_DATA dbuf)
{
	struct share_mode_data *d;
	enum ndr_err_code ndr_err;
	uint32_t i;
	DATA_BLOB blob;

	blob.data = dbuf.dptr;
	blob.length = dbuf.dsize;

	/* See if we already have a cached copy of this key. */
	d = share_mode_memcache_fetch(mem_ctx, key, &blob);
	if (d != NULL) {
		return d;
	}

	d = talloc(mem_ctx, struct share_mode_data);
	if (d == NULL) {
		DEBUG(0, ("talloc failed\n"));
		goto fail;
	}

<<<<<<< HEAD
	blob.data = dbuf.dptr;
	blob.length = dbuf.dsize;

=======
>>>>>>> b85f6018
	ndr_err = ndr_pull_struct_blob_all(
		&blob, d, d, (ndr_pull_flags_fn_t)ndr_pull_share_mode_data);
	if (!NDR_ERR_CODE_IS_SUCCESS(ndr_err)) {
		DEBUG(1, ("ndr_pull_share_mode_lock failed: %s\n",
			  ndr_errstr(ndr_err)));
		goto fail;
	}

	/*
	 * Initialize the values that are [skip] in the idl. The NDR code does
	 * not initialize them.
	 */

	for (i=0; i<d->num_share_modes; i++) {
		struct share_mode_entry *e = &d->share_modes[i];

		e->stale = false;
		e->lease = NULL;
		if (e->op_type != LEASE_OPLOCK) {
			continue;
		}
		if (e->lease_idx >= d->num_leases) {
			continue;
		}
		e->lease = &d->leases[e->lease_idx];
	}
	d->modified = false;
	d->fresh = false;

	if (DEBUGLEVEL >= 10) {
		DEBUG(10, ("parse_share_modes:\n"));
		NDR_PRINT_DEBUG(share_mode_data, d);
	}

	return d;
fail:
	TALLOC_FREE(d);
	return NULL;
}

/*******************************************************************
 Create a storable data blob from a modified share_mode_data struct.
********************************************************************/

static TDB_DATA unparse_share_modes(struct share_mode_data *d)
{
	DATA_BLOB blob;
	enum ndr_err_code ndr_err;

	if (DEBUGLEVEL >= 10) {
		DEBUG(10, ("unparse_share_modes:\n"));
		NDR_PRINT_DEBUG(share_mode_data, d);
	}

	share_mode_memcache_delete(d);

	/* Update the sequence number. */
	d->sequence_number += 1;

	remove_stale_share_mode_entries(d);

	if (d->num_share_modes == 0) {
		DEBUG(10, ("No used share mode found\n"));
		return make_tdb_data(NULL, 0);
	}

	ndr_err = ndr_push_struct_blob(
		&blob, d, d, (ndr_push_flags_fn_t)ndr_push_share_mode_data);
	if (!NDR_ERR_CODE_IS_SUCCESS(ndr_err)) {
		smb_panic("ndr_push_share_mode_lock failed");
	}

	return make_tdb_data(blob.data, blob.length);
}

/*******************************************************************
 If modified, store the share_mode_data back into the database.
********************************************************************/

static int share_mode_data_destructor(struct share_mode_data *d)
{
	NTSTATUS status;
	TDB_DATA data;

	if (!d->modified) {
		return 0;
	}

	data = unparse_share_modes(d);

	if (data.dptr == NULL) {
		if (!d->fresh) {
			/* There has been an entry before, delete it */

			status = dbwrap_record_delete(d->record);
			if (!NT_STATUS_IS_OK(status)) {
				char *errmsg;

				DEBUG(0, ("delete_rec returned %s\n",
					  nt_errstr(status)));

				if (asprintf(&errmsg, "could not delete share "
					     "entry: %s\n",
					     nt_errstr(status)) == -1) {
					smb_panic("could not delete share"
						  "entry");
				}
				smb_panic(errmsg);
			}
		}
		/*
		 * Nothing to store in cache - allow the normal
		 * release of record lock and memory free.
		 */
		return 0;
	}

	status = dbwrap_record_store(d->record, data, TDB_REPLACE);
	if (!NT_STATUS_IS_OK(status)) {
		char *errmsg;

		DEBUG(0, ("store returned %s\n", nt_errstr(status)));

		if (asprintf(&errmsg, "could not store share mode entry: %s",
			     nt_errstr(status)) == -1) {
			smb_panic("could not store share mode entry");
		}
		smb_panic(errmsg);
	}

	/*
	 * Release the record lock before putting in the cache.
	 */
	TALLOC_FREE(d->record);

	/*
	 * Reparent d into the in-memory cache so it can be reused if the
	 * sequence number matches. See parse_share_modes()
	 * for details.
	 */

	share_mode_memcache_store(d);
	return -1;
}

/*******************************************************************
 Allocate a new share_mode_data struct, mark it unmodified.
 fresh is set to note that currently there is no database entry.
********************************************************************/

static struct share_mode_data *fresh_share_mode_lock(
	TALLOC_CTX *mem_ctx, const char *servicepath,
	const struct smb_filename *smb_fname,
	const struct timespec *old_write_time)
{
	struct share_mode_data *d;

	if ((servicepath == NULL) || (smb_fname == NULL) ||
	    (old_write_time == NULL)) {
		return NULL;
	}

	d = talloc_zero(mem_ctx, struct share_mode_data);
	if (d == NULL) {
		goto fail;
	}
	/* New record - new sequence number. */
	generate_random_buffer((uint8_t *)&d->sequence_number, 8);

	d->base_name = talloc_strdup(d, smb_fname->base_name);
	if (d->base_name == NULL) {
		goto fail;
	}
	if (smb_fname->stream_name != NULL) {
		d->stream_name = talloc_strdup(d, smb_fname->stream_name);
		if (d->stream_name == NULL) {
			goto fail;
		}
	}
	d->servicepath = talloc_strdup(d, servicepath);
	if (d->servicepath == NULL) {
		goto fail;
	}
	d->old_write_time = *old_write_time;
	d->modified = false;
	d->fresh = true;
	return d;
fail:
	DEBUG(0, ("talloc failed\n"));
	TALLOC_FREE(d);
	return NULL;
}

/*******************************************************************
 Either fetch a share mode from the database, or allocate a fresh
 one if the record doesn't exist.
********************************************************************/

static struct share_mode_lock *get_share_mode_lock_internal(
	TALLOC_CTX *mem_ctx, struct file_id id,
	const char *servicepath, const struct smb_filename *smb_fname,
	const struct timespec *old_write_time)
{
	struct share_mode_lock *lck;
	struct share_mode_data *d;
	struct db_record *rec;
	TDB_DATA key = locking_key(&id);
	TDB_DATA value;

	rec = dbwrap_fetch_locked(lock_db, mem_ctx, key);
	if (rec == NULL) {
		DEBUG(3, ("Could not lock share entry\n"));
		return NULL;
	}

	value = dbwrap_record_get_value(rec);

	if (value.dptr == NULL) {
		d = fresh_share_mode_lock(mem_ctx, servicepath, smb_fname,
					  old_write_time);
	} else {
		d = parse_share_modes(mem_ctx, key, value);
	}

	if (d == NULL) {
		DEBUG(5, ("get_share_mode_lock_internal: "
			"Could not get share mode lock\n"));
		TALLOC_FREE(rec);
		return NULL;
	}
	d->id = id;
	d->record = talloc_move(d, &rec);
	talloc_set_destructor(d, share_mode_data_destructor);

	lck = talloc(mem_ctx, struct share_mode_lock);
	if (lck == NULL) {
		DEBUG(1, ("talloc failed\n"));
		TALLOC_FREE(d);
		return NULL;
	}
	lck->data = talloc_move(lck, &d);
	return lck;
}

/*
 * We can only ever have one share mode locked. Users of
 * get_share_mode_lock never see this, it will be refcounted by
 * talloc_reference.
 */
static struct share_mode_lock *the_lock;
static struct file_id the_lock_id;

static int the_lock_destructor(struct share_mode_lock *l)
{
	the_lock = NULL;
	ZERO_STRUCT(the_lock_id);
	return 0;
}

/*******************************************************************
 Get a share_mode_lock, Reference counted to allow nested calls.
********************************************************************/

struct share_mode_lock *get_share_mode_lock(
	TALLOC_CTX *mem_ctx,
	struct file_id id,
	const char *servicepath,
	const struct smb_filename *smb_fname,
	const struct timespec *old_write_time)
{
	struct share_mode_lock *lck;

	lck = talloc(mem_ctx, struct share_mode_lock);
	if (lck == NULL) {
		DEBUG(1, ("talloc failed\n"));
		return NULL;
	}

	if (the_lock == NULL) {
		the_lock = get_share_mode_lock_internal(
			lck, id, servicepath, smb_fname, old_write_time);
		if (the_lock == NULL) {
			goto fail;
		}
		talloc_set_destructor(the_lock, the_lock_destructor);
		the_lock_id = id;
	} else {
		if (!file_id_equal(&the_lock_id, &id)) {
			DEBUG(1, ("Can not lock two share modes "
				  "simultaneously\n"));
			goto fail;
		}
		if (talloc_reference(lck, the_lock) == NULL) {
			DEBUG(1, ("talloc_reference failed\n"));
			goto fail;
		}
	}
	lck->data = the_lock->data;
	return lck;
fail:
	TALLOC_FREE(lck);
	return NULL;
}

static void fetch_share_mode_unlocked_parser(
	TDB_DATA key, TDB_DATA data, void *private_data)
{
	struct share_mode_lock *lck = talloc_get_type_abort(
		private_data, struct share_mode_lock);

	lck->data = parse_share_modes(lck, key, data);
}

/*******************************************************************
 Get a share_mode_lock without locking the database or reference
 counting. Used by smbstatus to display existing share modes.
********************************************************************/

struct share_mode_lock *fetch_share_mode_unlocked(TALLOC_CTX *mem_ctx,
						  struct file_id id)
{
	struct share_mode_lock *lck;
	TDB_DATA key = locking_key(&id);
	NTSTATUS status;

	lck = talloc(mem_ctx, struct share_mode_lock);
	if (lck == NULL) {
		DEBUG(0, ("talloc failed\n"));
		return NULL;
	}
	status = dbwrap_parse_record(
		lock_db, key, fetch_share_mode_unlocked_parser, lck);
	if (!NT_STATUS_IS_OK(status) ||
	    (lck->data == NULL)) {
		TALLOC_FREE(lck);
		return NULL;
	}
	return lck;
}

struct share_mode_forall_state {
	int (*fn)(struct file_id fid, const struct share_mode_data *data,
		  void *private_data);
	void *private_data;
};

static int share_mode_traverse_fn(struct db_record *rec, void *_state)
{
	struct share_mode_forall_state *state =
		(struct share_mode_forall_state *)_state;
	uint32_t i;
	TDB_DATA key;
	TDB_DATA value;
	DATA_BLOB blob;
	enum ndr_err_code ndr_err;
	struct share_mode_data *d;
	struct file_id fid;
	int ret;

	key = dbwrap_record_get_key(rec);
	value = dbwrap_record_get_value(rec);

	/* Ensure this is a locking_key record. */
	if (key.dsize != sizeof(fid)) {
		return 0;
	}
	memcpy(&fid, key.dptr, sizeof(fid));

	d = talloc(talloc_tos(), struct share_mode_data);
	if (d == NULL) {
		return 0;
	}

	blob.data = value.dptr;
	blob.length = value.dsize;

	ndr_err = ndr_pull_struct_blob_all(
		&blob, d, d, (ndr_pull_flags_fn_t)ndr_pull_share_mode_data);
	if (!NDR_ERR_CODE_IS_SUCCESS(ndr_err)) {
		DEBUG(1, ("ndr_pull_share_mode_lock failed\n"));
		return 0;
	}
	if (DEBUGLEVEL > 10) {
		DEBUG(11, ("parse_share_modes:\n"));
		NDR_PRINT_DEBUG(share_mode_data, d);
	}
	for (i=0; i<d->num_share_modes; i++) {
		d->share_modes[i].stale = false; /* [skip] in idl */
	}

	ret = state->fn(fid, d, state->private_data);

	TALLOC_FREE(d);
	return ret;
}

int share_mode_forall(int (*fn)(struct file_id fid,
				const struct share_mode_data *data,
				void *private_data),
		      void *private_data)
{
	struct share_mode_forall_state state = {
		.fn = fn,
		.private_data = private_data
	};
	NTSTATUS status;
	int count;

	if (lock_db == NULL) {
		return 0;
	}

	status = dbwrap_traverse_read(lock_db, share_mode_traverse_fn,
				      &state, &count);
	if (!NT_STATUS_IS_OK(status)) {
		return -1;
	}

	return count;
}

struct share_entry_forall_state {
	int (*fn)(const struct share_mode_entry *e,
		  const char *service_path, const char *base_name,
		  void *private_data);
	void *private_data;
};

static int share_entry_traverse_fn(struct file_id fid,
				   const struct share_mode_data *data,
				   void *private_data)
{
	struct share_entry_forall_state *state = private_data;
	uint32_t i;

	for (i=0; i<data->num_share_modes; i++) {
		int ret;

		ret = state->fn(&data->share_modes[i],
				data->servicepath, data->base_name,
				state->private_data);
		if (ret != 0) {
			return ret;
		}
	}

	return 0;
}

/*******************************************************************
 Call the specified function on each entry under management by the
 share mode system.
********************************************************************/

int share_entry_forall(int (*fn)(const struct share_mode_entry *,
				 const char *, const char *, void *),
		       void *private_data)
{
	struct share_entry_forall_state state = {
		.fn = fn, .private_data = private_data };

	return share_mode_forall(share_entry_traverse_fn, &state);
}

bool share_mode_cleanup_disconnected(struct file_id fid,
				     uint64_t open_persistent_id)
{
	bool ret = false;
	TALLOC_CTX *frame = talloc_stackframe();
	unsigned n;
	struct share_mode_data *data;
	struct share_mode_lock *lck;
	bool ok;

	lck = get_existing_share_mode_lock(frame, fid);
	if (lck == NULL) {
		DEBUG(5, ("share_mode_cleanup_disconnected: "
			  "Could not fetch share mode entry for %s\n",
			  file_id_string(frame, &fid)));
		goto done;
	}
	data = lck->data;

	for (n=0; n < data->num_share_modes; n++) {
		struct share_mode_entry *entry = &data->share_modes[n];

		if (!server_id_is_disconnected(&entry->pid)) {
			struct server_id_buf tmp;
			DEBUG(5, ("share_mode_cleanup_disconnected: "
				  "file (file-id='%s', servicepath='%s', "
				  "base_name='%s%s%s') "
				  "is used by server %s ==> do not cleanup\n",
				  file_id_string(frame, &fid),
				  data->servicepath,
				  data->base_name,
				  (data->stream_name == NULL)
				  ? "" : "', stream_name='",
				  (data->stream_name == NULL)
				  ? "" : data->stream_name,
				  server_id_str_buf(entry->pid, &tmp)));
			goto done;
		}
		if (open_persistent_id != entry->share_file_id) {
			DEBUG(5, ("share_mode_cleanup_disconnected: "
				  "entry for file "
				  "(file-id='%s', servicepath='%s', "
				  "base_name='%s%s%s') "
				  "has share_file_id %llu but expected %llu"
				  "==> do not cleanup\n",
				  file_id_string(frame, &fid),
				  data->servicepath,
				  data->base_name,
				  (data->stream_name == NULL)
				  ? "" : "', stream_name='",
				  (data->stream_name == NULL)
				  ? "" : data->stream_name,
				  (unsigned long long)entry->share_file_id,
				  (unsigned long long)open_persistent_id));
			goto done;
		}
	}

	for (n=0; n < data->num_leases; n++) {
		struct share_mode_lease *l = &data->leases[n];
		NTSTATUS status;

		status = leases_db_del(&l->client_guid, &l->lease_key, &fid);

		DEBUG(10, ("%s: leases_db_del returned %s\n", __func__,
			   nt_errstr(status)));
	}

	ok = brl_cleanup_disconnected(fid, open_persistent_id);
	if (!ok) {
		DEBUG(10, ("share_mode_cleanup_disconnected: "
			   "failed to clean up byte range locks associated "
			   "with file (file-id='%s', servicepath='%s', "
			   "base_name='%s%s%s') and open_persistent_id %llu "
			   "==> do not cleanup\n",
			   file_id_string(frame, &fid),
			   data->servicepath,
			   data->base_name,
			   (data->stream_name == NULL)
			   ? "" : "', stream_name='",
			   (data->stream_name == NULL)
			   ? "" : data->stream_name,
			   (unsigned long long)open_persistent_id));
		goto done;
	}

	DEBUG(10, ("share_mode_cleanup_disconnected: "
		   "cleaning up %u entries for file "
		   "(file-id='%s', servicepath='%s', "
		   "base_name='%s%s%s') "
		   "from open_persistent_id %llu\n",
		   data->num_share_modes,
		   file_id_string(frame, &fid),
		   data->servicepath,
		   data->base_name,
		   (data->stream_name == NULL)
		   ? "" : "', stream_name='",
		   (data->stream_name == NULL)
		   ? "" : data->stream_name,
		   (unsigned long long)open_persistent_id));

	data->num_share_modes = 0;
	data->num_leases = 0;
	data->modified = true;

	ret = true;
done:
	talloc_free(frame);
	return ret;
}<|MERGE_RESOLUTION|>--- conflicted
+++ resolved
@@ -48,10 +48,7 @@
 #include "../librpc/gen_ndr/ndr_open_files.h"
 #include "source3/lib/dbwrap/dbwrap_watch.h"
 #include "locking/leases_db.h"
-<<<<<<< HEAD
-=======
 #include "../lib/util/memcache.h"
->>>>>>> b85f6018
 
 #undef DBGC_CLASS
 #define DBGC_CLASS DBGC_LOCKING
@@ -308,12 +305,6 @@
 		goto fail;
 	}
 
-<<<<<<< HEAD
-	blob.data = dbuf.dptr;
-	blob.length = dbuf.dsize;
-
-=======
->>>>>>> b85f6018
 	ndr_err = ndr_pull_struct_blob_all(
 		&blob, d, d, (ndr_pull_flags_fn_t)ndr_pull_share_mode_data);
 	if (!NDR_ERR_CODE_IS_SUCCESS(ndr_err)) {
