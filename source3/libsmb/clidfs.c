/*
   Unix SMB/CIFS implementation.
   client connect/disconnect routines
   Copyright (C) Andrew Tridgell                  1994-1998
   Copyright (C) Gerald (Jerry) Carter            2004
   Copyright (C) Jeremy Allison                   2007-2009

   This program is free software; you can redistribute it and/or modify
   it under the terms of the GNU General Public License as published by
   the Free Software Foundation; either version 3 of the License, or
   (at your option) any later version.

   This program is distributed in the hope that it will be useful,
   but WITHOUT ANY WARRANTY; without even the implied warranty of
   MERCHANTABILITY or FITNESS FOR A PARTICULAR PURPOSE.  See the
   GNU General Public License for more details.

   You should have received a copy of the GNU General Public License
   along with this program.  If not, see <http://www.gnu.org/licenses/>.
*/

#include "includes.h"
#include "libsmb/libsmb.h"
#include "libsmb/clirap.h"
#include "msdfs.h"
#include "trans2.h"
#include "libsmb/nmblib.h"
#include "../libcli/smb/smbXcli_base.h"

/********************************************************************
 Important point.

 DFS paths are *always* of the form \server\share\<pathname> (the \ characters
 are not C escaped here).

 - but if we're using POSIX paths then <pathname> may contain
   '/' separators, not '\\' separators. So cope with '\\' or '/'
   as a separator when looking at the pathname part.... JRA.
********************************************************************/

/********************************************************************
 Ensure a connection is encrypted.
********************************************************************/

NTSTATUS cli_cm_force_encryption(struct cli_state *c,
			const char *username,
			const char *password,
			const char *domain,
			const char *sharename)
{
	NTSTATUS status;

	if (smbXcli_conn_protocol(c->conn) >= PROTOCOL_SMB2_02) {
		status = smb2cli_session_encryption_on(c->smb2.session);
		if (NT_STATUS_EQUAL(status,NT_STATUS_NOT_SUPPORTED)) {
			d_printf("Encryption required and "
				"server doesn't support "
				"SMB3 encryption - failing connect\n");
		} else if (!NT_STATUS_IS_OK(status)) {
			d_printf("Encryption required and "
				"setup failed with error %s.\n",
				nt_errstr(status));
		}
		return status;
	}

	status = cli_force_encryption(c,
					username,
					password,
					domain);

	if (NT_STATUS_EQUAL(status,NT_STATUS_NOT_SUPPORTED)) {
		d_printf("Encryption required and "
			"server that doesn't support "
			"UNIX extensions - failing connect\n");
	} else if (NT_STATUS_EQUAL(status,NT_STATUS_UNKNOWN_REVISION)) {
		d_printf("Encryption required and "
			"can't get UNIX CIFS extensions "
			"version from server.\n");
	} else if (NT_STATUS_EQUAL(status,NT_STATUS_UNSUPPORTED_COMPRESSION)) {
		d_printf("Encryption required and "
			"share %s doesn't support "
			"encryption.\n", sharename);
	} else if (!NT_STATUS_IS_OK(status)) {
		d_printf("Encryption required and "
			"setup failed with error %s.\n",
			nt_errstr(status));
	}

	return status;
}

/********************************************************************
 Return a connection to a server.
********************************************************************/

static NTSTATUS do_connect(TALLOC_CTX *ctx,
					const char *server,
					const char *share,
					const struct user_auth_info *auth_info,
					bool show_sessetup,
					bool force_encrypt,
					int max_protocol,
					int port,
					int name_type,
					struct cli_state **pcli)
{
	struct cli_state *c = NULL;
	char *servicename;
	char *sharename;
	char *newserver, *newshare;
	const char *username;
	const char *password;
	const char *domain;
	NTSTATUS status;
	int flags = 0;

	/* make a copy so we don't modify the global string 'service' */
	servicename = talloc_strdup(ctx,share);
	if (!servicename) {
		return NT_STATUS_NO_MEMORY;
	}
	sharename = servicename;
	if (*sharename == '\\') {
		sharename += 2;
		if (server == NULL) {
			server = sharename;
		}
		sharename = strchr_m(sharename,'\\');
		if (!sharename) {
			return NT_STATUS_NO_MEMORY;
		}
		*sharename = 0;
		sharename++;
	}
	if (server == NULL) {
		return NT_STATUS_INVALID_PARAMETER;
	}

	if (get_cmdline_auth_info_use_kerberos(auth_info)) {
		flags |= CLI_FULL_CONNECTION_USE_KERBEROS;
	}
	if (get_cmdline_auth_info_fallback_after_kerberos(auth_info)) {
		flags |= CLI_FULL_CONNECTION_FALLBACK_AFTER_KERBEROS;
	}
	if (get_cmdline_auth_info_use_ccache(auth_info)) {
		flags |= CLI_FULL_CONNECTION_USE_CCACHE;
	}
	if (get_cmdline_auth_info_use_pw_nt_hash(auth_info)) {
		flags |= CLI_FULL_CONNECTION_USE_NT_HASH;
	}

	status = cli_connect_nb(
		server, NULL, port, name_type, NULL,
		get_cmdline_auth_info_signing_state(auth_info),
		flags, &c);

	if (!NT_STATUS_IS_OK(status)) {
		d_printf("Connection to %s failed (Error %s)\n",
				server,
				nt_errstr(status));
		return status;
	}

	if (max_protocol == 0) {
		max_protocol = PROTOCOL_NT1;
	}
	DEBUG(4,(" session request ok\n"));

	status = smbXcli_negprot(c->conn, c->timeout,
				 lp_client_min_protocol(),
				 max_protocol);

	if (!NT_STATUS_IS_OK(status)) {
		d_printf("protocol negotiation failed: %s\n",
			 nt_errstr(status));
		cli_shutdown(c);
		return status;
	}

	if (smbXcli_conn_protocol(c->conn) >= PROTOCOL_SMB2_02) {
		/* Ensure we ask for some initial credits. */
		smb2cli_conn_set_max_credits(c->conn, DEFAULT_SMB2_MAX_CREDITS);
	}

	username = get_cmdline_auth_info_username(auth_info);
	password = get_cmdline_auth_info_password(auth_info);
	domain = get_cmdline_auth_info_domain(auth_info);
	if ((domain == NULL) || (domain[0] == '\0')) {
		domain = lp_workgroup();
	}

	status = cli_session_setup(c, username,
				   password, strlen(password),
				   password, strlen(password),
				   domain);
	if (!NT_STATUS_IS_OK(status)) {
		/* If a password was not supplied then
		 * try again with a null username. */
		if (password[0] || !username[0] ||
			get_cmdline_auth_info_use_kerberos(auth_info) ||
			!NT_STATUS_IS_OK(status = cli_session_setup(c, "",
				    		"", 0,
						"", 0,
					       lp_workgroup()))) {
			d_printf("session setup failed: %s\n",
				 nt_errstr(status));
			if (NT_STATUS_EQUAL(status,
					    NT_STATUS_MORE_PROCESSING_REQUIRED))
				d_printf("did you forget to run kinit?\n");
			cli_shutdown(c);
			return status;
		}
		d_printf("Anonymous login successful\n");
<<<<<<< HEAD
		status = cli_init_creds(c, "", lp_workgroup(), "");
	} else {
		status = cli_init_creds(c, username, domain, password);
=======
>>>>>>> b85f6018
	}

	if (!NT_STATUS_IS_OK(status)) {
		DEBUG(10,("cli_init_creds() failed: %s\n", nt_errstr(status)));
		cli_shutdown(c);
		return status;
	}

	if ( show_sessetup ) {
		if (*c->server_domain) {
			DEBUG(0,("Domain=[%s] OS=[%s] Server=[%s]\n",
				c->server_domain,c->server_os,c->server_type));
		} else if (*c->server_os || *c->server_type) {
			DEBUG(0,("OS=[%s] Server=[%s]\n",
				 c->server_os,c->server_type));
		}
	}
	DEBUG(4,(" session setup ok\n"));

	/* here's the fun part....to support 'msdfs proxy' shares
	   (on Samba or windows) we have to issues a TRANS_GET_DFS_REFERRAL
	   here before trying to connect to the original share.
	   cli_check_msdfs_proxy() will fail if it is a normal share. */

	if (smbXcli_conn_dfs_supported(c->conn) &&
			cli_check_msdfs_proxy(ctx, c, sharename,
				&newserver, &newshare,
				force_encrypt,
				username,
				password,
				domain)) {
		cli_shutdown(c);
		return do_connect(ctx, newserver,
				newshare, auth_info, false,
				force_encrypt, max_protocol,
				port, name_type, pcli);
	}

	/* must be a normal share */

	status = cli_tree_connect(c, sharename, "?????",
				  password, strlen(password)+1);
	if (!NT_STATUS_IS_OK(status)) {
		d_printf("tree connect failed: %s\n", nt_errstr(status));
		cli_shutdown(c);
		return status;
	}

	if (force_encrypt) {
		status = cli_cm_force_encryption(c,
					username,
					password,
					domain,
					sharename);
		if (!NT_STATUS_IS_OK(status)) {
			cli_shutdown(c);
			return status;
		}
	}

	DEBUG(4,(" tconx ok\n"));
	*pcli = c;
	return NT_STATUS_OK;
}

/****************************************************************************
****************************************************************************/

static void cli_set_mntpoint(struct cli_state *cli, const char *mnt)
{
	TALLOC_CTX *frame = talloc_stackframe();
	char *name = clean_name(frame, mnt);
	if (!name) {
		TALLOC_FREE(frame);
		return;
	}
	TALLOC_FREE(cli->dfs_mountpoint);
	cli->dfs_mountpoint = talloc_strdup(cli, name);
	TALLOC_FREE(frame);
}

/********************************************************************
 Add a new connection to the list.
 referring_cli == NULL means a new initial connection.
********************************************************************/

static NTSTATUS cli_cm_connect(TALLOC_CTX *ctx,
			       struct cli_state *referring_cli,
			       const char *server,
			       const char *share,
			       const struct user_auth_info *auth_info,
			       bool show_hdr,
			       bool force_encrypt,
			       int max_protocol,
			       int port,
			       int name_type,
			       struct cli_state **pcli)
{
	struct cli_state *cli;
	NTSTATUS status;

	status = do_connect(ctx, server, share,
				auth_info,
				show_hdr, force_encrypt, max_protocol,
				port, name_type, &cli);

	if (!NT_STATUS_IS_OK(status)) {
		return status;
	}

	/* Enter into the list. */
	if (referring_cli) {
		DLIST_ADD_END(referring_cli, cli, struct cli_state *);
	}

	if (referring_cli && referring_cli->requested_posix_capabilities) {
		uint16_t major, minor;
		uint32_t caplow, caphigh;
		status = cli_unix_extensions_version(cli, &major, &minor,
						     &caplow, &caphigh);
		if (NT_STATUS_IS_OK(status)) {
			cli_set_unix_extensions_capabilities(cli,
					major, minor,
					caplow, caphigh);
		}
	}

	*pcli = cli;
	return NT_STATUS_OK;
}

/********************************************************************
 Return a connection to a server on a particular share.
********************************************************************/

static struct cli_state *cli_cm_find(struct cli_state *cli,
				const char *server,
				const char *share)
{
	struct cli_state *p;

	if (cli == NULL) {
		return NULL;
	}

	/* Search to the start of the list. */
	for (p = cli; p; p = DLIST_PREV(p)) {
		const char *remote_name =
			smbXcli_conn_remote_name(p->conn);

		if (strequal(server, remote_name) &&
				strequal(share,p->share)) {
			return p;
		}
	}

	/* Search to the end of the list. */
	for (p = cli->next; p; p = p->next) {
		const char *remote_name =
			smbXcli_conn_remote_name(p->conn);

		if (strequal(server, remote_name) &&
				strequal(share,p->share)) {
			return p;
		}
	}

	return NULL;
}

/****************************************************************************
 Open a client connection to a \\server\share.
****************************************************************************/

NTSTATUS cli_cm_open(TALLOC_CTX *ctx,
				struct cli_state *referring_cli,
				const char *server,
				const char *share,
				const struct user_auth_info *auth_info,
				bool show_hdr,
				bool force_encrypt,
				int max_protocol,
				int port,
				int name_type,
				struct cli_state **pcli)
{
	/* Try to reuse an existing connection in this list. */
	struct cli_state *c = cli_cm_find(referring_cli, server, share);
	NTSTATUS status;

	if (c) {
		*pcli = c;
		return NT_STATUS_OK;
	}

	if (auth_info == NULL) {
		/* Can't do a new connection
		 * without auth info. */
		d_printf("cli_cm_open() Unable to open connection [\\%s\\%s] "
			"without auth info\n",
			server, share );
		return NT_STATUS_INVALID_PARAMETER;
	}

	status = cli_cm_connect(ctx,
				referring_cli,
				server,
				share,
				auth_info,
				show_hdr,
				force_encrypt,
				max_protocol,
				port,
				name_type,
				&c);
	if (!NT_STATUS_IS_OK(status)) {
		return status;
	}
	*pcli = c;
	return NT_STATUS_OK;
}

/****************************************************************************
****************************************************************************/

void cli_cm_display(struct cli_state *cli)
{
	int i;

	for (i=0; cli; cli = cli->next,i++ ) {
		d_printf("%d:\tserver=%s, share=%s\n",
			i, smbXcli_conn_remote_name(cli->conn), cli->share);
	}
}

/****************************************************************************
****************************************************************************/

/****************************************************************************
****************************************************************************/

#if 0
void cli_cm_set_credentials(struct user_auth_info *auth_info)
{
	SAFE_FREE(cm_creds.username);
	cm_creds.username = SMB_STRDUP(get_cmdline_auth_info_username(
					       auth_info));

	if (get_cmdline_auth_info_got_pass(auth_info)) {
		cm_set_password(get_cmdline_auth_info_password(auth_info));
	}

	cm_creds.use_kerberos = get_cmdline_auth_info_use_kerberos(auth_info);
	cm_creds.fallback_after_kerberos = false;
	cm_creds.signing_state = get_cmdline_auth_info_signing_state(auth_info);
}
#endif

/**********************************************************************
 split a dfs path into the server, share name, and extrapath components
**********************************************************************/

static bool split_dfs_path(TALLOC_CTX *ctx,
				const char *nodepath,
				char **pp_server,
				char **pp_share,
				char **pp_extrapath)
{
	char *p, *q;
	char *path;

	*pp_server = NULL;
	*pp_share = NULL;
	*pp_extrapath = NULL;

	path = talloc_strdup(ctx, nodepath);
	if (!path) {
		goto fail;
	}

	if ( path[0] != '\\' ) {
		goto fail;
	}

	p = strchr_m( path + 1, '\\' );
	if ( !p ) {
		goto fail;
	}

	*p = '\0';
	p++;

	/* Look for any extra/deep path */
	q = strchr_m(p, '\\');
	if (q != NULL) {
		*q = '\0';
		q++;
		*pp_extrapath = talloc_strdup(ctx, q);
	} else {
		*pp_extrapath = talloc_strdup(ctx, "");
	}
	if (*pp_extrapath == NULL) {
		goto fail;
	}

	*pp_share = talloc_strdup(ctx, p);
	if (*pp_share == NULL) {
		goto fail;
	}

	*pp_server = talloc_strdup(ctx, &path[1]);
	if (*pp_server == NULL) {
		goto fail;
	}

	TALLOC_FREE(path);
	return true;

fail:
	TALLOC_FREE(*pp_share);
	TALLOC_FREE(*pp_extrapath);
	TALLOC_FREE(path);
	return false;
}

/****************************************************************************
 Return the original path truncated at the directory component before
 the first wildcard character. Trust the caller to provide a NULL
 terminated string
****************************************************************************/

static char *clean_path(TALLOC_CTX *ctx, const char *path)
{
	size_t len;
	char *p1, *p2, *p;
	char *path_out;

	/* No absolute paths. */
	while (IS_DIRECTORY_SEP(*path)) {
		path++;
	}

	path_out = talloc_strdup(ctx, path);
	if (!path_out) {
		return NULL;
	}

	p1 = strchr_m(path_out, '*');
	p2 = strchr_m(path_out, '?');

	if (p1 || p2) {
		if (p1 && p2) {
			p = MIN(p1,p2);
		} else if (!p1) {
			p = p2;
		} else {
			p = p1;
		}
		*p = '\0';

		/* Now go back to the start of this component. */
		p1 = strrchr_m(path_out, '/');
		p2 = strrchr_m(path_out, '\\');
		p = MAX(p1,p2);
		if (p) {
			*p = '\0';
		}
	}

	/* Strip any trailing separator */

	len = strlen(path_out);
	if ( (len > 0) && IS_DIRECTORY_SEP(path_out[len-1])) {
		path_out[len-1] = '\0';
	}

	return path_out;
}

/****************************************************************************
****************************************************************************/

static char *cli_dfs_make_full_path(TALLOC_CTX *ctx,
					struct cli_state *cli,
					const char *dir)
{
	char path_sep = '\\';

	/* Ensure the extrapath doesn't start with a separator. */
	while (IS_DIRECTORY_SEP(*dir)) {
		dir++;
	}

	if (cli->requested_posix_capabilities & CIFS_UNIX_POSIX_PATHNAMES_CAP) {
		path_sep = '/';
	}
	return talloc_asprintf(ctx, "%c%s%c%s%c%s",
			path_sep,
			smbXcli_conn_remote_name(cli->conn),
			path_sep,
			cli->share,
			path_sep,
			dir);
}

/********************************************************************
 check for dfs referral
********************************************************************/

static bool cli_dfs_check_error(struct cli_state *cli, NTSTATUS expected,
				NTSTATUS status)
{
	/* only deal with DS when we negotiated NT_STATUS codes and UNICODE */

	if (!(smbXcli_conn_use_unicode(cli->conn))) {
		return false;
	}
	if (!(smb1cli_conn_capabilities(cli->conn) & CAP_STATUS32)) {
		return false;
	}
	if (NT_STATUS_EQUAL(status, expected)) {
		return true;
	}
	return false;
}

/********************************************************************
 Get the dfs referral link.
********************************************************************/

NTSTATUS cli_dfs_get_referral(TALLOC_CTX *ctx,
			struct cli_state *cli,
			const char *path,
			struct client_dfs_referral **refs,
			size_t *num_refs,
			size_t *consumed)
{
	unsigned int param_len = 0;
	uint16_t recv_flags2;
	uint8_t *param = NULL;
	uint8_t *rdata = NULL;
	char *p;
	char *endp;
	smb_ucs2_t *path_ucs;
	char *consumed_path = NULL;
	uint16_t consumed_ucs;
	uint16_t num_referrals;
	struct client_dfs_referral *referrals = NULL;
	NTSTATUS status;
	TALLOC_CTX *frame = talloc_stackframe();

	*num_refs = 0;
	*refs = NULL;

	param = talloc_array(talloc_tos(), uint8_t, 2);
	if (!param) {
		status = NT_STATUS_NO_MEMORY;
		goto out;
	}
	SSVAL(param, 0, 0x03);	/* max referral level */

	param = trans2_bytes_push_str(param, smbXcli_conn_use_unicode(cli->conn),
				      path, strlen(path)+1,
				      NULL);
	if (!param) {
		status = NT_STATUS_NO_MEMORY;
		goto out;
	}
	param_len = talloc_get_size(param);
	path_ucs = (smb_ucs2_t *)&param[2];

	if (smbXcli_conn_protocol(cli->conn) >= PROTOCOL_SMB2_02) {
		DATA_BLOB in_input_buffer;
		DATA_BLOB in_output_buffer = data_blob_null;
		DATA_BLOB out_input_buffer = data_blob_null;
		DATA_BLOB out_output_buffer = data_blob_null;

		in_input_buffer.data = param;
		in_input_buffer.length = param_len;

		status = smb2cli_ioctl(cli->conn,
				       cli->timeout,
				       cli->smb2.session,
				       cli->smb2.tcon,
				       UINT64_MAX, /* in_fid_persistent */
				       UINT64_MAX, /* in_fid_volatile */
				       FSCTL_DFS_GET_REFERRALS,
				       0, /* in_max_input_length */
				       &in_input_buffer,
				       CLI_BUFFER_SIZE, /* in_max_output_length */
				       &in_output_buffer,
				       SMB2_IOCTL_FLAG_IS_FSCTL,
				       talloc_tos(),
				       &out_input_buffer,
				       &out_output_buffer);
		if (!NT_STATUS_IS_OK(status)) {
			goto out;
		}

		if (out_output_buffer.length < 4) {
			status = NT_STATUS_INVALID_NETWORK_RESPONSE;
			goto out;
		}

		recv_flags2 = FLAGS2_UNICODE_STRINGS;
		rdata = out_output_buffer.data;
		endp = (char *)rdata + out_output_buffer.length;
	} else {
		unsigned int data_len = 0;
		uint16_t setup[1];

		SSVAL(setup, 0, TRANSACT2_GET_DFS_REFERRAL);

		status = cli_trans(talloc_tos(), cli, SMBtrans2,
				   NULL, 0xffff, 0, 0,
				   setup, 1, 0,
				   param, param_len, 2,
				   NULL, 0, CLI_BUFFER_SIZE,
				   &recv_flags2,
				   NULL, 0, NULL, /* rsetup */
				   NULL, 0, NULL,
				   &rdata, 4, &data_len);
		if (!NT_STATUS_IS_OK(status)) {
			goto out;
		}

		endp = (char *)rdata + data_len;
	}

	consumed_ucs  = SVAL(rdata, 0);
	num_referrals = SVAL(rdata, 2);

	/* consumed_ucs is the number of bytes
	 * of the UCS2 path consumed not counting any
	 * terminating null. We need to convert
	 * back to unix charset and count again
	 * to get the number of bytes consumed from
	 * the incoming path. */

	errno = 0;
	if (pull_string_talloc(talloc_tos(),
			NULL,
			0,
			&consumed_path,
			path_ucs,
			consumed_ucs,
			STR_UNICODE) == 0) {
		if (errno != 0) {
			status = map_nt_error_from_unix(errno);
		} else {
			status = NT_STATUS_INVALID_NETWORK_RESPONSE;
		}
		goto out;
	}
	if (consumed_path == NULL) {
		status = map_nt_error_from_unix(errno);
		goto out;
	}
	*consumed = strlen(consumed_path);

	if (num_referrals != 0) {
		uint16_t ref_version;
		uint16_t ref_size;
		int i;
		uint16_t node_offset;

		referrals = talloc_array(ctx, struct client_dfs_referral,
					 num_referrals);

		if (!referrals) {
			status = NT_STATUS_NO_MEMORY;
			goto out;
		}
		/* start at the referrals array */

		p = (char *)rdata+8;
		for (i=0; i<num_referrals && p < endp; i++) {
			if (p + 18 > endp) {
				goto out;
			}
			ref_version = SVAL(p, 0);
			ref_size    = SVAL(p, 2);
			node_offset = SVAL(p, 16);

			if (ref_version != 3) {
				p += ref_size;
				continue;
			}

			referrals[i].proximity = SVAL(p, 8);
			referrals[i].ttl       = SVAL(p, 10);

			if (p + node_offset > endp) {
				status = NT_STATUS_INVALID_NETWORK_RESPONSE;
				goto out;
			}
			clistr_pull_talloc(referrals,
					   (const char *)rdata,
					   recv_flags2,
					   &referrals[i].dfspath,
					   p+node_offset,
					   PTR_DIFF(endp, p+node_offset),
					   STR_TERMINATE|STR_UNICODE);

			if (!referrals[i].dfspath) {
				status = map_nt_error_from_unix(errno);
				goto out;
			}
			p += ref_size;
		}
		if (i < num_referrals) {
			status = NT_STATUS_INVALID_NETWORK_RESPONSE;
			goto out;
		}
	}

	*num_refs = num_referrals;
	*refs = referrals;

  out:

	TALLOC_FREE(frame);
	return status;
}

/********************************************************************
********************************************************************/
struct cli_dfs_path_split {
	char *server;
	char *share;
	char *extrapath;
};

NTSTATUS cli_resolve_path(TALLOC_CTX *ctx,
			  const char *mountpt,
			  const struct user_auth_info *dfs_auth_info,
			  struct cli_state *rootcli,
			  const char *path,
			  struct cli_state **targetcli,
			  char **pp_targetpath)
{
	struct client_dfs_referral *refs = NULL;
	size_t num_refs = 0;
	size_t consumed = 0;
	struct cli_state *cli_ipc = NULL;
	char *dfs_path = NULL;
	char *cleanpath = NULL;
	char *extrapath = NULL;
	int pathlen;
	struct cli_state *newcli = NULL;
	struct cli_state *ccli = NULL;
	int count = 0;
	char *newpath = NULL;
	char *newmount = NULL;
	char *ppath = NULL;
	SMB_STRUCT_STAT sbuf;
	uint32_t attributes;
	NTSTATUS status;
	struct smbXcli_tcon *root_tcon = NULL;
	struct smbXcli_tcon *target_tcon = NULL;
	struct cli_dfs_path_split *dfs_refs = NULL;

	if ( !rootcli || !path || !targetcli ) {
		return NT_STATUS_INVALID_PARAMETER;
	}

	/* Don't do anything if this is not a DFS root. */

	if (smbXcli_conn_protocol(rootcli->conn) >= PROTOCOL_SMB2_02) {
		root_tcon = rootcli->smb2.tcon;
	} else {
		root_tcon = rootcli->smb1.tcon;
	}

	if (!smbXcli_tcon_is_dfs_share(root_tcon)) {
		*targetcli = rootcli;
		*pp_targetpath = talloc_strdup(ctx, path);
		if (!*pp_targetpath) {
			return NT_STATUS_NO_MEMORY;
		}
		return NT_STATUS_OK;
	}

	*targetcli = NULL;

	/* Send a trans2_query_path_info to check for a referral. */

	cleanpath = clean_path(ctx, path);
	if (!cleanpath) {
		return NT_STATUS_NO_MEMORY;
	}

	dfs_path = cli_dfs_make_full_path(ctx, rootcli, cleanpath);
	if (!dfs_path) {
		return NT_STATUS_NO_MEMORY;
	}

	status = cli_qpathinfo_basic( rootcli, dfs_path, &sbuf, &attributes);
	if (NT_STATUS_IS_OK(status)) {
		/* This is an ordinary path, just return it. */
		*targetcli = rootcli;
		*pp_targetpath = talloc_strdup(ctx, path);
		if (!*pp_targetpath) {
			return NT_STATUS_NO_MEMORY;
		}
		goto done;
	}

	/* Special case where client asked for a path that does not exist */

	if (cli_dfs_check_error(rootcli, NT_STATUS_OBJECT_NAME_NOT_FOUND,
				status)) {
		*targetcli = rootcli;
		*pp_targetpath = talloc_strdup(ctx, path);
		if (!*pp_targetpath) {
			return NT_STATUS_NO_MEMORY;
		}
		goto done;
	}

	/* We got an error, check for DFS referral. */

	if (!cli_dfs_check_error(rootcli, NT_STATUS_PATH_NOT_COVERED,
				 status)) {
		return status;
	}

	/* Check for the referral. */

	status = cli_cm_open(ctx,
			     rootcli,
			     smbXcli_conn_remote_name(rootcli->conn),
			     "IPC$",
			     dfs_auth_info,
			     false,
			     smb1cli_conn_encryption_on(rootcli->conn),
			     smbXcli_conn_protocol(rootcli->conn),
			     0,
			     0x20,
			     &cli_ipc);
	if (!NT_STATUS_IS_OK(status)) {
		return status;
	}

	status = cli_dfs_get_referral(ctx, cli_ipc, dfs_path, &refs,
				      &num_refs, &consumed);
	if (!NT_STATUS_IS_OK(status) || !num_refs) {
		return status;
	}

	if (!refs[0].dfspath) {
		return NT_STATUS_NOT_FOUND;
	}

	/*
	 * Bug#10123 - DFS referal entries can be provided in a random order,
	 * so check the connection cache for each item to avoid unnecessary
	 * reconnections.
	 */
	dfs_refs = talloc_array(ctx, struct cli_dfs_path_split, num_refs);
	if (dfs_refs == NULL) {
		return NT_STATUS_NO_MEMORY;
	}

	for (count = 0; count < num_refs; count++) {
		if (!split_dfs_path(dfs_refs, refs[count].dfspath,
				    &dfs_refs[count].server,
				    &dfs_refs[count].share,
				    &dfs_refs[count].extrapath)) {
			TALLOC_FREE(dfs_refs);
			return NT_STATUS_NOT_FOUND;
		}

		ccli = cli_cm_find(rootcli, dfs_refs[count].server,
				   dfs_refs[count].share);
		if (ccli != NULL) {
			extrapath = dfs_refs[count].extrapath;
			*targetcli = ccli;
			break;
		}
	}

	/*
	 * If no cached connection was found, then connect to the first live
	 * referral server in the list.
	 */
	for (count = 0; (ccli == NULL) && (count < num_refs); count++) {
		/* Connect to the target server & share */
		status = cli_cm_connect(ctx, rootcli,
				dfs_refs[count].server,
				dfs_refs[count].share,
				dfs_auth_info,
				false,
				smb1cli_conn_encryption_on(rootcli->conn),
				smbXcli_conn_protocol(rootcli->conn),
				0,
				0x20,
				targetcli);
		if (!NT_STATUS_IS_OK(status)) {
			d_printf("Unable to follow dfs referral [\\%s\\%s]\n",
				 dfs_refs[count].server,
				 dfs_refs[count].share);
			continue;
		} else {
			extrapath = dfs_refs[count].extrapath;
			break;
		}
	}

	/* No available referral server for the connection */
	if (*targetcli == NULL) {
		TALLOC_FREE(dfs_refs);
		return status;
	}

	/* Make sure to recreate the original string including any wildcards. */

	dfs_path = cli_dfs_make_full_path(ctx, rootcli, path);
	if (!dfs_path) {
		TALLOC_FREE(dfs_refs);
		return NT_STATUS_NO_MEMORY;
	}
	pathlen = strlen(dfs_path);
	consumed = MIN(pathlen, consumed);
	*pp_targetpath = talloc_strdup(ctx, &dfs_path[consumed]);
	if (!*pp_targetpath) {
		TALLOC_FREE(dfs_refs);
		return NT_STATUS_NO_MEMORY;
	}
	dfs_path[consumed] = '\0';

	/*
 	 * *pp_targetpath is now the unconsumed part of the path.
 	 * dfs_path is now the consumed part of the path
	 * (in \server\share\path format).
 	 */

	if (extrapath && strlen(extrapath) > 0) {
		/* EMC Celerra NAS version 5.6.50 (at least) doesn't appear to */
		/* put the trailing \ on the path, so to be save we put one in if needed */
		if (extrapath[strlen(extrapath)-1] != '\\' && **pp_targetpath != '\\') {
			*pp_targetpath = talloc_asprintf(ctx,
						  "%s\\%s",
						  extrapath,
						  *pp_targetpath);
		} else {
			*pp_targetpath = talloc_asprintf(ctx,
						  "%s%s",
						  extrapath,
						  *pp_targetpath);
		}
		if (!*pp_targetpath) {
			TALLOC_FREE(dfs_refs);
			return NT_STATUS_NO_MEMORY;
		}
	}

	/* parse out the consumed mount path */
	/* trim off the \server\share\ */

	ppath = dfs_path;

	if (*ppath != '\\') {
		d_printf("cli_resolve_path: "
			"dfs_path (%s) not in correct format.\n",
			dfs_path );
		TALLOC_FREE(dfs_refs);
		return NT_STATUS_NOT_FOUND;
	}

	ppath++; /* Now pointing at start of server name. */

	if ((ppath = strchr_m( dfs_path, '\\' )) == NULL) {
		TALLOC_FREE(dfs_refs);
		return NT_STATUS_NOT_FOUND;
	}

	ppath++; /* Now pointing at start of share name. */

	if ((ppath = strchr_m( ppath+1, '\\' )) == NULL) {
		TALLOC_FREE(dfs_refs);
		return NT_STATUS_NOT_FOUND;
	}

	ppath++; /* Now pointing at path component. */

	newmount = talloc_asprintf(ctx, "%s\\%s", mountpt, ppath );
	if (!newmount) {
		TALLOC_FREE(dfs_refs);
		return NT_STATUS_NOT_FOUND;
	}

	cli_set_mntpoint(*targetcli, newmount);

	/* Check for another dfs referral, note that we are not
	   checking for loops here. */

	if (!strequal(*pp_targetpath, "\\") && !strequal(*pp_targetpath, "/")) {
		status = cli_resolve_path(ctx,
					  newmount,
					  dfs_auth_info,
					  *targetcli,
					  *pp_targetpath,
					  &newcli,
					  &newpath);
		if (NT_STATUS_IS_OK(status)) {
			/*
			 * When cli_resolve_path returns true here it's always
 			 * returning the complete path in newpath, so we're done
 			 * here.
 			 */
			*targetcli = newcli;
			*pp_targetpath = newpath;
			TALLOC_FREE(dfs_refs);
			return status;
		}
	}

  done:

	if (smbXcli_conn_protocol((*targetcli)->conn) >= PROTOCOL_SMB2_02) {
		target_tcon = (*targetcli)->smb2.tcon;
	} else {
		target_tcon = (*targetcli)->smb1.tcon;
	}

	/* If returning true ensure we return a dfs root full path. */
	if (smbXcli_tcon_is_dfs_share(target_tcon)) {
		dfs_path = talloc_strdup(ctx, *pp_targetpath);
		if (!dfs_path) {
			TALLOC_FREE(dfs_refs);
			return NT_STATUS_NO_MEMORY;
		}
		*pp_targetpath = cli_dfs_make_full_path(ctx, *targetcli, dfs_path);
		if (*pp_targetpath == NULL) {
			TALLOC_FREE(dfs_refs);
			return NT_STATUS_NO_MEMORY;
		}
	}

	TALLOC_FREE(dfs_refs);
	return NT_STATUS_OK;
}

/********************************************************************
********************************************************************/

bool cli_check_msdfs_proxy(TALLOC_CTX *ctx,
				struct cli_state *cli,
				const char *sharename,
				char **pp_newserver,
				char **pp_newshare,
				bool force_encrypt,
				const char *username,
				const char *password,
				const char *domain)
{
	struct client_dfs_referral *refs = NULL;
	size_t num_refs = 0;
	size_t consumed = 0;
	char *fullpath = NULL;
	bool res;
	uint16_t cnum;
	char *newextrapath = NULL;
	NTSTATUS status;
	const char *remote_name;

	if (!cli || !sharename) {
		return false;
	}

	remote_name = smbXcli_conn_remote_name(cli->conn);
	cnum = cli_state_get_tid(cli);

	/* special case.  never check for a referral on the IPC$ share */

	if (strequal(sharename, "IPC$")) {
		return false;
	}

	/* send a trans2_query_path_info to check for a referral */

	fullpath = talloc_asprintf(ctx, "\\%s\\%s", remote_name, sharename);
	if (!fullpath) {
		return false;
	}

	/* check for the referral */

	if (!NT_STATUS_IS_OK(cli_tree_connect(cli, "IPC$", "IPC", NULL, 0))) {
		return false;
	}

	if (force_encrypt) {
		status = cli_cm_force_encryption(cli,
					username,
					password,
					domain,
					"IPC$");
		if (!NT_STATUS_IS_OK(status)) {
			return false;
		}
	}

	status = cli_dfs_get_referral(ctx, cli, fullpath, &refs,
				      &num_refs, &consumed);
	res = NT_STATUS_IS_OK(status);

	status = cli_tdis(cli);
	if (!NT_STATUS_IS_OK(status)) {
		return false;
	}

	cli_state_set_tid(cli, cnum);

	if (!res || !num_refs) {
		return false;
	}

	if (!refs[0].dfspath) {
		return false;
	}

	if (!split_dfs_path(ctx, refs[0].dfspath, pp_newserver,
			    pp_newshare, &newextrapath)) {
		return false;
	}

	/* check that this is not a self-referral */

	if (strequal(remote_name, *pp_newserver) &&
			strequal(sharename, *pp_newshare)) {
		return false;
	}

	return true;
}<|MERGE_RESOLUTION|>--- conflicted
+++ resolved
@@ -212,12 +212,6 @@
 			return status;
 		}
 		d_printf("Anonymous login successful\n");
-<<<<<<< HEAD
-		status = cli_init_creds(c, "", lp_workgroup(), "");
-	} else {
-		status = cli_init_creds(c, username, domain, password);
-=======
->>>>>>> b85f6018
 	}
 
 	if (!NT_STATUS_IS_OK(status)) {
