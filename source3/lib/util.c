--- conflicted
+++ resolved
@@ -1198,11 +1198,7 @@
 	for (n=0; my_netbios_names(n); n++) {
 		const char *nbt_name = my_netbios_names(n);
 
-<<<<<<< HEAD
-		if (strncasecmp_m(nbt_name, s, strlen(nbt_name)) == 0) {
-=======
 		if (strncasecmp_m(nbt_name, s, MAX_NETBIOSNAME_LEN-1) == 0) {
->>>>>>> b85f6018
 			ret=True;
 			break;
 		}
